--- conflicted
+++ resolved
@@ -30,14 +30,10 @@
 NTASK=$(nproc)
 
 # install build dependencies
-<<<<<<< HEAD
-apk add --no-cache --virtual build autoconf libtool automake git geoip-dev yajl-dev g++ curl-dev libxml2-dev pcre-dev make linux-headers libmaxminddb-dev musl-dev lua-dev gd-dev gnupg brotli-dev outils-signify
+apk add --no-cache --virtual build autoconf libtool automake git geoip-dev yajl-dev g++ gcc curl-dev libxml2-dev pcre-dev make linux-headers libmaxminddb-dev musl-dev lua-dev gd-dev gnupg brotli-dev openssl-dev outils-signify
 
 # turn the detached message off
 git config --global advice.detachedHead false
-=======
-apk add --no-cache --virtual build autoconf libtool automake git geoip-dev yajl-dev g++ gcc curl-dev libxml2-dev pcre-dev make linux-headers libmaxminddb-dev musl-dev lua-dev gd-dev gnupg brotli-dev openssl-dev
->>>>>>> d5d69925
 
 # compile and install ModSecurity library
 cd /tmp
