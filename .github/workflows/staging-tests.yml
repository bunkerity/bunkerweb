--- conflicted
+++ resolved
@@ -27,11 +27,7 @@
       - name: Checkout source code
         uses: actions/checkout@8ade135a41bc03ea155e62e844d188df1ea18608 # v4.1.0
       - name: Login to ghcr
-<<<<<<< HEAD
-        uses: docker/login-action@v3
-=======
         uses: docker/login-action@343f7c4344506bcbf9b4de18042ae17996df046d # v3.0.0
->>>>>>> 8f456722
         with:
           registry: ghcr.io
           username: ${{ github.actor }}
@@ -47,11 +43,7 @@
         if: inputs.TYPE == 'swarm'
       - name: Install test dependencies
         run: pip3 install --no-cache-dir --require-hashes -r tests/requirements.txt
-<<<<<<< HEAD
-      - uses: actions/download-artifact@v3
-=======
       - uses: actions/download-artifact@9bc31d5ccc31df68ecc42ccf4149144866c47d8a # v3.0.2
->>>>>>> 8f456722
         with:
           name: tf-k8s
           path: /tmp
