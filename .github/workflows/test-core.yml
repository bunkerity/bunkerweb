name: Core test (REUSABLE)

on:
  workflow_call:
    inputs:
      TEST:
        required: true
        type: string
      RELEASE:
        required: true
        type: string

jobs:
  test:
    runs-on: ubuntu-latest
    steps:
      # Prepare
      - name: Checkout source code
        uses: actions/checkout@8ade135a41bc03ea155e62e844d188df1ea18608 # v4.1.0
      - name: Login to ghcr
<<<<<<< HEAD
        uses: docker/login-action@v3
=======
        uses: docker/login-action@343f7c4344506bcbf9b4de18042ae17996df046d # v3.0.0
>>>>>>> 8f456722
        with:
          registry: ghcr.io
          username: ${{ github.actor }}
          password: ${{ secrets.GITHUB_TOKEN }}
      - name: Pull BW image
        run: docker pull ghcr.io/bunkerity/bunkerweb-tests:${{ inputs.RELEASE }} && docker tag ghcr.io/bunkerity/bunkerweb-tests:${{ inputs.RELEASE }} bunkerweb-tests
      - name: Pull Scheduler image
        run: docker pull ghcr.io/bunkerity/scheduler-tests:${{ inputs.RELEASE }} && docker tag ghcr.io/bunkerity/scheduler-tests:${{ inputs.RELEASE }} scheduler-tests
      # Run test
      - name: Run test
        run: |
          cd ./tests/core/${{ inputs.TEST }}
          find . -type f -name 'docker-compose.*' -exec sed -i "s@bunkerity/bunkerweb:.*@bunkerweb-tests@" {} \;
          find . -type f -name 'docker-compose.*' -exec sed -i "s@bunkerity/bunkerweb-scheduler:.*@scheduler-tests@" {} \;
          ./test.sh "docker"<|MERGE_RESOLUTION|>--- conflicted
+++ resolved
@@ -18,11 +18,7 @@
       - name: Checkout source code
         uses: actions/checkout@8ade135a41bc03ea155e62e844d188df1ea18608 # v4.1.0
       - name: Login to ghcr
-<<<<<<< HEAD
-        uses: docker/login-action@v3
-=======
         uses: docker/login-action@343f7c4344506bcbf9b4de18042ae17996df046d # v3.0.0
->>>>>>> 8f456722
         with:
           registry: ghcr.io
           username: ${{ github.actor }}
