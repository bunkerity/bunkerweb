--- conflicted
+++ resolved
@@ -43,11 +43,7 @@
         run: chmod +x ./misc/update-version.sh && ./misc/update-version.sh ${{ inputs.RELEASE }}
       - name: Replace VERSION 1.5
         if: inputs.RELEASE == '1.5'
-<<<<<<< HEAD
-        run: chmod +x ./misc/update-version.sh && ./misc/update-version.sh dev
-=======
         run: chmod +x ./misc/update-version.sh && ./misc/update-version.sh 1.5-dev
->>>>>>> 28a3d30c
       - name: Extract arch
         run: |
           echo "ARCH=${{ env.PLATFORMS }}" | sed 's/linux//g' | sed 's@/@@g' >> "$GITHUB_ENV"
