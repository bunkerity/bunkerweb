--- conflicted
+++ resolved
@@ -89,11 +89,7 @@
     runs-on: ubuntu-latest
     steps:
       - name: Checkout repository
-<<<<<<< HEAD
-        uses: actions/checkout@v4
-=======
         uses: actions/checkout@8ade135a41bc03ea155e62e844d188df1ea18608 # v4.1.0
->>>>>>> 8f456722
       - id: set-matrix
         run: |
           tests=$(find ./tests/core/ -maxdepth 1 -mindepth 1 -type d -printf "%f\n" | jq -c --raw-input --slurp 'split("\n")| .[0:-1]')
@@ -178,20 +174,12 @@
       packages: write
     steps:
       - name: Login to Docker Hub
-<<<<<<< HEAD
-        uses: docker/login-action@v3
-=======
         uses: docker/login-action@343f7c4344506bcbf9b4de18042ae17996df046d # v3.0.0
->>>>>>> 8f456722
         with:
           username: ${{ secrets.DOCKER_USERNAME }}
           password: ${{ secrets.DOCKER_TOKEN }}
       - name: Login to ghcr
-<<<<<<< HEAD
-        uses: docker/login-action@v3
-=======
         uses: docker/login-action@343f7c4344506bcbf9b4de18042ae17996df046d # v3.0.0
->>>>>>> 8f456722
         with:
           registry: ghcr.io
           username: ${{ github.actor }}
