--- conflicted
+++ resolved
@@ -35,20 +35,12 @@
       - name: Check out repository code
         uses: actions/checkout@8ade135a41bc03ea155e62e844d188df1ea18608 # v4.1.0
       - name: Login to Docker Hub
-<<<<<<< HEAD
-        uses: docker/login-action@v3
-=======
         uses: docker/login-action@343f7c4344506bcbf9b4de18042ae17996df046d # v3.0.0
->>>>>>> 8f456722
         with:
           username: ${{ secrets.DOCKER_USERNAME }}
           password: ${{ secrets.DOCKER_TOKEN }}
       - name: Login to ghcr
-<<<<<<< HEAD
-        uses: docker/login-action@v3
-=======
         uses: docker/login-action@343f7c4344506bcbf9b4de18042ae17996df046d # v3.0.0
->>>>>>> 8f456722
         with:
           registry: ghcr.io
           username: ${{ github.actor }}
@@ -64,31 +56,19 @@
           SSH_IP: ${{ secrets.ARM_SSH_IP }}
           SSH_CONFIG: ${{ secrets.ARM_SSH_CONFIG }}
       - name: Setup Buildx (ARM)
-<<<<<<< HEAD
-        uses: docker/setup-buildx-action@v3
-=======
         uses: docker/setup-buildx-action@f95db51fddba0c2d1ec667646a06c2ce06100226 # v3.0.0
->>>>>>> 8f456722
         with:
           endpoint: ssh://root@arm
           platforms: linux/arm64,linux/arm/v7,linux/arm/v6
       # Compute metadata
       - name: Extract metadata
         id: meta
-<<<<<<< HEAD
-        uses: docker/metadata-action@v5
-=======
         uses: docker/metadata-action@96383f45573cb7f253c731d3b3ab81c87ef81934 # v5.0.0
->>>>>>> 8f456722
         with:
           images: bunkerity/${{ inputs.IMAGE }}
       # Build and push
       - name: Build and push
-<<<<<<< HEAD
-        uses: docker/build-push-action@v5
-=======
         uses: docker/build-push-action@0565240e2d4ab88bba5387d719585280857ece09 # v5.0.0
->>>>>>> 8f456722
         with:
           context: .
           file: ${{ inputs.DOCKERFILE }}
