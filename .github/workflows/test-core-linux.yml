--- conflicted
+++ resolved
@@ -66,11 +66,7 @@
         if: inputs.RELEASE == '1.5'
         run: |
           container_id=$(docker create "ghcr.io/bunkerity/ubuntu-tests:${{ inputs.RELEASE }}")
-<<<<<<< HEAD
-          docker cp "$container_id:/opt/bunkerweb_dev-1_amd64.deb" "/tmp/bunkerweb.deb"
-=======
           docker cp "$container_id:/opt/bunkerweb_1.5-dev-1_amd64.deb" "/tmp/bunkerweb.deb"
->>>>>>> 28a3d30c
           docker rm "$container_id"
       - name: Install NGINX
         run: |
