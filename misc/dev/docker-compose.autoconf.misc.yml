--- conflicted
+++ resolved
@@ -17,21 +17,6 @@
       - "bunkerweb.INSTANCE=yes"
     environment:
       - API_WHITELIST_IP=127.0.0.0/24 10.20.30.0/24
-<<<<<<< HEAD
-=======
-      - AUTOCONF_MODE=yes
-      - USE_BUNKERNET=no
-      - USE_BLACKLIST=no
-      - USE_WHITELIST=no
-      - SEND_ANONYMOUS_REPORT=no
-      - LOG_LEVEL=info
-      - SERVE_FILES=no
-      - DISABLE_DEFAULT_SERVER=yes
-      - USE_CLIENT_CACHE=yes
-      - USE_GZIP=yes
-      - EXTERNAL_PLUGIN_URLS=https://github.com/bunkerity/bunkerweb-plugins/archive/refs/heads/dev.zip
-      - CUSTOM_CONF_MODSEC_CRS_reqbody-rule=SecRuleRemoveById 200002
->>>>>>> eda29974
     restart: "unless-stopped"
     networks:
       bw-universe:
@@ -73,7 +58,6 @@
       - ./configs/server-http/hello.conf:/data/configs/server-http/hello.conf:ro
     environment:
       <<: *env
-<<<<<<< HEAD
       BUNKERWEB_INSTANCES: ""
       SERVER_NAME: ""
       MULTISITE: "yes"
@@ -89,8 +73,6 @@
       USE_GZIP: "yes"
       EXTERNAL_PLUGIN_URLS: "https://github.com/bunkerity/bunkerweb-plugins/archive/refs/heads/dev.zip"
       CUSTOM_CONF_MODSEC_CRS_reqbody-suppress: "SecRuleRemoveById 200002"
-=======
->>>>>>> eda29974
     restart: "unless-stopped"
     networks:
       bw-universe:
@@ -100,22 +82,6 @@
         aliases:
           - bw-scheduler
 
-<<<<<<< HEAD
-=======
-  bw-docker:
-    image: tecnativa/docker-socket-proxy:nightly
-    volumes:
-      - /var/run/docker.sock:/var/run/docker.sock:ro
-    environment:
-      - CONTAINERS=1
-      - LOG_LEVEL=warning
-    restart: "unless-stopped"
-    networks:
-      bw-docker:
-        aliases:
-          - bw-docker
-
->>>>>>> eda29974
   bw-db:
     image: mariadb:11
     environment:
