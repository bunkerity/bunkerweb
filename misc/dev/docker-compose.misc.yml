services:
  bunkerweb:
    build:
      context: ../..
      dockerfile: ./src/bw/Dockerfile
    ports:
      - 80:8080/tcp
      - 443:8443/tcp
      - 443:8443/udp
    labels:
      - "bunkerweb.INSTANCE=yes"
    environment:
      - API_WHITELIST_IP=127.0.0.0/24 10.20.30.0/24
<<<<<<< HEAD
=======
      - USE_BUNKERNET=no
      - USE_BLACKLIST=no
      - USE_WHITELIST=no
      - SEND_ANONYMOUS_REPORT=no
      - LOG_LEVEL=info
      - SERVE_FILES=no
      - DISABLE_DEFAULT_SERVER=yes
      - USE_CLIENT_CACHE=yes
      - USE_GZIP=yes
      - USE_REVERSE_PROXY=yes
      - REVERSE_PROXY_URL=/
      - REVERSE_PROXY_HOST=http://app1:8080
      - EXTERNAL_PLUGIN_URLS=https://github.com/bunkerity/bunkerweb-plugins/archive/refs/heads/dev.zip
      - CUSTOM_CONF_MODSEC_CRS_reqbody-suppress=SecRuleRemoveById 200002
>>>>>>> eda29974
    restart: "unless-stopped"
    networks:
      bw-universe:
        aliases:
          - bunkerweb
      bw-services:
        aliases:
          - bunkerweb

  bw-scheduler:
    build:
      context: ../..
      dockerfile: ./src/scheduler/Dockerfile
    depends_on:
      - bunkerweb
    volumes:
      - bw-data:/data
      - ./configs/server-http/hello.conf:/data/configs/server-http/hello.conf:ro
    environment:
<<<<<<< HEAD
      - BUNKERWEB_INSTANCES=bunkerweb
      - SERVER_NAME=app1.example.com
      - API_WHITELIST_IP=127.0.0.0/24 10.20.30.0/24
      - USE_BUNKERNET=no
      - USE_BLACKLIST=no
      - USE_WHITELIST=no
      - SEND_ANONYMOUS_REPORT=no
      - CUSTOM_LOG_LEVEL=debug
      - LOG_LEVEL=info
      - SERVE_FILES=no
      - DISABLE_DEFAULT_SERVER=yes
      - USE_CLIENT_CACHE=yes
      - USE_GZIP=yes
      - EXTERNAL_PLUGIN_URLS=https://github.com/bunkerity/bunkerweb-plugins/archive/refs/heads/dev.zip
      - USE_REVERSE_PROXY=yes
      - REVERSE_PROXY_URL=/
      - REVERSE_PROXY_HOST=http://app1:8080
      - |
        CUSTOM_CONF_MODSEC_CRS_reqbody-suppress=
        SecRuleRemoveById 200002
=======
      - DOCKER_HOST=tcp://bw-docker:2375
      - LOG_LEVEL=debug
>>>>>>> eda29974
    restart: "unless-stopped"
    networks:
      bw-universe:
        aliases:
          - bw-scheduler
<<<<<<< HEAD
=======
      bw-docker:
        aliases:
          - bw-scheduler

  bw-docker:
    image: tecnativa/docker-socket-proxy:nightly
    volumes:
      - /var/run/docker.sock:/var/run/docker.sock:ro
    environment:
      - CONTAINERS=1
      - LOG_LEVEL=warning
    restart: "unless-stopped"
    networks:
      bw-docker:
        aliases:
          - bw-docker
>>>>>>> eda29974

  app1:
    image: nginxdemos/nginx-hello
    restart: "unless-stopped"
    networks:
      bw-services:
        aliases:
          - app1

volumes:
  bw-data:

networks:
  bw-universe:
    name: bw-universe
    ipam:
      driver: default
      config:
        - subnet: 10.20.30.0/24
  bw-services:
    name: bw-services<|MERGE_RESOLUTION|>--- conflicted
+++ resolved
@@ -11,23 +11,6 @@
       - "bunkerweb.INSTANCE=yes"
     environment:
       - API_WHITELIST_IP=127.0.0.0/24 10.20.30.0/24
-<<<<<<< HEAD
-=======
-      - USE_BUNKERNET=no
-      - USE_BLACKLIST=no
-      - USE_WHITELIST=no
-      - SEND_ANONYMOUS_REPORT=no
-      - LOG_LEVEL=info
-      - SERVE_FILES=no
-      - DISABLE_DEFAULT_SERVER=yes
-      - USE_CLIENT_CACHE=yes
-      - USE_GZIP=yes
-      - USE_REVERSE_PROXY=yes
-      - REVERSE_PROXY_URL=/
-      - REVERSE_PROXY_HOST=http://app1:8080
-      - EXTERNAL_PLUGIN_URLS=https://github.com/bunkerity/bunkerweb-plugins/archive/refs/heads/dev.zip
-      - CUSTOM_CONF_MODSEC_CRS_reqbody-suppress=SecRuleRemoveById 200002
->>>>>>> eda29974
     restart: "unless-stopped"
     networks:
       bw-universe:
@@ -47,7 +30,6 @@
       - bw-data:/data
       - ./configs/server-http/hello.conf:/data/configs/server-http/hello.conf:ro
     environment:
-<<<<<<< HEAD
       - BUNKERWEB_INSTANCES=bunkerweb
       - SERVER_NAME=app1.example.com
       - API_WHITELIST_IP=127.0.0.0/24 10.20.30.0/24
@@ -68,34 +50,11 @@
       - |
         CUSTOM_CONF_MODSEC_CRS_reqbody-suppress=
         SecRuleRemoveById 200002
-=======
-      - DOCKER_HOST=tcp://bw-docker:2375
-      - LOG_LEVEL=debug
->>>>>>> eda29974
     restart: "unless-stopped"
     networks:
       bw-universe:
         aliases:
           - bw-scheduler
-<<<<<<< HEAD
-=======
-      bw-docker:
-        aliases:
-          - bw-scheduler
-
-  bw-docker:
-    image: tecnativa/docker-socket-proxy:nightly
-    volumes:
-      - /var/run/docker.sock:/var/run/docker.sock:ro
-    environment:
-      - CONTAINERS=1
-      - LOG_LEVEL=warning
-    restart: "unless-stopped"
-    networks:
-      bw-docker:
-        aliases:
-          - bw-docker
->>>>>>> eda29974
 
   app1:
     image: nginxdemos/nginx-hello
