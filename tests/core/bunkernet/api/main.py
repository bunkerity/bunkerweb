--- conflicted
+++ resolved
@@ -49,13 +49,7 @@
     global instance_id, report_num
     instance_id = None
     report_num = 0
-<<<<<<< HEAD
-    return JSONResponse(
-        status_code=200, content={"result": "ok", "data": "Reset done."}
-    )
-=======
     return JSONResponse(status_code=200, content={"result": "ok", "data": "Reset done."})
->>>>>>> 8f456722
 
 
 if __name__ == "__main__":
