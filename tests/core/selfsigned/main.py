--- conflicted
+++ resolved
@@ -49,17 +49,8 @@
     # Parse the PEM certificate
     certificate = x509.load_pem_x509_certificate(pem_data.encode(), default_backend())
 
-<<<<<<< HEAD
-    common_name = certificate.subject.get_attributes_for_oid(
-        x509.oid.NameOID.COMMON_NAME
-    )[0].value
-    check_self_signed_ssl_subj = self_signed_ssl_subj.replace("/", "").replace(
-        "CN=", ""
-    )
-=======
     common_name = certificate.subject.get_attributes_for_oid(x509.oid.NameOID.COMMON_NAME)[0].value
     check_self_signed_ssl_subj = self_signed_ssl_subj.replace("/", "").replace("CN=", "")
->>>>>>> 8f456722
     if common_name != check_self_signed_ssl_subj:
         print(
             f"❌ The SSL generation is enabled and the Common Name (CN) is not {check_self_signed_ssl_subj} but {common_name}, exiting ...",
