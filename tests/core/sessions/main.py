from contextlib import suppress
from os import getenv
from subprocess import PIPE, run
from requests import get, post
from requests.exceptions import RequestException
from selenium import webdriver
from selenium.webdriver.firefox.options import Options
from time import sleep
from traceback import format_exc

try:
    ready = False
    retries = 0
    while not ready:
        with suppress(RequestException):
            status_code = get("http://www.example.com", headers={"Host": "www.example.com"}).status_code

            if status_code >= 500:
                print("❌ An error occurred with the server, exiting ...", flush=True)
                exit(1)

            ready = status_code < 400

        if retries > 10:
            print("❌ The service took too long to be ready, exiting ...", flush=True)
            exit(1)
        elif not ready:
            retries += 1
            print("⚠️ Waiting for the service to be ready, retrying in 5s ...", flush=True)
            sleep(5)

    firefox_options = Options()
    firefox_options.add_argument("--headless")

    sessions_secret = getenv("SESSIONS_SECRET", "random")  # TODO : also test the secret
    sessions_name = getenv("SESSIONS_NAME", "random")
    TEST_TYPE = getenv("TEST_TYPE", "docker")
    first_cookie = None

    print("ℹ️ Starting Firefox ...", flush=True)
    with webdriver.Firefox(options=firefox_options) as driver:
        driver.delete_all_cookies()
        driver.maximize_window()

        print("ℹ️ Navigating to http://www.example.com ...", flush=True)
        driver.get("http://www.example.com")

        if sessions_name != "random":
            if not driver.get_cookie(sessions_name):
                print(f"❌ Cookie {sessions_name} not found, exiting ...", flush=True)
                exit(1)
            print(f"✅ Cookie {sessions_name} found", flush=True)
            exit(0)

        first_cookie = driver.get_cookies()[0]

    print("ℹ️ Reloading BunkerWeb ...", flush=True)

    if TEST_TYPE == "docker":
<<<<<<< HEAD
        response = post(
            f"http://192.168.0.2:5000/reload",
            headers={"Host": "bwapi"},
        )

        if response.status_code != 200:
            print(
                "❌ An error occurred when restarting BunkerWeb, exiting ...", flush=True
            )
            exit(1)

        data = response.json()

        if data["status"] != "success":
            print(
                "❌ An error occurred when restarting BunkerWeb, exiting ...", flush=True
            )
            exit(1)

        sleep(5)
    else:
        proc = run(["sudo", "systemctl", "restart", "bunkerweb"], check=False)
        if proc.returncode != 0:
            print(
                "❌ An error occurred when restarting BunkerWeb, exiting ...", flush=True
            )
            exit(1)

        retries = 0
        while (
            not b"BunkerWeb is ready"
            in run(
=======
        response = post("http://192.168.0.2:5000/reload", headers={"Host": "bwapi"})

        if response.status_code != 200:
            print("❌ An error occurred when restarting BunkerWeb, exiting ...", flush=True)
            exit(1)

        data = response.json()

        if data["status"] != "success":
            print("❌ An error occurred when restarting BunkerWeb, exiting ...", flush=True)
            exit(1)

        sleep(5)
    else:
        proc = run(["sudo", "systemctl", "restart", "bunkerweb"], check=False)
        if proc.returncode != 0:
            print("❌ An error occurred when restarting BunkerWeb, exiting ...", flush=True)
            exit(1)

        retries = 0
        while (
            b"BunkerWeb is ready"
            not in run(
>>>>>>> 8f456722
                ["sudo", "tail", "-n", "1", "/var/log/bunkerweb/error.log"],
                stdout=PIPE,
                check=True,
            ).stdout
        ) and retries < 10:
            retries += 1
            print("ℹ️ Waiting for BunkerWeb to be ready, retrying in 5s ...")
            sleep(5)

        if retries >= 10:
            print("❌ BunkerWeb took too long to be ready, exiting ...", flush=True)
            exit(1)

    print("ℹ️ Starting Firefox again ...", flush=True)
    with webdriver.Firefox(options=firefox_options) as driver:
        driver.delete_all_cookies()
        driver.maximize_window()

        print("ℹ️ Navigating to http://www.example.com ...", flush=True)
        driver.get("http://www.example.com")

        cookie = driver.get_cookies()[0]

        if sessions_name == "random":
            if TEST_TYPE == "docker" and first_cookie["name"] != cookie["name"]:
                print(
                    "❌ The cookie name should not have changed after a simple reload, exiting ...",
                    flush=True,
                )
                exit(1)
            elif TEST_TYPE == "linux" and first_cookie["name"] == cookie["name"]:
                print(
                    "❌ The cookie name should have changed after a full reload, exiting ...",
                    flush=True,
                )
                exit(1)
except SystemExit as e:
    exit(e.code)
except:
    print(f"❌ Something went wrong, exiting ...\n{format_exc()}", flush=True)
    exit(1)<|MERGE_RESOLUTION|>--- conflicted
+++ resolved
@@ -57,40 +57,6 @@
     print("ℹ️ Reloading BunkerWeb ...", flush=True)
 
     if TEST_TYPE == "docker":
-<<<<<<< HEAD
-        response = post(
-            f"http://192.168.0.2:5000/reload",
-            headers={"Host": "bwapi"},
-        )
-
-        if response.status_code != 200:
-            print(
-                "❌ An error occurred when restarting BunkerWeb, exiting ...", flush=True
-            )
-            exit(1)
-
-        data = response.json()
-
-        if data["status"] != "success":
-            print(
-                "❌ An error occurred when restarting BunkerWeb, exiting ...", flush=True
-            )
-            exit(1)
-
-        sleep(5)
-    else:
-        proc = run(["sudo", "systemctl", "restart", "bunkerweb"], check=False)
-        if proc.returncode != 0:
-            print(
-                "❌ An error occurred when restarting BunkerWeb, exiting ...", flush=True
-            )
-            exit(1)
-
-        retries = 0
-        while (
-            not b"BunkerWeb is ready"
-            in run(
-=======
         response = post("http://192.168.0.2:5000/reload", headers={"Host": "bwapi"})
 
         if response.status_code != 200:
@@ -114,7 +80,6 @@
         while (
             b"BunkerWeb is ready"
             not in run(
->>>>>>> 8f456722
                 ["sudo", "tail", "-n", "1", "/var/log/bunkerweb/error.log"],
                 stdout=PIPE,
                 check=True,
