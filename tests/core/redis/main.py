--- conflicted
+++ resolved
@@ -63,13 +63,7 @@
         if ip_to_check == "1.0.0.3":
             print("ℹ️ Testing Reverse Scan, starting FastAPI ...", flush=True)
             app = FastAPI()
-<<<<<<< HEAD
-            fastapi_proc = Process(
-                target=run, args=(app,), kwargs=dict(host="0.0.0.0", port=8080)
-            )
-=======
             fastapi_proc = Process(target=run, args=(app,), kwargs=dict(host="0.0.0.0", port=8080))
->>>>>>> 8f456722
             fastapi_proc.start()
 
             sleep(2)
@@ -96,13 +90,7 @@
 
         port_to_check = "8080" if ip_to_check == "1.0.0.3" else "80"
 
-<<<<<<< HEAD
-        key_value = redis_client.get(
-            f"plugin_reverse_scan_{ip_to_check}:{port_to_check}"
-        )
-=======
         key_value = redis_client.get(f"plugin_reverse_scan_{ip_to_check}:{port_to_check}")
->>>>>>> 8f456722
 
         if key_value is None:
             print(
