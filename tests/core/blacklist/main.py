--- conflicted
+++ resolved
@@ -59,12 +59,7 @@
 
     status_code = get(
         "http://www.example.com/admin",
-<<<<<<< HEAD
-        headers={"Host": "www.example.com", "User-Agent": "BunkerBot"}
-        | ({"X-Forwarded-For": "1.0.0.3"} if GLOBAL else {}),
-=======
         headers={"Host": "www.example.com", "User-Agent": "BunkerBot"} | ({"X-Forwarded-For": "1.0.0.3"} if GLOBAL else {}),
->>>>>>> 8f456722
     ).status_code
 
     if status_code == 403:
