from contextlib import suppress
from os import getenv, sep
from os.path import join
from requests import get
from requests.exceptions import RequestException
from time import sleep
from traceback import format_exc

try:
    ready = False
    retries = 0
    while not ready:
        with suppress(RequestException):
            status_code = get("http://www.example.com", headers={"Host": "www.example.com"}, timeout=3).status_code

            if status_code >= 500:
                print("❌ An error occurred with the server, exiting ...", flush=True)
                exit(1)

            ready = status_code < 400 or status_code == 403

        if retries > 10:
            print("❌ The service took too long to be ready, exiting ...", flush=True)
            exit(1)
        elif not ready:
            retries += 1
            print("⚠️ Waiting for the service to be ready, retrying in 5s ...", flush=True)
            sleep(5)

    use_dnsbl = getenv("USE_DNSBL", "yes") == "yes"
    dnsbl_list = getenv("DNSBL_LIST", "")
    TEST_TYPE = getenv("TEST_TYPE", "docker")

    print(
        "ℹ️ Sending a request to http://www.example.com ...",
        flush=True,
    )
    passed = False
    retries = 0

    while not passed and retries < 10:
<<<<<<< HEAD
        status_code = get(
            f"http://www.example.com",
            headers={"Host": "www.example.com"}
            | (
                {"X-Forwarded-For": getenv("IP_ADDRESS", "")}
                if TEST_TYPE == "linux"
                else {}
            ),
        ).status_code

        if status_code == 403:
            if not use_dnsbl:
                print("❌ The request was rejected, but DNSBL is disabled, exiting ...")
                exit(1)
            elif not dnsbl_list:
                print(
                    "❌ The request was rejected, but DNSBL list is empty, exiting ..."
                )
                exit(1)
        elif use_dnsbl and dnsbl_list:
            if retries <= 10:
                found = False
                with open(join(sep, "var", "log", "bunkerweb", "error.log"), "r") as f:
                    for line in f.readlines():
                        if "error while doing A DNS query for" in line:
                            print(
                                f"⚠ Found the following error in the logs: {line}, retrying in 5s ...",
                                flush=True,
                            )
                            found = True
                            break

                if found:
                    retries += 1
                    sleep(5)
                    continue

            print(
                f'❌ The request was not rejected, but DNSBL list is equal to "{dnsbl_list}", exiting ...'
            )
=======
        status_code = get("http://www.example.com", headers={"Host": "www.example.com"} | ({"X-Forwarded-For": getenv("IP_ADDRESS", "")} if TEST_TYPE == "linux" else {})).status_code

        if status_code == 403:
            if not use_dnsbl:
                print("❌ The request was rejected, but DNSBL is disabled, exiting ...")
                exit(1)
            elif not dnsbl_list:
                print("❌ The request was rejected, but DNSBL list is empty, exiting ...")
                exit(1)
        elif use_dnsbl and dnsbl_list:
            if retries <= 10:
                found = False
                with open(join(sep, "var", "log", "bunkerweb", "error.log"), "r") as f:
                    for line in f.readlines():
                        if "error while doing A DNS query for" in line:
                            print(
                                f"⚠ Found the following error in the logs: {line}, retrying in 5s ...",
                                flush=True,
                            )
                            found = True
                            break

                if found:
                    retries += 1
                    sleep(5)
                    continue

            print(f'❌ The request was not rejected, but DNSBL list is equal to "{dnsbl_list}", exiting ...')
>>>>>>> 8f456722
            exit(1)

        passed = True

    print("✅ DNSBL is working as expected ...", flush=True)
except SystemExit:
    exit(1)
except:
    print(f"❌ Something went wrong, exiting ...\n{format_exc()}", flush=True)
    exit(1)<|MERGE_RESOLUTION|>--- conflicted
+++ resolved
@@ -39,48 +39,6 @@
     retries = 0
 
     while not passed and retries < 10:
-<<<<<<< HEAD
-        status_code = get(
-            f"http://www.example.com",
-            headers={"Host": "www.example.com"}
-            | (
-                {"X-Forwarded-For": getenv("IP_ADDRESS", "")}
-                if TEST_TYPE == "linux"
-                else {}
-            ),
-        ).status_code
-
-        if status_code == 403:
-            if not use_dnsbl:
-                print("❌ The request was rejected, but DNSBL is disabled, exiting ...")
-                exit(1)
-            elif not dnsbl_list:
-                print(
-                    "❌ The request was rejected, but DNSBL list is empty, exiting ..."
-                )
-                exit(1)
-        elif use_dnsbl and dnsbl_list:
-            if retries <= 10:
-                found = False
-                with open(join(sep, "var", "log", "bunkerweb", "error.log"), "r") as f:
-                    for line in f.readlines():
-                        if "error while doing A DNS query for" in line:
-                            print(
-                                f"⚠ Found the following error in the logs: {line}, retrying in 5s ...",
-                                flush=True,
-                            )
-                            found = True
-                            break
-
-                if found:
-                    retries += 1
-                    sleep(5)
-                    continue
-
-            print(
-                f'❌ The request was not rejected, but DNSBL list is equal to "{dnsbl_list}", exiting ...'
-            )
-=======
         status_code = get("http://www.example.com", headers={"Host": "www.example.com"} | ({"X-Forwarded-For": getenv("IP_ADDRESS", "")} if TEST_TYPE == "linux" else {})).status_code
 
         if status_code == 403:
@@ -109,7 +67,6 @@
                     continue
 
             print(f'❌ The request was not rejected, but DNSBL list is equal to "{dnsbl_list}", exiting ...')
->>>>>>> 8f456722
             exit(1)
 
         passed = True
