--- conflicted
+++ resolved
@@ -114,11 +114,7 @@
             export CLIENT_CACHE_ETAG="no"
         fi
     elif [ "$test" = "cache_control" ] ; then
-<<<<<<< HEAD
-        echo "📝 Running tests whith clientcache control set to public, max-age=3600 ..."
-=======
         echo "📝 Running tests with clientcache control set to public, max-age=3600 ..."
->>>>>>> 8f456722
         if [ "$integration" == "docker" ] ; then
             find . -type f -name 'docker-compose.*' -exec sed -i 's@CLIENT_CACHE_ETAG: "no"@CLIENT_CACHE_ETAG: "yes"@' {} \;
             find . -type f -name 'docker-compose.*' -exec sed -i 's@CLIENT_CACHE_CONTROL: "public, max-age=15552000"@CLIENT_CACHE_CONTROL: "public, max-age=3600"@' {} \;
