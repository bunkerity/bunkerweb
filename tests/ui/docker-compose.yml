x-env: &env
  DATABASE_URI: "mariadb+pymysql://bunkerweb:secret@bw-db:3306/db"
  CUSTOM_LOG_LEVEL: "debug"

services:
  bw:
<<<<<<< HEAD
    image: bunkerity/bunkerweb:1.6.0-beta
=======
    image: bunkerity/bunkerweb:1.5.10
>>>>>>> 28a3d30c
    pull_policy: never
    ports:
      - 80:80
      - 443:443
    environment:
      API_WHITELIST_IP: "127.0.0.0/8 10.20.30.0/24"
    labels:
      - "bunkerweb.INSTANCE=yes"
    networks:
      bw-universe:
      bw-services:
        ipv4_address: 192.168.0.2

  bw-scheduler:
    image: bunkerity/bunkerweb-scheduler:1.6.0-beta
    pull_policy: never
    depends_on:
      - bw
    volumes:
      - bw-data:/data
    environment:
      <<: *env
      BUNKERWEB_INSTANCES: "bw"
      SERVER_NAME: ""
      MULTISITE: "yes"
      HTTP_PORT: "80"
      HTTPS_PORT: "443"
      API_WHITELIST_IP: "127.0.0.0/8 10.20.30.0/24"
      LOG_LEVEL: "info"
      USE_BUNKERNET: "no"
      USE_BLACKLIST: "no"
      SEND_ANONYMOUS_REPORT: "no"
      USE_CLIENT_CACHE: "yes"
      USE_GZIP: "yes"
      DATASTORE_MEMORY_SIZE: "384m"
      BAD_BEHAVIOR_THRESHOLD: "30"
      CUSTOM_CONF_SERVER_HTTP_port-redirect: "port_in_redirect on;"
      UI_HOST: "http://bw-ui:7000"
      CUSTOM_CONF_SERVER_HTTP_ready: |
        location /ready {
          default_type 'text/plain';
          rewrite_by_lua_block {
            ngx.print('ready')
            ngx.flush(true)
            ngx.exit(ngx.HTTP_OK)
          }
        }
    networks:
<<<<<<< HEAD
=======
      bw-universe:
      bw-services:
        ipv4_address: 192.168.0.2

  bw-scheduler:
    image: bunkerity/bunkerweb-scheduler:1.5.10
    pull_policy: never
    depends_on:
      - bw
      - bw-docker
    volumes:
      - bw-data:/data
    environment:
      <<: *env
    networks:
      - bw-docker
>>>>>>> 28a3d30c
      - bw-universe
      - bw-db

  bw-ui:
<<<<<<< HEAD
    image: bunkerity/bunkerweb-ui:1.6.0-beta
=======
    image: bunkerity/bunkerweb-ui:1.5.10
>>>>>>> 28a3d30c
    pull_policy: never
    depends_on:
      - bw
    environment:
      <<: *env
    networks:
      - bw-universe
      - bw-db

  bw-db:
    image: mariadb:11
    environment:
      MYSQL_RANDOM_ROOT_PASSWORD: "yes"
      MYSQL_DATABASE: "db"
      MYSQL_USER: "bunkerweb"
      MYSQL_PASSWORD: "secret"
    volumes:
      - bw-db:/var/lib/mysql
    networks:
      - bw-db

  app1:
    image: nginxdemos/nginx-hello
    networks:
      bw-services:
        ipv4_address: 192.168.0.4

volumes:
  bw-data:
  bw-db:

networks:
  bw-universe:
    name: bw-universe
    ipam:
      driver: default
      config:
        - subnet: 10.20.30.0/24
  bw-services:
    name: bw-services
    ipam:
      driver: default
      config:
        - subnet: 192.168.0.0/24
  bw-db:
    name: bw-db<|MERGE_RESOLUTION|>--- conflicted
+++ resolved
@@ -4,11 +4,7 @@
 
 services:
   bw:
-<<<<<<< HEAD
     image: bunkerity/bunkerweb:1.6.0-beta
-=======
-    image: bunkerity/bunkerweb:1.5.10
->>>>>>> 28a3d30c
     pull_policy: never
     ports:
       - 80:80
@@ -57,34 +53,11 @@
           }
         }
     networks:
-<<<<<<< HEAD
-=======
-      bw-universe:
-      bw-services:
-        ipv4_address: 192.168.0.2
-
-  bw-scheduler:
-    image: bunkerity/bunkerweb-scheduler:1.5.10
-    pull_policy: never
-    depends_on:
-      - bw
-      - bw-docker
-    volumes:
-      - bw-data:/data
-    environment:
-      <<: *env
-    networks:
-      - bw-docker
->>>>>>> 28a3d30c
       - bw-universe
       - bw-db
 
   bw-ui:
-<<<<<<< HEAD
     image: bunkerity/bunkerweb-ui:1.6.0-beta
-=======
-    image: bunkerity/bunkerweb-ui:1.5.10
->>>>>>> 28a3d30c
     pull_policy: never
     depends_on:
       - bw
@@ -116,6 +89,7 @@
   bw-data:
   bw-db:
 
+
 networks:
   bw-universe:
     name: bw-universe
