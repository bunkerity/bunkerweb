# Changelog

## v1.5.3 -

- [BUGFIX] Fix BunkerWeb not loading his own settings after a docker restart
- [BUGFIX] Fix Custom configs not following the service name after an update on the UI
- [BUGFIX] Fix UI clearing configs folder at startup
- [BUGFIX] Fix Database not clearing old services when not using multisite
- [BUGFIX] Fix UI using the wrong database when generating the new config when using an external database
<<<<<<< HEAD
- [MISC] Updated core dependencies
- [MISC] Updated self-signed job to regenerate the cert if the subject or the expiration date has changed
- [MISC] Jobs that download files from urls will now remove old cached files if urls are empty
=======
- [BUGFIX] Small fixes on linux paths creating unnecessary folders
- [BUGFIX] Fix ACME renewal fails on redirection enabled Service
- [MISC] Updated core dependencies
- [MISC] Updated self-signed job to regenerate the cert if the subject or the expiration date has changed
- [MISC] Jobs that download files from urls will now remove old cached files if urls are empty
- [MISC] Replaced gevent with gthread in UI for security reasons
- [MISC] Add HTML sanitization when injecting code in pages in the UI
- [MISC] Optimize the way the UI handles services creation and edition
>>>>>>> 8f456722

## v1.5.2 - 2023/10/10

- [BUGFIX] Fix UI fetching only default values from the database (fixes no trash button too)
- [BUGFIX] Fix infinite loop when using autoconf
- [BUGFIX] Fix BunkerWeb fails to start after reboot on Fedora and Rhel
- [BUGFIX] Fix logs page not working in UI on Linux integrations
- [BUGFIX] Fix settings regex that had issues in general and with the UI
- [BUGFIX] Fix scheduler error with external plugins when reloading
- [BUGFIX] Fix permissions with folders in linux integrations
- [MISC] Push Docker images to GitHub packages (ghcr.io repository)
- [MISC] Improved CI/CD
- [MISC] Updated python dependencies
- [MISC] Updated Python Docker image to 3.11.5-alpine in Dockerfiles
- [MISC] Add support for ModSecurity JSON LogFormat
- [MISC] Updated OWASP coreruleset to 3.3.5

## v1.5.1 - 2023/08/08

- [BUGFIX] New version checker in logs displays "404 not found"
- [BUGFIX] New version checker in UI
- [BUGFIX] Only get the right keys from plugin.json files when importing plugins
- [BUGFIX] Remove external resources for Google fonts in UI
- [BUGFIX] Support multiple plugin uploads in one zip when using the UI
- [BUGFIX] Variable being ignored instead of saved in the database when value is empty
- [BUGFIX] ALLOWED_METHODS regex working with LOCK/UNLOCK methods
- [BUGFIX] Custom certificate bug after the refactoring
- [BUGFIX] Wrong variables in header phase (fix CORS feature too)
- [BUGFIX] UI not working in Ubuntu (python zope module)
- [BUGFIX] Patch ModSecurity to run it after LUA code (should fix whitelist problems)
- [BUGFIX] Custom configurations from env were not being deleted properly
- [BUGFIX] Missing concepts image not displayed in the documentation
- [BUGFIX] Scheduler not picking up new instances IPs in autoconf modes
- [BUGFIX] Autoconf deadlock in k8s
- [BUGFIX] Missing HTTP and HTTPS ports for temp nginx
- [BUGFIX] Infinite loop when sessions is not valid
- [BUGFIX] Missing valid LE certificates in edge cases
- [BUGFIX] Wrong service namespace in k8s
- [BUGFIX] DNS_RESOLVERS regex not accepting hostnames
- [PERFORMANCE] Reduce CPU and RAM usage of scheduler
- [PERFORMANCE] Cache ngx.ctx instead of loading it each time
- [PERFORMANCE] Use per-worker LRU cache for common RO LUA values
- [FEATURE] Add Turnstile antibot mode
- [FEATURE] Add more CORS headers
- [FEATURE] Add KEEP_UPSTREAM_HEADERS to preserve headers when using reverse proxy
- [FEATURE] Add the possibility to download the different lists and plugins from a local file (like the blacklist)
- [FEATURE] External plugins can now be downloaded from a tar.gz and tar.xz file as well as zip
- [FEATURE] Add X-Forwarded-Prefix header when using reverse proxy
- [FEATURE] Add REDIRECT_TO_STATUS_CODE to choose status code 301 or 302 when redirecting
- [DOCUMENTATION] Add timezone information
- [DOCUMENTATION] Add timezone informat
- [MISC] Add LOG_LEVEL=warning for docker socket proxy in docs, examples and boilerplates
- [MISC] Temp remove VMWare provider for Vagrant integration
- [MISC] Remove X-Script-Name header and ABSOLUTE_URI variable when using UI
- [MISC] Move logs to /var/log/bunkerweb folder
- [MISC] Reduce "Got an error reading communication packets" warnings in mariadb/mysql

## v1.5.0 - 2023/05/23

- Refactoring of almost all the components of the project
- Dedicated scheduler service to manage jobs and configuration
- Store configuration in a database backend
- Improved web UI and make it working with all integrations
- Improved internal LUA code
- Improved internal cache of BW
- Add Redis support when using clustered integrations
- Add RHEL integration
- Add Vagrant integration
- Init support of generic TCP/UDP (stream)
- Init support of IPv6
- Improved CI/CD : UI tests, core tests and release automation
- Reduce Docker images size
- Fix and improved core plugins : antibot, cors, dnsbl, ...
- Use PCRE regex instead of LUA patterns
- Connectivity tests at startup/reload with logging

## v1.5.0-beta - 2023/05/02

- Refactoring of almost all the components of the project
- Dedicated scheduler service to manage jobs and configuration
- Store configuration in a database backend
- Improved web UI and make it working with all integrations
- Improved internal LUA code
- Improved internal cache of BW
- Add Redis support when using clustered integrations
- Add RHEL integration
- Add Vagrant integration
- Init support of generic TCP/UDP (stream)
- Init support of IPv6
- Improved CI/CD : UI tests, core tests and release automation
- Reduce Docker images size
- Fix and improved core plugins : antibot, cors, dnsbl, ...
- Use PCRE regex instead of LUA patterns
- Connectivity tests at startup/reload with logging

## v1.4.8 - 2023/04/05

- Fix UI bug related to multiple settings
- Increase check reload interval in UI to avoid rate limit
- Fix Let's Encrypt error when using auth basic
- Fix wrong setting name in realip job (again)
- Fix blog posts retrieval in the UI
- Fix missing logs for UI
- Fix error log if BunkerNet ip list is empty
- Updated python dependencies
- Gunicorn will now show the logs in the console for the UI
- BunkerNet job will now create the ip list file at the beginning of the job to avoid errors

## v1.4.7 - 2023/02/27

- Fix DISABLE_DEFAULT_SERVER=yes not working with HTTPS (again)
- Fix wrong setting name in realip job
- Fix whitelisting not working with modsecurity

## v1.4.6 - 2023/02/14

- Fix error in the UI when a service have multiple domains
- Fix bwcli bans command
- Fix documentation about Linux Fedora install
- Fix DISABLE_DEFAULT_SERVER=yes not working with HTTPS
- Add INTERCEPTED_ERROR_CODES setting

## v1.4.5 - 2022/11/26

- Fix bwcli syntax error
- Fix UI not working using Linux integration
- Fix missing openssl dep in autoconf
- Fix typo in selfsigned job

## v1.4.4 - 2022/11/10

- Fix k8s controller not watching the events when there is an exception
- Fix python dependencies bug in CentOS and Fedora
- Fix incorrect log when reloading nginx using Linux integration
- Fix UI dev mode, production mode is now the default
- Fix wrong exposed port in the UI container
- Fix endless loading in the UI
- Fix \*_CUSTOM_CONF_\* dissapear when jobs are executed
- Fix various typos in documentation
- Fix warning about StartLimitIntervalSec directive when using Linux
- Fix incorrect log when issuing certbot renew
- Fix certbot renew error when using Linux or Docker integration
- Add greylist core feature
- Add BLACKLIST_IGNORE_\* settings
- Add automatic change of SecRequestBodyLimit modsec directive based on MAX_CLIENT_SIZE setting
- Add MODSECURITY_SEC_RULE_ENGINE and MODSECURITY_SEC_AUDIT_LOG_PARTS settings
- Add manual ban and get bans to the API/CLI
- Add Brawdunoir community example
- Improve core plugins order and add documentation about it
- Improve overall documentation
- Improve CI/CD

## v1.4.3 - 2022/08/26

- Fix various documentation errors/typos and add various enhancements
- Fix ui.env not read when using Linux integration
- Fix wrong variables.env path when using Linux integration
- Fix missing default server when TEMP_NGINX=yes
- Fix check if BunkerNet is activated on default server
- Fix request crash when mmdb lookup fails
- Fix bad behavior trigger when request is whitelisted
- Fix bad behavior not triggered when request is on default server
- Fix BW overriding config when config is already present
- Add Ansible integration in beta
- Add \*_CUSTOM_CONF_\* setting to automatically add custom config files from setting value
- Add DENY_HTTP_STATUS setting to choose standard 403 error page (default) or 444 to close connection when access is denied
- Add CORS (Cross-Origin Resource Sharing) core plugin
- Add documentation about Docker in rootless mode and podman
- Improve automatic tests setup
- Migrate CI/CD infrastructure to another provider

## v1.4.2 - 2022/06/28

- Fix "too old resource version" exceptions when using k8s integration
- Fix missing bwcli command with Linux integration
- Fix various bugs with jobs scheduler when using autoconf/swarm/k8s
- Fix bwcli unban command when using Linux integration
- Fix permissions check when filename has a space
- Fix static config (SERVER_NAME not empty) support when using autoconf/swarm/k8s
- Fix config files overwrite when using Docker autoconf
- Add EXTERNAL_PLUGIN_URLS setting to automatically download and install external plugins
- Add log_default() plugin hook
- Add various certbot-dns examples
- Add mattermost example
- Add radarr example
- Add Discord and Slack to list of official plugins
- Force NGINX version dependencies in Linux packages DEB/RPM

## v1.4.1 - 2022/06/16

- Fix sending local IPs to BunkerNet when DISABLE_DEFAULT_SERVER=yes
- Fix certbot bug when AUTOCONF_MODE=yes
- Fix certbot bug when MULTISITE=no
- Add reverse proxy timeouts settings
- Add auth_request settings
- Add authentik and authelia examples
- Prebuilt Docker images for arm64 and armv7
- Improve documentation for Linux integration
- Various fixes in the documentation

## v1.4.0 - 2022/06/06

- Project renamed to BunkerWeb
- Internal architecture fully revised with a modular approach
- Improved CI/CD with automatic tests for multiple integrations
- Plugin improvement
- Volume improvement for container-based integrations
- Web UI improvement with various new features
- Web tool to generate settings from a user-friendly UI
- Linux packages
- Various bug fixes

## v1.3.2 - 2021/10/24

- Use API instead of a shared folder for Swarm and Kubernetes integrations
- Beta integration of distributed bad IPs database through a remote API
- Improvement of the request limiting feature : hour/day rate and multiple URL support
- Various bug fixes related to antibot feature
- Init support of Arch Linux
- Fix Moodle example
- Fix ROOT_FOLDER bug in serve-files.conf when using the UI
- Update default values for PERMISSIONS_POLICY and FEATURE_POLICY
- Disable COUNTRY ban if IP is local

## v1.3.1 - 2021/09/02

- Use ModSecurity v3.0.4 instead of v3.0.5 to fix memory leak
- Fix ignored variables to control jobs
- Fix bug when LISTEN_HTTP=no and MULTISITE=yes
- Add CUSTOM_HEADER variable
- Add REVERSE_PROXY_BUFFERING variable
- Add REVERSE_PROXY_KEEPALIVE variable
- Fix documentation for modsec and modsec-crs special folders

## v1.3.0 - 2021/08/23

- Kubernetes integration in beta
- Linux integration in beta
- autoconf refactoring
- jobs refactoring
- UI refactoring
- UI security : login/password authentication and CRSF protection
- various dependencies updates
- move CrowdSec as an external plugin
- Authelia support
- improve various regexes
- add INJECT_BODY variable
- add WORKER_PROCESSES variable
- add USE_LETS_ENCRYPT_STAGING variable
- add LOCAL_PHP and LOCAL_PHP_PATH variables
- add REDIRECT_TO variable

## v1.2.8 - 2021/07/22

- Fix broken links in README
- Fix regex for EMAIL_LETS_ENCRYPT
- Fix regex for REMOTE_PHP and REMOTE_PHP_PATH
- Fix regex for SELF_SIGNED_*
- Fix various bugs related to web UI
- Fix bug in autoconf (missing instances parameter to reload function)
- Remove old .env files when generating a new configuration

## v1.2.7 - 2021/06/14

- Add custom robots.txt and sitemap to RTD
- Fix missing GeoIP DB bug when using BLACKLIST/WHITELIST_COUNTRY
- Add underscore "_" to allowed chars for CUSTOM_HTTPS_CERT/KEY
- Fix bug when using automatic self-signed certificate
- Build and push images from GitHub actions instead of Docker Hub autobuild
- Display the reason when generator is ignoring a variable
- Various bug fixes related to certbot and jobs
- Split jobs into pre and post jobs
- Add HEALTHCHECK to image
- Fix race condition when using autoconf without Swarm by checking healthy state
- Bump modsecurity-nginx to v1.0.2
- Community chat with bridged platforms

## v1.2.6 - 2021/06/06

- Move from "ghetto-style" shell scripts to generic jinja2 templating
- Init work on a basic plugins system
- Move ClamAV to external plugin
- Reduce image size by removing unnecessary dependencies
- Fix CrowdSec example
- Change some global variables to multisite
- Add LOG_LEVEL environment variable
- Read-only container support
- Improved antibot javascript with a basic proof of work
- Update nginx to 1.20.1
- Support of docker-socket-proxy with web UI
- Add certbot-cloudflare example
- Disable DNSBL checks when IP is local

## v1.2.5 - 2021/05/14

- Performance improvement : move some nginx security checks to LUA and external blacklist parsing enhancement
- Init work on official documentation on readthedocs
- Fix default value for CONTENT_SECURITY_POLICY to allow file downloads
- Add ROOT_SITE_SUBFOLDER environment variable

## TODO - retrospective changelog<|MERGE_RESOLUTION|>--- conflicted
+++ resolved
@@ -7,11 +7,6 @@
 - [BUGFIX] Fix UI clearing configs folder at startup
 - [BUGFIX] Fix Database not clearing old services when not using multisite
 - [BUGFIX] Fix UI using the wrong database when generating the new config when using an external database
-<<<<<<< HEAD
-- [MISC] Updated core dependencies
-- [MISC] Updated self-signed job to regenerate the cert if the subject or the expiration date has changed
-- [MISC] Jobs that download files from urls will now remove old cached files if urls are empty
-=======
 - [BUGFIX] Small fixes on linux paths creating unnecessary folders
 - [BUGFIX] Fix ACME renewal fails on redirection enabled Service
 - [MISC] Updated core dependencies
@@ -20,7 +15,6 @@
 - [MISC] Replaced gevent with gthread in UI for security reasons
 - [MISC] Add HTML sanitization when injecting code in pages in the UI
 - [MISC] Optimize the way the UI handles services creation and edition
->>>>>>> 8f456722
 
 ## v1.5.2 - 2023/10/10
 
