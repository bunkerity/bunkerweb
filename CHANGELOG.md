# Changelog

<<<<<<< HEAD
## v1.6.0-beta - ????/??/??

- [FEATURE] Add support for the Coreruleset plugins via the USE_MODSECURITY_CRS_PLUGINS and the MODSECURITY_CRS_PLUGIN_URLS settings (it automatically downloads and installs the plugins like with BunkerWeb's external plugins). plugins can also be added manually via custom configuration files
- [FEATURE] Add X_DNS_PREFETCH_CONTROL setting to control the DNS prefetching behavior via the X-DNS-Prefetch-Control header (default is off)
- [FEATURE] Add new `securitytxt` plugin to manage the security.txt file from settings and serve it
- [FEATURE] Add new `REVERSE_PROXY_PASS_REQUEST_BODY` setting to control if the request body should be passed to the upstream server (default is yes)
- [FEATURE] Jobs now have an history which the size can be controlled via the `DATABASE_MAX_JOBS_RUNS` setting (default is 10000) and it will be possible to see it in the web UI in a future release
- [FEATURE] Add support for HTTP/3 connections limiting via the `HTTP3_CONNECTIONS_LIMIT` setting (default is 100) in the `limit` plugin
- [FEATURE] Add new templating feature to allow to quickly override the default values of settings and custom configurations. You can also precise steps to follow in the UI to help the user configure services.
- [FEATURE] Optimized the way the scheduler sends the configuration to the instances to make it faster and more reliable using a ThreadPoolExecutor
- [FEATURE] Add the possibility to set a custom timezone for every service via the `TZ` environment variable (will apply to the logs and all date fields stored in the database). If not set, it will use the local timezone of the server.
- [SCHEDULER] Refactor the scheduler to use the `BUNKERWEB_INSTANCES` (previously known as `OVERRIDE_INSTANCES`) environment variable instead of an integration specific system
- [AUTOCONF] Add new `NAMESPACES` environment variable to allow setting the namespaces to watch for the autoconf feature which makes it possible to use multiple autoconf instances in the same cluster while keeping the configuration separated
- [AUTOCONF] Add new `USE_KUBERNETES_FQDN` environment variable to allow using the full qualified domain name of the services in Kubernetes instead of the ip address for the hostname of instances (default is yes)
- [UI] Start refactoring the UI to make it more modular and easier to maintain
- [UI] Add a `remember me` feature to the login page so that the user can stay logged in for a longer period of time (expires after 31 days)
- [UI] Add new `TOTP_SECRETS` setting to encrypt the TOTP secrets in the database (if not set, we generate a random amount of secrets via passlib.totp) - ⚠ We highly recommend setting this setting to a custom value to prevent the secrets from being erased when the volumes are deleted
- [UI] Start adding roles and permissions to the UI to allow different users to have different permissions in a multi-user environment for the near future
- [UI] Made 2FA feature more user-friendly and added recovery codes in case of lost access to the 2FA device
- [UI] Refactored the way we handle logs in the UI to make it so that it no longer relies on Integration specific logics and instead always reads the files present in the `/var/log/bunkerweb` folder
- [DOCS] Updated docs for all new features and changes
- [MISC] Review security headers in the `headers` plugin to improve security
- [MISC] Updated context of `realip`'s `USE_PROXY_PROTOCOL` setting to `global` as it was always applied globally even if set only on a service
- [DEPS] Updated coreruleset-v4 version to v4.7.0
=======
## v1.5.10 - ????/??/??

- [UI] Fix setup wizard bug related to certificate
- [UI] Fix bug when adding more than 3 reverse proxies URLs
- [UI] Fix wrong type for REVERSE_PROXY_SSL_SNI_NAME setting
- [BUGFIX] Add HTTP3 specific modsec rule in web UI to avoid false positives
- [BUGFIX] Fix missing scheduler logs in Linux integration
- [BUGFIX] Add missing REPORT HTTP method to ALLOWED_METHODS setting
- [DEPS] Updated NGINX version to v1.26.2
- [DEPS] Updated LuaJIT version to v2.1-20240815
- [DEPS] Updated libmaxminddb version to v1.11.0
- [DEPS] Updated lua-cjson to latest commit for the version v2.1.0.14
- [DEPS] Updated lua-nginx-module version to v0.10.27
- [DEPS] Updated lua-resty-core version to v0.1.29
- [DEPS] Updated lua-resty-lrucache version to v0.14
- [DEPS] Updated lua-resty-openssl version to v1.5.1
- [DEPS] Updated lua-resty-signal version to v0.04
- [DEPS] Updated lua-resty-string version to v0.16
- [DEPS] Updated stream-lua-nginx-module version to v0.0.15
- [DEPS] Updated coreruleset-v4 version to v4.6.0
- [DEPS] Updated coreruleset-v3 version to v3.3.6
- [DEPS] Updated ModSecurity version to v3.0.13
- [DEPS] Start managing Mbed TLS as a dependency for ModSecurity (v3.6.1)
>>>>>>> 28a3d30c

## v1.5.9 - 2024/07/22

- [BUGFIX] Fix compatibility issues with mysql 8.4+ version and the `backup` plugin by adding the `mariadb-connector-c` dependency to the scheduler Dockerfile (on alpine)
- [BUGFIX] Fix potential issues with multiple settings in helpers.load_variables when multiple settings have the same suffix (the issue is only present in future external plugins)
- [BUGFIX] Fix issues with kubernetes integration when were setting a global multisite setting it was not applied to the services
- [FEATURE] Add REVERSE_PROXY_SSL_SNI and REVERSE_PROXY_SSL_SNI_NAME to support SNI-based upstreams
- [UI] Update web UI setup wizard to handle when a reverse proxy already exists but no admin user is configured
- [UI] Fix issues with multiple settings on the global_config not being able to be deleted in specific cases
- [AUTOCONF] Fix issues with globally set settings overridden by default values not being saved correctly in database
- [LINUX] Update Linux repository to repo.bunkerweb.io
- [SECURITY] Update security headers in default pages and error pages for improved security
- [DEPS] Updated LuaJIT version to v2.1-20240626
- [DEPS] Updated coreruleset-v4 version to v4.5.0

## v1.5.8 - 2024/06/19

- [LINUX] Support Fedora 40 and drop support of Fedora 39
- [BUGFIX] Fix potential errors when upgrading from a previous version
- [BUGFIX] Fix rare bug on the web UI when editing the SERVER_NAME setting of a service
- [BUGFIX] Fix potential race conditions between the autoconf and the scheduler waiting for each other indefinitely
- [BUGFIX] Fix Let's Encrypt certificate renewal when a certificate date changes by forcing the renewal
- [BUGFIX] Fix issues with k8s integration and the save_config.py script
- [FEATURE] Add nightly build of the OWASP coreruleset that are automatically downloaded and updated
- [FEATURE] Enhance security on error pages, default server page and loading page by adding a custom `Content-Security-Policy` header with nonces and removing the `Server` header
- [FEATURE] Add new DATABASE_URI_READONLY setting to allow setting up a fallback read-only database URI in case the main database URI is not available
- [FEATURE] Add automatic fallback to either read-only on the primary database or to the read-only database URI when the main database URI is not available and automatically switch back to the main database URI when it becomes available again
- [FEATURE] Add experimental support of HTTP/3 (QUIC)
- [FEATURE] Optimize the way the scheduler handles jobs and the way the jobs are executed
- [FEATURE] Optimize the way the cache files are being refreshed from the database
- [FEATURE] Add failover logic in case the NGINX configuration is not valid to fallback to the previous configuration and log the error to prevent the service from being stopped
- [UI] Force HTTPS on setup wizard
- [UI] Fallback to self-signed certificate when UI is installed with setup wizard and let's encrypt is not used
- [UI] Force HTTPS even if UI is installed in advanced mode
- [UI] Add OVERRIDE_ADMIN_CREDS environment variable to allow overriding the default admin credentials even if an admin user already exists
- [UI] Optimize the way the UI handles the requests and the responses
- [AUTOCONF] Refactor Autoconf config parsing and saving logic so that it doesn't override the scheduler or UI config every time
- [MISC] Update logger format and datefmt for better readability
- [DEPS] Updated NGINX version to v1.26.1
- [DEPS] Updated stream-lua-nginx-module version to the latest commit to incorporate the latest changes and fixes for NGINX v1.26
- [DEPS] Updated coreruleset-v4 version to v4.3.0
- [DEPS] Updated lua-resty-openssl version to v1.4.0

## v1.5.7 - 2024/05/14

- [LINUX] Support Ubuntu 24.04 (Noble)
- [LINUX] Support RHEL 9.4 instead of 9.3
- [LINUX] Support hot reload with systemctl reload
- [BUGFIX] Fix rare error when the cache is not properly initialized and jobs are executed
- [BUGFIX] Fix bug when downloading new mmdb files
- [BUGFIX] Remove potential false positives with ModSecurity on the jobs page of the web UI
- [BUGFIX] Fix bwcli not working with Redis sentinel
- [BUGFIX] Fix potential issues when removing the bunkerweb Linux package
- [BUGFIX] Fix bug when antibot is enabled and User-Agent or IP address has changed
- [FEATURE] Add backup plugin to backup and restore easily the database
- [FEATURE] Add LETS_ENCRYPT_CLEAR_OLD_CERTS setting to control if old certificates should be removed when generating Let's Encrypt certificates (default is no)
- [FEATURE] Add DISABLE_DEFAULT_SERVER_STRICT_SNI setting to allow/block requests when SNI is unknown or unset (default is no)
- [UI] General : fix tooltip crop because of overflow
- [UI] General : fix select setting crop because of overflow and check if select is out of viewport to determine visible position
- [UI] General : show logs on UI when pre rendering issue
- [UI] General : Improve UI performance by using multiple workers for the web server and reducing the number of times we prompt a loading page
- [UI] General : handle word breaks on dynamic text content
- [UI] General : fix overflow issue with tables on Safari
- [UI] General : fix static resources issue with firefox leading to loop requests
- [UI] Global config : fix script error while fragment relate to a missing plugin
- [UI] Global config / services page : filtering settings now open plugin select to highlight remaining plugin
- [UI] Global config / services page : add combobox on plugin select open to search a plugin quick
- [UI] Global config / services page : add order for settings to always respect the order defined in the plugin
- [UI] Services page : show any invalid setting value on setting modal and disabled save if case
- [UI] Reporting page : fix missing data and add new ones
- [UI] Account page : keep license key form even if pro register to easy update
- [UI] Wizard : Add the possibility to still configure reverse proxy even if an admin user already exists
- [AUTOCONF] Speedup autoconf process when we have multiple events in short period of time
- [DOCUMENTATION] Add upgrade procedure for 1.5.7+
- [DOCUMENTATION] Rename Migrating section to Upgrading
- [MISC] Drop support of ansible and vagrant integrations
- [MISC] Support custom bwcli commands using plugins
- [MISC] Add Docker labels in autoconf, bw, scheduler, and ui Dockerfiles
- [DEPS] Update Python base Docker image to version 3.12.3-alpine3.19
- [DEPS] Updated LuaJIT version to v2.1-20240314
- [DEPS] Updated lua-resty-openssl version to 1.3.1
- [DEPS] Updated coreruleset-v4 version to v4.2.0

## v1.5.6 - 2024/03/25

- [LINUX] Support RHEL 9.3
- [BUGFIX] Fix issues with the antibot feature ([#866](https://github.com/bunkerity/bunkerweb/issues/866), [#870](https://github.com/bunkerity/bunkerweb/issues/870))
- [BUGFIX] Fix Bad behavior whitelist check in access phase
- [BUGFIX] Fix ModSecurity FP on antibot page
- [BUGFIX] Fix Whitelist core plugin missing a check for empty server_name in multisite mode
- [BUGFIX] Fix Templator missing some common configs
- [BUGFIX] Database update with external plugins reupload
- [BUGFIX] UI delete or edit multiple setting
- [LINUX] Add logrotate support for the logs
- [UI] New : add bans management page in the web UI
- [UI] New : add blocked requests page in the web UI
- [UI] New : some core plugins pages in the web UI
- [UI] General : enhance the Content-Security-Policy header in the web UI
- [UI] General : dark mode enhancement
- [UI] General : add visual feedback when filtering is matching nothing
- [UI] General : blog news working and add dynamic banner news
- [UI] Global config page : Add multisite edit, add context filter
- [UI] Global config / Service page : remove tabs for select and enhance filtering (plugin name, multiple settings and context now includes)
- [UI] Service page : add the possibility to clone a service in the web UI
- [UI] Service page : add the possibility to set a service as draft in the web UI
- [UI] Service page : add services filter when at least 4 services
- [UI] Configs page : add path filtering related to config presence, remove service when config is root only
- [UI] Pro license : add home card, show pro plugins on menu and plugins page, resume in account page, alert in case issue with license usage
- [UI] Log page : enhance UX
- [FEATURE] Add setting REDIS_SSL_VERIFY to activate/disable the SSL certificate verification when using Redis
- [FEATURE] Add Redis Sentinel fallback to master automatically if no slaves are available
- [FEATURE] Add Redis Sentinel support for bwcli
- [FEATURE] Add new Metrics core plugin that will allow metrics collection and retrieval of internal metrics
- [FEATURE] Add setting DATABASE_LOG_LEVEL to control SQLAlchemy loggers separately from the main one
- [FEATURE] Add whitelist check for the default-server as well
- [FEATURE] Add the possibility to choose between the coreruleset v3 and v4 that will be used by ModSecurity (default is v3)
- [FEATURE] Add the TIMERS_LOG_LEVEL setting to control the log level of the lua timers
- [FEATURE] Add pro version management to core plugins, the scheduler and the web UI
- [FEATURE] Add REVERSE_PROXY_CUSTOM_HOST setting to set a custom Host header when using reverse proxy
- [MISC] Add a better custom certificate cache handling
- [MISC] Updated Linux base images in Dockerfiles
- [MISC] Add recommended dialects to databases string
- [MISC] Refine the data sent in the anonymous reporting feature and move the setting and the job to the "jobs" plugin
- [MISC] BunkerWeb will now load the default loading page even on 404 errors when generating the configuration
- [MISC] Update database schema to support the new pro version and optimize it
- [MISC] Refactor SSL/TLS logics to make it more consistent
- [MISC] Use ECDSA key instead of RSA for selfsigned/default/fallback certificates
- [MISC] Refactor certbot-new job to optimize the certbot requests
- [MISC] Refactor jobs utils to make it more consistent
- [MISC] Review jobs and utils to make it more consistent and better in general
- [MISC] Change BunkerWeb base Docker image to nginx:1.24.0-alpine-slim
- [DOCUMENTATION] Update web UI's setup wizard instructions in the documentation
- [DOCUMENTATION] Update plugins documentation to reflect the new plugin system
- [DOCUMENTATION] Update ModSecurity documentation to reflect the new changes in the Security Tuning section
- [DOCUMENTATION] Add pro version documentation
- [DEPS] Updated stream-lua-nginx-module to v0.0.14
- [DEPS] Updated lua-nginx-module version to v0.10.26
- [DEPS] Updated libmaxminddb version to v1.9.1
- [DEPS] Updated lua-resty-core to v0.1.28
- [DEPS] Updated zlib version to v1.3.1
- [DEPS] Updated ModSecurity version to v3.0.12
- [DEPS] Updated coreruleset version to v3.3.5
- [DEPS] Added coreruleset version v4.1.0
- [DEPS] Updated lua-resty-mlcache version to v2.7.0
- [DEPS] Updated lua-resty-openssl version to v1.2.1
- [DEPS] Updated lua-resty-http version to v0.17.2

## v1.5.5 - 2024/01/12

- [BUGFIX] Fix issues with the database when upgrading from one version to a newer one
- [BUGFIX] Fix ModSecurity-nginx to make it work with brotli
- [BUGFIX] Remove certbot renew delay causing errors on k8s
- [BUGFIX] Fix missing custom modsec files when BW instances change
- [BUGFIX] Fix inconsistency on config changes when using Redis
- [BUGFIX] Fix web UI not working when using / URL
- [FEATURE] Add Anonymous reporting feature
- [FEATURE] Add support for fallback Referrer-Policies
- [FEATURE] Add 2FA support to web UI
- [FEATURE] Add username and password management to web UI
- [FEATURE] Add setting REVERSE_PROXY_INCLUDES to manually add "include" directives in the reverse proxies
- [FEATURE] Add support for Redis Sentinel
- [FEATURE] Add support for tls in Ingress definition
- [MISC] Fallback to default HTTPS certificate to prevent errors
- [MISC] Various internal improvements in LUA code
- [MISC] Check nginx configuration before reload
- [MISC] Updated Python Docker image to 3.12.1-alpine3.18 in Dockerfiles
- [DEPS] Updated ModSecurity to v3.0.11

## v1.5.4 - 2023/12/04

- [UI] Add an optional setup wizard for the web UI
- [BUGFIX] Fix issues with the Linux integration and external databases
- [BUGFIX] Fix scheduler trying to connect to Docker socket in k8s and swarm
- [LINUX] Support Debian 12, Fedora 39 and RHEL 8.9
- [DOCKER] Handle start and stop event of BunkerWeb with the scheduler
- [MISC] Refactor database session handling to make it more stable with SQLite
- [MISC] Add conditional block for open file cache in nginx config
- [MISC] Updated core dependencies
- [MISC] Updated python dependencies
- [MISC] Updated Python Docker image to 3.12.0-alpine3.18 in Dockerfiles

## v1.5.3 - 2023/10/31

- [BUGFIX] Fix BunkerWeb not loading his own settings after a docker restart
- [BUGFIX] Fix Custom configs not following the service name after an update on the UI
- [BUGFIX] Fix UI clearing configs folder at startup
- [BUGFIX] Fix Database not clearing old services when not using multisite
- [BUGFIX] Fix UI using the wrong database when generating the new config when using an external database
- [BUGFIX] Small fixes on linux paths creating unnecessary folders
- [BUGFIX] Fix ACME renewal fails on redirection enabled Service
- [BUGFIX] Fix errors when using a server name with multiple values in web UI
- [BUGFIX] Fix error when deleting a service that have custom configs on web UI
- [BUGFIX] Fix rare bug where database is locked
- [MISC] Updated core dependencies
- [MISC] Updated self-signed job to regenerate the cert if the subject or the expiration date has changed
- [MISC] Jobs that download files from urls will now remove old cached files if urls are empty
- [MISC] Replaced gevent with gthread in UI for security reasons
- [MISC] Add HTML sanitization when injecting code in pages in the UI
- [MISC] Optimize the way the UI handles services creation and edition
- [MISC] Optimize certbot renew script to renew all domains in one command
- [MISC] Use capability instead of sudo in Linux
- [SECURITY] Init work on OpenSSF best practices

## v1.5.2 - 2023/09/10

- [BUGFIX] Fix UI fetching only default values from the database (fixes no trash button too)
- [BUGFIX] Fix infinite loop when using autoconf
- [BUGFIX] Fix BunkerWeb fails to start after reboot on Fedora and Rhel
- [BUGFIX] Fix logs page not working in UI on Linux integrations
- [BUGFIX] Fix settings regex that had issues in general and with the UI
- [BUGFIX] Fix scheduler error with external plugins when reloading
- [BUGFIX] Fix permissions with folders in linux integrations
- [MISC] Push Docker images to GitHub packages (ghcr.io repository)
- [MISC] Improved CI/CD
- [MISC] Updated python dependencies
- [MISC] Updated Python Docker image to 3.11.5-alpine in Dockerfiles
- [MISC] Add support for ModSecurity JSON LogFormat
- [MISC] Updated OWASP coreruleset to 3.3.5

## v1.5.1 - 2023/08/08

- [BUGFIX] New version checker in logs displays "404 not found"
- [BUGFIX] New version checker in UI
- [BUGFIX] Only get the right keys from plugin.json files when importing plugins
- [BUGFIX] Remove external resources for Google fonts in UI
- [BUGFIX] Support multiple plugin uploads in one zip when using the UI
- [BUGFIX] Variable being ignored instead of saved in the database when value is empty
- [BUGFIX] ALLOWED_METHODS regex working with LOCK/UNLOCK methods
- [BUGFIX] Custom certificate bug after the refactoring
- [BUGFIX] Wrong variables in header phase (fix CORS feature too)
- [BUGFIX] UI not working in Ubuntu (python zope module)
- [BUGFIX] Patch ModSecurity to run it after LUA code (should fix whitelist problems)
- [BUGFIX] Custom configurations from env were not being deleted properly
- [BUGFIX] Missing concepts image not displayed in the documentation
- [BUGFIX] Scheduler not picking up new instances IPs in autoconf modes
- [BUGFIX] Autoconf deadlock in k8s
- [BUGFIX] Missing HTTP and HTTPS ports for temp nginx
- [BUGFIX] Infinite loop when sessions is not valid
- [BUGFIX] Missing valid LE certificates in edge cases
- [BUGFIX] Wrong service namespace in k8s
- [BUGFIX] DNS_RESOLVERS regex not accepting hostnames
- [PERFORMANCE] Reduce CPU and RAM usage of scheduler
- [PERFORMANCE] Cache ngx.ctx instead of loading it each time
- [PERFORMANCE] Use per-worker LRU cache for common RO LUA values
- [FEATURE] Add Turnstile antibot mode
- [FEATURE] Add more CORS headers
- [FEATURE] Add KEEP_UPSTREAM_HEADERS to preserve headers when using reverse proxy
- [FEATURE] Add the possibility to download the different lists and plugins from a local file (like the blacklist)
- [FEATURE] External plugins can now be downloaded from a tar.gz and tar.xz file as well as zip
- [FEATURE] Add X-Forwarded-Prefix header when using reverse proxy
- [FEATURE] Add REDIRECT_TO_STATUS_CODE to choose status code 301 or 302 when redirecting
- [DOCUMENTATION] Add timezone information
- [DOCUMENTATION] Add timezone informat
- [MISC] Add LOG_LEVEL=warning for docker socket proxy in docs, examples and boilerplates
- [MISC] Temp remove VMWare provider for Vagrant integration
- [MISC] Remove X-Script-Name header and ABSOLUTE_URI variable when using UI
- [MISC] Move logs to /var/log/bunkerweb folder
- [MISC] Reduce "Got an error reading communication packets" warnings in mariadb/mysql

## v1.5.0 - 2023/05/23

- Refactoring of almost all the components of the project
- Dedicated scheduler service to manage jobs and configuration
- Store configuration in a database backend
- Improved web UI and make it working with all integrations
- Improved internal LUA code
- Improved internal cache of BW
- Add Redis support when using clustered integrations
- Add RHEL integration
- Add Vagrant integration
- Init support of generic TCP/UDP (stream)
- Init support of IPv6
- Improved CI/CD : UI tests, core tests and release automation
- Reduce Docker images size
- Fix and improved core plugins : antibot, cors, dnsbl, ...
- Use PCRE regex instead of LUA patterns
- Connectivity tests at startup/reload with logging

## v1.5.0-beta - 2023/05/02

- Refactoring of almost all the components of the project
- Dedicated scheduler service to manage jobs and configuration
- Store configuration in a database backend
- Improved web UI and make it working with all integrations
- Improved internal LUA code
- Improved internal cache of BW
- Add Redis support when using clustered integrations
- Add RHEL integration
- Add Vagrant integration
- Init support of generic TCP/UDP (stream)
- Init support of IPv6
- Improved CI/CD : UI tests, core tests and release automation
- Reduce Docker images size
- Fix and improved core plugins : antibot, cors, dnsbl, ...
- Use PCRE regex instead of LUA patterns
- Connectivity tests at startup/reload with logging

## v1.4.8 - 2023/04/05

- Fix UI bug related to multiple settings
- Increase check reload interval in UI to avoid rate limit
- Fix Let's Encrypt error when using auth basic
- Fix wrong setting name in realip job (again)
- Fix blog posts retrieval in the UI
- Fix missing logs for UI
- Fix error log if BunkerNet ip list is empty
- Updated python dependencies
- Gunicorn will now show the logs in the console for the UI
- BunkerNet job will now create the ip list file at the beginning of the job to avoid errors

## v1.4.7 - 2023/02/27

- Fix DISABLE_DEFAULT_SERVER=yes not working with HTTPS (again)
- Fix wrong setting name in realip job
- Fix whitelisting not working with modsecurity

## v1.4.6 - 2023/02/14

- Fix error in the UI when a service have multiple domains
- Fix bwcli bans command
- Fix documentation about Linux Fedora install
- Fix DISABLE_DEFAULT_SERVER=yes not working with HTTPS
- Add INTERCEPTED_ERROR_CODES setting

## v1.4.5 - 2022/11/26

- Fix bwcli syntax error
- Fix UI not working using Linux integration
- Fix missing openssl dep in autoconf
- Fix typo in selfsigned job

## v1.4.4 - 2022/11/10

- Fix k8s controller not watching the events when there is an exception
- Fix python dependencies bug in CentOS and Fedora
- Fix incorrect log when reloading nginx using Linux integration
- Fix UI dev mode, production mode is now the default
- Fix wrong exposed port in the UI container
- Fix endless loading in the UI
- Fix \*_CUSTOM_CONF_\* dissapear when jobs are executed
- Fix various typos in documentation
- Fix warning about StartLimitIntervalSec directive when using Linux
- Fix incorrect log when issuing certbot renew
- Fix certbot renew error when using Linux or Docker integration
- Add greylist core feature
- Add BLACKLIST_IGNORE_\* settings
- Add automatic change of SecRequestBodyLimit modsec directive based on MAX_CLIENT_SIZE setting
- Add MODSECURITY_SEC_RULE_ENGINE and MODSECURITY_SEC_AUDIT_LOG_PARTS settings
- Add manual ban and get bans to the API/CLI
- Add Brawdunoir community example
- Improve core plugins order and add documentation about it
- Improve overall documentation
- Improve CI/CD

## v1.4.3 - 2022/08/26

- Fix various documentation errors/typos and add various enhancements
- Fix ui.env not read when using Linux integration
- Fix wrong variables.env path when using Linux integration
- Fix missing default server when TEMP_NGINX=yes
- Fix check if BunkerNet is activated on default server
- Fix request crash when mmdb lookup fails
- Fix bad behavior trigger when request is whitelisted
- Fix bad behavior not triggered when request is on default server
- Fix BW overriding config when config is already present
- Add Ansible integration in beta
- Add \*_CUSTOM_CONF_\* setting to automatically add custom config files from setting value
- Add DENY_HTTP_STATUS setting to choose standard 403 error page (default) or 444 to close connection when access is denied
- Add CORS (Cross-Origin Resource Sharing) core plugin
- Add documentation about Docker in rootless mode and podman
- Improve automatic tests setup
- Migrate CI/CD infrastructure to another provider

## v1.4.2 - 2022/06/28

- Fix "too old resource version" exceptions when using k8s integration
- Fix missing bwcli command with Linux integration
- Fix various bugs with jobs scheduler when using autoconf/swarm/k8s
- Fix bwcli unban command when using Linux integration
- Fix permissions check when filename has a space
- Fix static config (SERVER_NAME not empty) support when using autoconf/swarm/k8s
- Fix config files overwrite when using Docker autoconf
- Add EXTERNAL_PLUGIN_URLS setting to automatically download and install external plugins
- Add log_default() plugin hook
- Add various certbot-dns examples
- Add mattermost example
- Add radarr example
- Add Discord and Slack to list of official plugins
- Force NGINX version dependencies in Linux packages DEB/RPM

## v1.4.1 - 2022/06/16

- Fix sending local IPs to BunkerNet when DISABLE_DEFAULT_SERVER=yes
- Fix certbot bug when AUTOCONF_MODE=yes
- Fix certbot bug when MULTISITE=no
- Add reverse proxy timeouts settings
- Add auth_request settings
- Add authentik and authelia examples
- Prebuilt Docker images for arm64 and armv7
- Improve documentation for Linux integration
- Various fixes in the documentation

## v1.4.0 - 2022/06/06

- Project renamed to BunkerWeb
- Internal architecture fully revised with a modular approach
- Improved CI/CD with automatic tests for multiple integrations
- Plugin improvement
- Volume improvement for container-based integrations
- Web UI improvement with various new features
- Web tool to generate settings from a user-friendly UI
- Linux packages
- Various bug fixes

## v1.3.2 - 2021/10/24

- Use API instead of a shared folder for Swarm and Kubernetes integrations
- Beta integration of distributed bad IPs database through a remote API
- Improvement of the request limiting feature : hour/day rate and multiple URL support
- Various bug fixes related to antibot feature
- Init support of Arch Linux
- Fix Moodle example
- Fix ROOT_FOLDER bug in serve-files.conf when using the UI
- Update default values for PERMISSIONS_POLICY and FEATURE_POLICY
- Disable COUNTRY ban if IP is local

## v1.3.1 - 2021/09/02

- Use ModSecurity v3.0.4 instead of v3.0.5 to fix memory leak
- Fix ignored variables to control jobs
- Fix bug when LISTEN_HTTP=no and MULTISITE=yes
- Add CUSTOM_HEADER variable
- Add REVERSE_PROXY_BUFFERING variable
- Add REVERSE_PROXY_KEEPALIVE variable
- Fix documentation for modsec and modsec-crs special folders

## v1.3.0 - 2021/08/23

- Kubernetes integration in beta
- Linux integration in beta
- autoconf refactoring
- jobs refactoring
- UI refactoring
- UI security : login/password authentication and CRSF protection
- various dependencies updates
- move CrowdSec as an external plugin
- Authelia support
- improve various regexes
- add INJECT_BODY variable
- add WORKER_PROCESSES variable
- add USE_LETS_ENCRYPT_STAGING variable
- add LOCAL_PHP and LOCAL_PHP_PATH variables
- add REDIRECT_TO variable

## v1.2.8 - 2021/07/22

- Fix broken links in README
- Fix regex for EMAIL_LETS_ENCRYPT
- Fix regex for REMOTE_PHP and REMOTE_PHP_PATH
- Fix regex for SELF_SIGNED_*
- Fix various bugs related to web UI
- Fix bug in autoconf (missing instances parameter to reload function)
- Remove old .env files when generating a new configuration

## v1.2.7 - 2021/06/14

- Add custom robots.txt and sitemap to RTD
- Fix missing GeoIP DB bug when using BLACKLIST/WHITELIST_COUNTRY
- Add underscore "_" to allowed chars for CUSTOM_HTTPS_CERT/KEY
- Fix bug when using automatic self-signed certificate
- Build and push images from GitHub actions instead of Docker Hub autobuild
- Display the reason when generator is ignoring a variable
- Various bug fixes related to certbot and jobs
- Split jobs into pre and post jobs
- Add HEALTHCHECK to image
- Fix race condition when using autoconf without Swarm by checking healthy state
- Bump modsecurity-nginx to v1.0.2
- Community chat with bridged platforms

## v1.2.6 - 2021/06/06

- Move from "ghetto-style" shell scripts to generic jinja2 templating
- Init work on a basic plugins system
- Move ClamAV to external plugin
- Reduce image size by removing unnecessary dependencies
- Fix CrowdSec example
- Change some global variables to multisite
- Add LOG_LEVEL environment variable
- Read-only container support
- Improved antibot javascript with a basic proof of work
- Update nginx to 1.20.1
- Support of docker-socket-proxy with web UI
- Add certbot-cloudflare example
- Disable DNSBL checks when IP is local

## v1.2.5 - 2021/05/14

- Performance improvement : move some nginx security checks to LUA and external blacklist parsing enhancement
- Init work on official documentation on readthedocs
- Fix default value for CONTENT_SECURITY_POLICY to allow file downloads
- Add ROOT_SITE_SUBFOLDER environment variable

## TODO - retrospective changelog<|MERGE_RESOLUTION|>--- conflicted
+++ resolved
@@ -1,6 +1,5 @@
 # Changelog
 
-<<<<<<< HEAD
 ## v1.6.0-beta - ????/??/??
 
 - [FEATURE] Add support for the Coreruleset plugins via the USE_MODSECURITY_CRS_PLUGINS and the MODSECURITY_CRS_PLUGIN_URLS settings (it automatically downloads and installs the plugins like with BunkerWeb's external plugins). plugins can also be added manually via custom configuration files
@@ -25,8 +24,8 @@
 - [MISC] Review security headers in the `headers` plugin to improve security
 - [MISC] Updated context of `realip`'s `USE_PROXY_PROTOCOL` setting to `global` as it was always applied globally even if set only on a service
 - [DEPS] Updated coreruleset-v4 version to v4.7.0
-=======
-## v1.5.10 - ????/??/??
+
+## v1.5.10 - 2024/08/17
 
 - [UI] Fix setup wizard bug related to certificate
 - [UI] Fix bug when adding more than 3 reverse proxies URLs
@@ -49,7 +48,6 @@
 - [DEPS] Updated coreruleset-v3 version to v3.3.6
 - [DEPS] Updated ModSecurity version to v3.0.13
 - [DEPS] Start managing Mbed TLS as a dependency for ModSecurity (v3.6.1)
->>>>>>> 28a3d30c
 
 ## v1.5.9 - 2024/07/22
 
