--- conflicted
+++ resolved
@@ -8,11 +8,8 @@
 
 [tool.black]
 py39 = true
-<<<<<<< HEAD
-=======
 line-length = 250
 include = '\.pyi?$'
->>>>>>> 8f456722
 exclude = '''
 /(
   | \.git
