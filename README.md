--- conflicted
+++ resolved
@@ -576,11 +576,7 @@
 `ROOT_SITE_SUBFOLDER`  
 Values : *\<any valid directory name\>*  
 Default value :  
-<<<<<<< HEAD
-Context : *multisite*
-=======
-Context : *global*, *multisite*  
->>>>>>> 062a39c6
+Context : *global*, *multisite*  
 The subfolder where nginx will search for site web files.
 
 `LOG_FORMAT`  
