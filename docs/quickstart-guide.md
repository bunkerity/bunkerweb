# Quickstart guide

!!! info "Prerequisites"
    We assume that you're already familiar with the [core concepts](/1.4/concepts) and you have followed the [integrations instructions](/1.4/integrations) for your environment.

!!! tip "Going further"
		To demonstrate the use of BunkerWeb, we will deploy a dummy "Hello World" web application as an example. See the [examples folder](https://github.com/bunkerity/bunkerweb/tree/master/examples) of the repository to get real-world examples.

## Protect HTTP applications

Protecting existing web applications already accessible with the HTTP(S) protocol is the main goal of BunkerWeb : it will act as a classical [reverse proxy](https://en.wikipedia.org/wiki/Reverse_proxy) with extra security features.

The following settings can be used :

- `USE_REVERSE_PROXY` : enable/disable reverse proxy mode
- `REVERSE_PROXY_URL` : the public path prefix
- `REVERSE_PROXY_HOST` : (internal) address of the proxied web application

You will find more settings about reverse proxy in the [settings section](/1.4/settings/#reverse-proxy) of the documentation.

### Single application

=== "Docker"

    When using Docker integration, the easiest way of protecting an existing application is to create a network so BunkerWeb can send requests using the container name.

    Create the Docker network if it's not already created :
    ```shell
    docker network create bw-net
    ```

    Then instantiate your app :
    ```shell
    docker run -d \
           --name myapp \
    	   --network bw-net \
    	   nginxdemos/hello:plain-text
    ```

    Create the BunkerWeb volume if it's not already created :
    ```shell
    docker volume create bw-data
    ```

    You can now run BunkerWeb and configure it for your app :
    ```shell
    docker run -d \
           --name mybunker \
    	   --network bw-net \
    	   -p 80:8080 \
    	   -p 443:8443 \
    	   -v bw-data:/data \
    	   -e SERVER_NAME=www.example.com \
    	   -e USE_REVERSE_PROXY=yes \
    	   -e REVERSE_PROXY_URL=/ \
    	   -e REVERSE_PROXY_HOST=http://myapp \
    	   bunkerity/bunkerweb:1.4.2
    ```

    Here is the docker-compose equivalent :
    ```yaml
    version: '3'

    services:

      mybunker:
    	image: bunkerity/bunkerweb:1.4.2
    	ports:
    	  - 80:8080
    	  - 443:8443
    	volumes:
    	  - bw-data:/data
    	environment:
    	  - USE_REVERSE_PROXY=yes
    	  - REVERSE_PROXY_URL=/
    	  - REVERSE_PROXY_HOST=http://myapp
    	networks:
    	  - bw-net

      myapp:
    	image: nginxdemos/hello:plain-text
    	networks:
    	  - bw-net

    volumes:
      bw-data:

    networks:
      bw-net:
    	name: bw-net
    ```

=== "Docker autoconf"

    We will assume that you already have the [Docker autoconf integration](/1.4/integrations/#docker-autoconf) stack running on your machine and connected to a network called bw-services.

    You can instantiate your container and pass the settings as labels :
    ```shell
    docker run -d \
           --name myapp \
    	   --network bw-services \
    	   -l bunkerweb.SERVER_NAME=www.example.com \
    	   -l bunkerweb.USE_REVERSE_PROXY=yes \
    	   -l bunkerweb.USE_REVERSE_URL=/ \
    	   -l bunkerweb.REVERSE_PROXY_HOST=http://myapp \
    	   nginxdemos/hello:plain-text
    ```

    Here is the docker-compose equivalent :
    ```yaml
    version: '3'

    services:

      myapp:
    	image: nginxdemos/hello:plain-text
    	networks:
    	  bw-services:
    		aliases:
    		  - myapp
    	labels:
    	  - "bunkerweb.SERVER_NAME=www.example.com"
    	  - "bunkerweb.USE_REVERSE_PROXY=yes"
    	  - "bunkerweb.REVERSE_PROXY_URL=/"
    	  - "bunkerweb.REVERSE_PROXY_HOST=http://myapp"

    networks:
      bw-services:
    	external:
    	  name: bw-services
    ```

=== "Swarm"

    We will assume that you already have the [Swarm integration](/1.4/integrations/#swarm) stack running on your cluster.

    You can instantiate your service and pass the settings as labels :
    ```shell
    docker service \
       create \
       --name myapp \
       --network bw-services \
       -l bunkerweb.SERVER_NAME=www.example.com \
       -l bunkerweb.USE_REVERSE_PROXY=yes \
       -l bunkerweb.REVERSE_PROXY_HOST=http://myapp \
       -l bunkerweb.REVERSE_PROXY_URL=/ \
       nginxdemos/hello:plain-text
    ```

    Here is the docker-compose equivalent (using `docker stack deploy`) :
    ```yaml
    version: "3"

    services:

      myapp:
    	image: nginxdemos/hello:plain-text
    	networks:
    	  bw-services:
            aliases:
              - myapp
    	deploy:
    	  placement:
    		constraints:
    		  - "node.role==worker"
    	  labels:
    		- "bunkerweb.SERVER_NAME=www.example.com"
    		- "bunkerweb.USE_REVERSE_PROXY=yes"
    		- "bunkerweb.REVERSE_PROXY_URL=/"
    		- "bunkerweb.REVERSE_PROXY_HOST=http://myapp"

    networks:
      bw-services:
    	external:
    	  name: bw-services
    ```

=== "Kubernetes"

    We will assume that you already have the [Kubernetes integration](/1.4/integrations/#kubernetes) stack running on your cluster.

    Let's assume that you have a typical Deployment with a Service to access the web application from within the cluster :
    ```yaml
    apiVersion: apps/v1
    kind: Deployment
    metadata:
      name: app
      labels:
    	app: app
    spec:
      replicas: 1
      selector:
    	matchLabels:
    	  app: app
      template:
    	metadata:
    	  labels:
    		app: app
    	spec:
    	  containers:
    	  - name: app
    		image: nginxdemos/hello:plain-text
    		ports:
    		- containerPort: 80
    ---
    apiVersion: v1
    kind: Service
    metadata:
      name: svc-app
    spec:
      selector:
    	app: app
      ports:
    	- protocol: TCP
    	  port: 80
    	  targetPort: 80
    ```

    Here is the corresponding Ingress definition to serve and protect the web application :
    ```yaml
    apiVersion: networking.k8s.io/v1
    kind: Ingress
    metadata:
      name: ingress
      annotations:
    	bunkerweb.io/AUTOCONF: "yes"
    spec:
      rules:
      - host: www.example.com
    	http:
    	  paths:
    	  - path: /
    		pathType: Prefix
    		backend:
    		  service:
    			name: svc-app
    			port:
    			  number: 80
    ```

=== "Linux"

    We will assume that you already have the [Linux integration](/1.4/integrations/#linux) stack running on your machine.

    The following command will run a basic HTTP server on the port 8000 and deliver the files in the current directory :
    ```shell
    python3 -m http.server -b 127.0.0.1
    ```

    Configuration of BunkerWeb is done by editing the `/opt/bunkerweb/variables.env` file :
    ```conf
    SERVER_NAME=www.example.com
    HTTP_PORT=80
    HTTPS_PORT=443
    DNS_RESOLVERS=8.8.8.8 8.8.4.4
    USE_REVERSE_PROXY=yes
    REVERSE_PROXY_URL=/
    REVERSE_PROXY_HOST=http://127.0.0.1:8000
    ```

    Let's check the status of BunkerWeb :
    ```shell
    systemctl status bunkerweb
    ```

    If it's already running we can just reload it :
    ```shell
    systemctl reload bunkerweb
    ```

    Otherwise, we will need to start it :
    ```shell
    systemctl start bunkerweb
    ```

### Multiple applications

!!! tip "Testing"
		To perform quick tests when multisite mode is enabled (and if you don't have the proper DNS entries set up for the domains) you can use curl with the HTTP Host header of your choice :
		`shell curl -H "Host: app1.example.com" http://ip-or-fqdn-of-server `

=== "Docker"

    When using Docker integration, the easiest way of protecting multiple existing applications is to create a network so BunkerWeb can send requests using the container names.

    Create the Docker network if it's not already created :
    ```shell
    docker network create bw-net
    ```

    Then instantiate your apps :
    === "App #1"
    	```shell
    	docker run -d \
    		   --name myapp1 \
    		   --network bw-net \
    		   nginxdemos/hello:plain-text
    	```
    === "App #2"
    	```shell
    	docker run -d \
    		   --name myapp2 \
    		   --network bw-net \
    		   nginxdemos/hello:plain-text
    	```
    === "App #3"
    	```shell
    	docker run -d \
    		   --name myapp3 \
    		   --network bw-net \
    		   nginxdemos/hello:plain-text
    	```

    Create the BunkerWeb volume if it's not already created :
    ```shell
    docker volume create bw-data
    ```

    You can now run BunkerWeb and configure it for your apps :
    ```shell
    docker run -d \
           --name mybunker \
    	   --network bw-net \
    	   -p 80:8080 \
    	   -p 443:8443 \
    	   -v bw-data:/data \
    	   -e MULTISITE=yes
    	   -e "SERVER_NAME=app1.example.com app2.example.com app3.example.com" \
    	   -e USE_REVERSE_PROXY=yes \
    	   -e REVERSE_PROXY_URL=/ \
    	   -e app1.example.com_REVERSE_PROXY_HOST=http://myapp1 \
    	   -e app2.example.com_REVERSE_PROXY_HOST=http://myapp2 \
    	   -e app3.example.com_REVERSE_PROXY_HOST=http://myapp3 \
    	   bunkerity/bunkerweb:1.4.2
    ```

    Here is the docker-compose equivalent :
    ```yaml
    version: '3'

    services:

      mybunker:
    	image: bunkerity/bunkerweb:1.4.2
    	ports:
    	  - 80:8080
    	  - 443:8443
    	volumes:
    	  - bw-data:/data
    	environment:
    	  - MULTISITE=yes
    	  - SERVER_NAME=app1.example.com app2.example.com app3.example.com
    	  - USE_REVERSE_PROXY=yes
    	  - REVERSE_PROXY_URL=/
    	  - app1.example.com_REVERSE_PROXY_HOST=http://myapp1
    	  - app2.example.com_REVERSE_PROXY_HOST=http://myapp2
    	  - app3.example.com_REVERSE_PROXY_HOST=http://myapp3
    	networks:
    	  - bw-net

      myapp1:
    	image: nginxdemos/hello:plain-text
    	networks:
    	  - bw-net

      myapp2:
    	image: nginxdemos/hello:plain-text
    	networks:
    	  - bw-net

      myapp3:
    	image: nginxdemos/hello:plain-text
    	networks:
    	  - bw-net

    volumes:
      bw-data:

    networks:
      bw-net:
    	name: bw-net
    ```

=== "Docker autoconf"

    We will assume that you already have the [Docker autoconf integration](/1.4/integrations/#docker-autoconf) stack running on your machine and connected to a network called bw-services.

    You can instantiate your containers and pass the settings as labels :
    === "App #1"
    	```shell
    	docker run -d \
           --name myapp1 \
    	   --network bw-services \
    	   -l bunkerweb.SERVER_NAME=app1.example.com \
    	   -l bunkerweb.USE_REVERSE_PROXY=yes \
    	   -l bunkerweb.USE_REVERSE_URL=/ \
    	   -l bunkerweb.REVERSE_PROXY_HOST=http://myapp1 \
    	   nginxdemos/hello:plain-text
    	```

    	Here is the docker-compose equivalent :
    	```yaml
    	version: '3'

    	services:

    	  myapp1:
    		image: nginxdemos/hello:plain-text
    		networks:
    		  bw-services:
    			aliases:
    			  - myapp1
    		labels:
    		  - "bunkerweb.SERVER_NAME=app1.example.com"
    		  - "bunkerweb.USE_REVERSE_PROXY=yes"
    		  - "bunkerweb.REVERSE_PROXY_URL=/"
    		  - "bunkerweb.REVERSE_PROXY_HOST=http://myapp1"

    	networks:
    	  bw-services:
    		external:
    		  name: bw-services
    	```

    === "App #2"
    	```shell
    	docker run -d \
           --name myapp2 \
    	   --network bw-services \
    	   -l bunkerweb.SERVER_NAME=app2.example.com \
    	   -l bunkerweb.USE_REVERSE_PROXY=yes \
    	   -l bunkerweb.USE_REVERSE_URL=/ \
    	   -l bunkerweb.REVERSE_PROXY_HOST=http://myapp2 \
    	   nginxdemos/hello:plain-text
    	```

    	Here is the docker-compose equivalent :
    	```yaml
    	version: '3'

    	services:

    	  myapp2:
    		image: nginxdemos/hello:plain-text
    		networks:
    		  bw-services:
    			aliases:
    			  - myapp2
    		labels:
    		  - "bunkerweb.SERVER_NAME=app2.example.com"
    		  - "bunkerweb.USE_REVERSE_PROXY=yes"
    		  - "bunkerweb.REVERSE_PROXY_URL=/"
    		  - "bunkerweb.REVERSE_PROXY_HOST=http://myapp2"

    	networks:
    	  bw-services:
    		external:
    		  name: bw-services
    	```
    === "App #3"
    	```shell
    	docker run -d \
           --name myapp3 \
    	   --network bw-services \
    	   -l bunkerweb.SERVER_NAME=app3.example.com \
    	   -l bunkerweb.USE_REVERSE_PROXY=yes \
    	   -l bunkerweb.USE_REVERSE_URL=/ \
    	   -l bunkerweb.REVERSE_PROXY_HOST=http://myapp3 \
    	   nginxdemos/hello:plain-text
    	```

    	Here is the docker-compose equivalent :
    	```yaml
    	version: '3'

    	services:

    	  myapp3:
    		image: nginxdemos/hello:plain-text
    		networks:
    		  bw-services:
    			aliases:
    			  - myapp3
    		labels:
    		  - "bunkerweb.SERVER_NAME=app3.example.com"
    		  - "bunkerweb.USE_REVERSE_PROXY=yes"
    		  - "bunkerweb.REVERSE_PROXY_URL=/"
    		  - "bunkerweb.REVERSE_PROXY_HOST=http://myapp3"

    	networks:
    	  bw-services:
    		external:
    		  name: bw-services
    	```

=== "Swarm"

    We will assume that you already have the [Swarm integration](/1.4/integrations/#swarm) stack running on your cluster.

    You can instantiate your services and pass the settings as labels :
    === "App #1"
    	```shell
    	docker service \
    	   create \
    	   --name myapp1 \
    	   --network bw-services \
    	   -l bunkerweb.SERVER_NAME=app1.example.com \
    	   -l bunkerweb.USE_REVERSE_PROXY=yes \
    	   -l bunkerweb.REVERSE_PROXY_HOST=http://myapp1 \
    	   -l bunkerweb.REVERSE_PROXY_URL=/ \
    	   nginxdemos/hello:plain-text
    	```

    	Here is the docker-compose equivalent (using `docker stack deploy`) :
    	```yaml
    	version: "3"

    	services:

    	  myapp1:
    		image: nginxdemos/hello:plain-text
    		networks:
    		  bw-services:
    			aliases:
    			  - myapp1
    		deploy:
    		  placement:
    			constraints:
    			  - "node.role==worker"
    		  labels:
    			- "bunkerweb.SERVER_NAME=app1.example.com"
    			- "bunkerweb.USE_REVERSE_PROXY=yes"
    			- "bunkerweb.REVERSE_PROXY_URL=/"
    			- "bunkerweb.REVERSE_PROXY_HOST=http://myapp1"

    	networks:
    	  bw-services:
    		external:
    		  name: bw-services
    	```

    === "App #2"
    	```shell
    	docker service \
    	   create \
    	   --name myapp2 \
    	   --network bw-services \
    	   -l bunkerweb.SERVER_NAME=app2.example.com \
    	   -l bunkerweb.USE_REVERSE_PROXY=yes \
    	   -l bunkerweb.REVERSE_PROXY_HOST=http://myapp2 \
    	   -l bunkerweb.REVERSE_PROXY_URL=/ \
    	   nginxdemos/hello:plain-text
    	```

    	Here is the docker-compose equivalent (using `docker stack deploy`) :
    	```yaml
    	version: "3"

    	services:

    	  myapp2:
    		image: nginxdemos/hello:plain-text
    		networks:
    		  bw-services:
    			aliases:
    			  - myapp2
    		deploy:
    		  placement:
    			constraints:
    			  - "node.role==worker"
    		  labels:
    			- "bunkerweb.SERVER_NAME=app2.example.com"
    			- "bunkerweb.USE_REVERSE_PROXY=yes"
    			- "bunkerweb.REVERSE_PROXY_URL=/"
    			- "bunkerweb.REVERSE_PROXY_HOST=http://myapp2"

    	networks:
    	  bw-services:
    		external:
    		  name: bw-services
    	```

    === "App #3"
    	```shell
    	docker service \
    	   create \
    	   --name myapp3 \
    	   --network bw-services \
    	   -l bunkerweb.SERVER_NAME=app3.example.com \
    	   -l bunkerweb.USE_REVERSE_PROXY=yes \
    	   -l bunkerweb.REVERSE_PROXY_HOST=http://myapp3 \
    	   -l bunkerweb.REVERSE_PROXY_URL=/ \
    	   nginxdemos/hello:plain-text
    	```

    	Here is the docker-compose equivalent (using `docker stack deploy`) :
    	```yaml
    	version: "3"

    	services:

    	  myapp3:
    		image: nginxdemos/hello:plain-text
    		networks:
    		  bw-services:
    			aliases:
    			  - myapp3
    		deploy:
    		  placement:
    			constraints:
    			  - "node.role==worker"
    		  labels:
    			- "bunkerweb.SERVER_NAME=app3.example.com"
    			- "bunkerweb.USE_REVERSE_PROXY=yes"
    			- "bunkerweb.REVERSE_PROXY_URL=/"
    			- "bunkerweb.REVERSE_PROXY_HOST=http://myapp3"

    	networks:
    	  bw-services:
    		external:
    		  name: bw-services
    	```

=== "Kubernetes"

    We will assume that you already have the [Kubernetes integration](/1.4/integrations/#kubernetes) stack running on your cluster.

    Let's also assume that you have some typical Deployments with Services to access the web applications from within the cluster :

    === "App #1"
    	```yaml
    	apiVersion: apps/v1
    	kind: Deployment
    	metadata:
    	  name: app1
    	  labels:
    		app: app1
    	spec:
    	  replicas: 1
    	  selector:
    		matchLabels:
    		  app: app1
    	  template:
    		metadata:
    		  labels:
    			app: app1
    		spec:
    		  containers:
    		  - name: app1
    			image: nginxdemos/hello:plain-text
    			ports:
    			- containerPort: 80
    	---
    	apiVersion: v1
    	kind: Service
    	metadata:
    	  name: svc-app1
    	spec:
    	  selector:
    		app: app1
    	  ports:
    		- protocol: TCP
    		  port: 80
    		  targetPort: 80
    	```

    === "App #2"
    	```yaml
    	apiVersion: apps/v1
    	kind: Deployment
    	metadata:
    	  name: app2
    	  labels:
    		app: app2
    	spec:
    	  replicas: 1
    	  selector:
    		matchLabels:
    		  app: app2
    	  template:
    		metadata:
    		  labels:
    			app: app2
    		spec:
    		  containers:
    		  - name: app2
    			image: nginxdemos/hello:plain-text
    			ports:
    			- containerPort: 80
    	---
    	apiVersion: v1
    	kind: Service
    	metadata:
    	  name: svc-app2
    	spec:
    	  selector:
    		app: app2
    	  ports:
    		- protocol: TCP
    		  port: 80
    		  targetPort: 80
    	```

    === "App #3"
    	```yaml
    	apiVersion: apps/v1
    	kind: Deployment
    	metadata:
    	  name: app3
    	  labels:
    		app: app3
    	spec:
    	  replicas: 1
    	  selector:
    		matchLabels:
    		  app: app3
    	  template:
    		metadata:
    		  labels:
    			app: app3
    		spec:
    		  containers:
    		  - name: app1
    			image: nginxdemos/hello:plain-text
    			ports:
    			- containerPort: 80
    	---
    	apiVersion: v1
    	kind: Service
    	metadata:
    	  name: svc-app3
    	spec:
    	  selector:
    		app: app3
    	  ports:
    		- protocol: TCP
    		  port: 80
    		  targetPort: 80
    	```

    Here is the corresponding Ingress definition to serve and protect the web applications :
    ```yaml
    apiVersion: networking.k8s.io/v1
    kind: Ingress
    metadata:
      name: ingress
      annotations:
    	bunkerweb.io/AUTOCONF: "yes"
    spec:
      rules:
      - host: app1.example.com
    	http:
    	  paths:
    	  - path: /
    		pathType: Prefix
    		backend:
    		  service:
    			name: svc-app1
    			port:
    			  number: 80
      - host: app2.example.com
    	http:
    	  paths:
    	  - path: /
    		pathType: Prefix
    		backend:
    		  service:
    			name: svc-app2
    			port:
    			  number: 80
      - host: app3.example.com
    	http:
    	  paths:
    	  - path: /
    		pathType: Prefix
    		backend:
    		  service:
    			name: svc-app3
    			port:
    			  number: 80
    ```

=== "Linux"

    We will assume that you already have the [Linux integration](/1.4/integrations/#linux) stack running on your machine.

    Let's assume that you have some web applications running on the same machine as BunkerWeb :

    === "App #1"
    	The following command will run a basic HTTP server on the port 8001 and deliver the files in the current directory :
    	```shell
    	python3 -m http.server -b 127.0.0.1 8001
    	```

    === "App #2"
    	The following command will run a basic HTTP server on the port 8002 and deliver the files in the current directory :
    	```shell
    	python3 -m http.server -b 127.0.0.1 8002
    	```

    === "App #3"
    	The following command will run a basic HTTP server on the port 8003 and deliver the files in the current directory :
    	```shell
    	python3 -m http.server -b 127.0.0.1 8003
    	```

    Configuration of BunkerWeb is done by editing the `/opt/bunkerweb/variables.env` file :
    ```conf
    SERVER_NAME=app1.example.com app2.example.com app3.example.com
    HTTP_PORT=80
    HTTPS_PORT=443
    DNS_RESOLVERS=8.8.8.8 8.8.4.4
    USE_REVERSE_PROXY=yes
    REVERSE_PROXY_URL=/
    app1.example.com_REVERSE_PROXY_HOST=http://127.0.0.1:8001
    app2.example.com_REVERSE_PROXY_HOST=http://127.0.0.1:8002
    app3.example.com_REVERSE_PROXY_HOST=http://127.0.0.1:8003
    ```

    Let's check the status of BunkerWeb :
    ```shell
    systemctl status bunkerweb
    ```

    If it's already running we can just reload it :
    ```shell
    systemctl reload bunkerweb
    ```

    Otherwise, we will need to start it :
    ```shell
    systemctl start bunkerweb
    ```

## Behind load balancer or reverse proxy

When BunkerWeb is itself behind a load balancer or a reverse proxy, you will need to configure it so it can get the real IP address of the clients. If you don't do it, the security features will block the IP address of the load balancer or reverse proxy instead of the client one.

BunkerWeb actually supports two methods to retrieve the real IP address of the client :

- Using the PROXY protocol
- Using a HTTP header like X-Forwarded-For

The following settings can be used :

- `USE_REAL_IP` : enable/disable real IP retrieval
- `USE_PROXY_PROTOCOL` : enable/disable PROXY protocol support
- `REAL_IP_FROM` : list of trusted IP/network address allowed to send us the "real IP"
- `REAL_IP_HEADER` : the HTTP header containing the real IP or special value "proxy_protocol" when using PROXY protocol

You will find more settings about real IP in the [settings section](/1.4/settings/#real-ip) of the documentation.

### HTTP header

We will assume the following regarding the load balancers or reverse proxies (you will need to update the settings depending on your configuration) :

- They use the X-Forwarded-For header to set the real IP
- They have IPs in the 1.2.3.0/24 and 100.64.0.0/16 networks

The following settings need to be set :

```conf
USE_REAL_IP=yes
REAL_IP_FROM=1.2.3.0/24 100.64.0.0/16
REAL_IP_HEADER=X-Forwarded-For
```

=== "Docker"

    When starting the BunkerWeb container, you will need to add the settings :
    ```shell
    docker run \
    	   ...
    	   -e USE_REAL_IP=yes \
    	   -e "REAL_IP_FROM=1.2.3.0/24 100.64.0.0/16" \
    	   -e REAL_IP_HEADER=X-Forwarded-For \
    	   ...
    	   bunkerity/bunkerweb:1.4.2
    ```

    Here is the docker-compose equivalent :
    ```yaml
    mybunker:
      image: bunkerity/bunkerweb:1.4.2
      ...
      environment:
        - USE_REAL_IP=yes
        - REAL_IP_FROM=1.2.3.0/24 100.64.0.0/16
        - REAL_IP_HEADER=X-Forwarded-For
      ...
    ```

=== "Docker autoconf"

    Before running the [Docker autoconf integration](/1.4/integrations/#docker-autoconf) stack, you will need to add the settings for the BunkerWeb container :
    ```shell
    docker run \
           ...
           -e USE_REAL_IP=yes \
           -e "REAL_IP_FROM=1.2.3.0/24 100.64.0.0/16" \
           -e REAL_IP_HEADER=X-Forwarded-For \
           ...
           bunkerity/bunkerweb:1.4.2
    ```

    Here is the docker-compose equivalent :
    ```yaml
    mybunker:
      image: bunkerity/bunkerweb:1.4.2
      ...
      environment:
        - USE_REAL_IP=yes
        - REAL_IP_FROM=1.2.3.0/24 100.64.0.0/16
        - REAL_IP_HEADER=X-Forwarded-For
      ...
    ```

=== "Swarm"

    Before running the [Swarm integration](/1.4/integrations/#swarm) stack, you will need to add the settings for the BunkerWeb service :
    ```shell
    docker service create \
           ...
           -e USE_REAL_IP=yes \
           -e "REAL_IP_FROM=1.2.3.0/24 100.64.0.0/16" \
           -e REAL_IP_HEADER=X-Forwarded-For \
           ...
           bunkerity/bunkerweb:1.4.2
    ```

    Here is the docker-compose equivalent (using `docker stack deploy`) :
    ```yaml
    mybunker:
      image: bunkerity/bunkerweb:1.4.2
      ...
      environment:
        - USE_REAL_IP=yes
        - REAL_IP_FROM=1.2.3.0/24 100.64.0.0/16
        - REAL_IP_HEADER=X-Forwarded-For
      ...
    ```

=== "Kubernetes"

    You will need to add the settings to the environment variables of the bunkerweb containers (doing it using the ingress is not supported because you will get into trouble when using things like Let's Encrypt) :
    ```yaml
	apiVersion: apps/v1
	kind: DaemonSet
	metadata:
	  name: bunkerweb
	spec:
	  selector:
		matchLabels:
		  app: bunkerweb
	  template:
		spec:
		  containers:
		  - name: bunkerweb
			image: bunkerity/bunkerweb:1.4.2
			...
			env:
			- name: USE_REAL_IP
			  value: "yes"
			- name: REAL_IP_HEADER
			  value: "X-Forwarded-For"
			- name: REAL_IP_FROM
			  value: "1.2.3.0/24 100.64.0.0/16"
    ...
    ```

=== "Linux"

    You will need to add the settings to the `/opt/bunkerweb/variables.env` file :
    ```conf
	...
	USE_REAL_IP=yes
	REAL_IP_FROM=1.2.3.0/24 100.64.0.0/16
	REAL_IP_HEADER=X-Forwarded-For
	...
	```

    Don't forget to reload the bunkerweb service once it's done.

### Proxy protocol

We will assume the following regarding the load balancers or reverse proxies (you will need to update the settings depending on your configuration) :

- They use the PROXY protocol v1 or v2 to set the real IP
- They have IPs in the 1.2.3.0/24 and 100.64.0.0/16 networks

The following settings need to be set :

```conf
USE_REAL_IP=yes
USE_PROXY_PROTOCOL=yes
REAL_IP_FROM=1.2.3.0/24 100.64.0.0/16
REAL_IP_HEADER=proxy_protocol
```

=== "Docker"

    When starting the BunkerWeb container, you will need to add the settings :
    ```shell
    docker run \
    	   ...
    	   -e USE_REAL_IP=yes \
    	   -e USE_PROXY_PROTOCOL=yes \
    	   -e "REAL_IP_FROM=1.2.3.0/24 100.64.0.0/16" \
    	   -e REAL_IP_HEADER=proxy_protocol \
    	   ...
    	   bunkerity/bunkerweb:1.4.2
    ```

    Here is the docker-compose equivalent :
    ```yaml
    mybunker:
      image: bunkerity/bunkerweb:1.4.2
      ...
      environment:
        - USE_REAL_IP=yes
    	- USE_PROXY_PROTOCOL=yes
        - REAL_IP_FROM=1.2.3.0/24 100.64.0.0/16
        - REAL_IP_HEADER=proxy_protocol
      ...
    ```

=== "Docker autoconf"

    Before running the [Docker autoconf integration](/1.4/integrations/#docker-autoconf) stack, you will need to add the settings for the BunkerWeb container :
    ```shell
    docker run \
           ...
           -e USE_REAL_IP=yes \
    	   -e USE_PROXY_PROTOCOL=yes \
           -e "REAL_IP_FROM=1.2.3.0/24 100.64.0.0/16" \
           -e REAL_IP_HEADER=proxy_protocol \
           ...
           bunkerity/bunkerweb:1.4.2
    ```

    Here is the docker-compose equivalent :
    ```yaml
    mybunker:
      image: bunkerity/bunkerweb:1.4.2
      ...
      environment:
        - USE_REAL_IP=yes
    	- USE_PROXY_PROTOCOL=yes
        - REAL_IP_FROM=1.2.3.0/24 100.64.0.0/16
        - REAL_IP_HEADER=proxy_protocol
      ...
    ```

=== "Swarm"

    Before running the [Swarm integration](/1.4/integrations/#swarm) stack, you will need to add the settings for the BunkerWeb service :
    ```shell
    docker service create \
           ...
           -e USE_REAL_IP=yes \
    	   -e USE_PROXY_PROTOCOL=yes \
           -e "REAL_IP_FROM=1.2.3.0/24 100.64.0.0/16" \
           -e REAL_IP_HEADER=proxy_protocol \
           ...
           bunkerity/bunkerweb:1.4.2
    ```

    Here is the docker-compose equivalent (using `docker stack deploy`) :
    ```yaml
    mybunker:
      image: bunkerity/bunkerweb:1.4.2
      ...
      environment:
        - USE_REAL_IP=yes
    	- USE_PROXY_PROTOCOL=yes
        - REAL_IP_FROM=1.2.3.0/24 100.64.0.0/16
        - REAL_IP_HEADER=proxy_protocol
      ...
    ```

=== "Kubernetes"

    You will need to add the settings to the environment variables of the bunkerweb containers (doing it using the ingress is not supported because you will get into trouble when using things like Let's Encrypt) :
    ```yaml
	apiVersion: apps/v1
	kind: DaemonSet
	metadata:
	  name: bunkerweb
	spec:
	  selector:
		matchLabels:
		  app: bunkerweb
	  template:
		spec:
		  containers:
		  - name: bunkerweb
			image: bunkerity/bunkerweb:1.4.2
			...
			env:
			- name: USE_REAL_IP
			  value: "yes"
			- name: USE_PROXY_PROTOCOL
			  value: "yes"
			- name: REAL_IP_HEADER
			  value: "proxy_protocol"
			- name: REAL_IP_FROM
			  value: "1.2.3.0/24 100.64.0.0/16"
    ...
    ```

=== "Linux"

    You will need to add the settings to the `/opt/bunkerweb/variables.env` file :
    ```conf
	...
	USE_REAL_IP=yes
	USE_PROXY_PROTOCOL=yes
	REAL_IP_FROM=1.2.3.0/24 100.64.0.0/16
	REAL_IP_HEADER=proxy_protocol
	...
	```

    Don't forget to reload the bunkerweb service once it's done.

## Custom configurations

Because BunkerWeb is based on the NGINX web server, you can add custom NGINX configurations in different NGINX contexts. You can also apply custom configurations for the ModSecurity WAF which is a core component of BunkerWeb (more info [here](/1.4/security-tuning/#modsecurity)). Here is the list of custom configurations types :

- **http** : http level of NGINX
- **server-http** : server level of NGINX
- **default-server-http** : server level of NGINX (only apply to the "default server" when the name supplied by the client doesn't match any server name in `SERVER_NAME`)
- **modsec-crs** : before the OWASP Core Rule Set is loaded
- **modsec** : after the OWASP Core Rule Set is loaded (also used if CRS is not loaded)

Custom configurations can be applied globally or only for a specific server when applicable and if multisite mode is enabled.

The howto depends on the integration used but under the hood, applying custom configurations is done by adding files ending with the .conf suffix in their name to specific folders. To apply a custom configuration for a specific server, the file is written to a subfolder which is named as the primary server name.

Some integrations offer a more convenient way of applying configurations for example using [Configs](https://docs.docker.com/engine/swarm/configs/) with Swarm or [ConfigMap](https://kubernetes.io/docs/concepts/configuration/configmap/) with Kubernetes.

=== "Docker"

    When using the [Docker integration](/1.4/integrations/#docker), you have two choices for adding custom configurations :
<<<<<<< HEAD

    - Using specific settings `*_CUSTOM_CONF_*` as environment variables (easiest)
    - Writing .conf files to the volume mounted on /data

    **Using settings**

    The custom setting to use must follow the pattern `<SITE>_CUSTOM_CONF_<TYPE>_<NAME>` :

=======
    
    - Using specific settings `*_CUSTOM_CONF_*` as environment variables (easiest)
    - Writing .conf files to the volume mounted on /data
    
    **Using settings**
    
    The settings to use must follow the pattern `<SITE>_CUSTOM_CONF_<TYPE>_<NAME>` :
    
>>>>>>> 8f258486
    - `<SITE>` : optional primary server name if multisite mode is enabled and the config must be applied to a specific service
    - `<TYPE>` : the type of config, accepted values are `HTTP`, `DEFAULT_SERVER_HTTP`, `SERVER_HTTP`, `MODSEC` and `MODSEC_CRS`
    - `<NAME>` : the name of config without the .conf suffix

    Here is a dummy example using a docker-compose file :
    ```yaml
    mybunker:
      image: bunkerity/bunkerweb:1.4.2
      environment:
        - |
          CUSTOM_CONF_SERVER_HTTP_hello-world=
          location /hello {
            default_type 'text/plain';
            content_by_lua_block {
              ngx.say('world')
    	    }
          }
      ...
    ```

    **Using files**

    The first thing to do is to create the folders :
    ```shell
    mkdir -p ./bw-data/configs/server-http
    ```

    You can now write your configurations :
    ```shell
    echo "location /hello {
    	default_type 'text/plain';
    	content_by_lua_block {
    		ngx.say('world')
    	}
    }" > ./bw-data/configs/server-http/hello-world.conf
    ```

    Because BunkerWeb runs as an unprivileged user with UID and GID 101, you will need to edit the permissions :
    ```shell
    chown -R root:101 bw-data && \
    chmod -R 770 bw-data
    ```

    When starting the BunkerWeb container, you will need to mount the folder on /data :
    ```shell
    docker run \
    	   ...
    	   -v "${PWD}/bw-data:/data" \
    	   ...
    	   bunkerity/bunkerweb:1.4.2
    ```

    Here is the docker-compose equivalent :
    ```yaml
    mybunker:
      image: bunkerity/bunkerweb:1.4.2
      volumes:
        - ./bw-data:/data
      ...
    ```

=== "Docker autoconf"

    When using the [Docker autoconf integration](/1.4/integrations/#docker-autoconf), you have two choices for adding custom configurations :

    - Using specific settings `*_CUSTOM_CONF_*` as labels (easiest)
    - Writing .conf files to the volume mounted on /data

    **Using labels**

    !!! warning "Limitations using labels"
        When using labels with the Docker autoconf integration, you can only apply custom configurations for the corresponding web service. Applying **http**, **default-server-http** or any global configurations (like **server-http** for all services) is not possible : you will need to mount files for that purpose.

    The labels to use must follow the pattern `bunkerweb.CUSTOM_CONF_<TYPE>_<NAME>` :
<<<<<<< HEAD

=======
    
>>>>>>> 8f258486
    - `<TYPE>` : the type of config, accepted values are `SERVER_HTTP`, `MODSEC` and `MODSEC_CRS`
    - `<NAME>` : the name of config without the .conf suffix

    Here is a dummy example using a docker-compose file :
    ```yaml
    myapp:
      image: nginxdemos/hello:plain-text
      labels:
        - |
          bunkerweb.CUSTOM_CONF_SERVER_HTTP_hello-world=
          location /hello {
            default_type 'text/plain';
            content_by_lua_block {
                ngx.say('world')
    	  }
      ...
    ```

    **Using files**

    The first thing to do is to create the folders :
    ```shell
    mkdir -p ./bw-data/configs/server-http
    ```

    You can now write your configurations :
    ```shell
    echo "location /hello {
    	default_type 'text/plain';
    	content_by_lua_block {
    		ngx.say('world')
    	}
    }" > ./bw-data/configs/server-http/hello-world.conf
    ```

    When starting the BunkerWeb autoconf container, you will need to mount the folder on /data :
    ```shell
    docker run \
    	   ...
    	   -v "${PWD}/bw-data:/data" \
    	   ...
    	   bunkerity/bunkerweb-autoconf:1.4.2
    ```

    Here is the docker-compose equivalent :
    ```yaml
    myautoconf:
      image: bunkerity/bunkerweb-autoconf:1.4.2
      volumes:
        - ./bw-data:/data
      ...
    ```

=== "Swarm"

    When using the [Swarm integration](/1.4/integrations/#swarm), custom configurations are managed using [Docker Configs](https://docs.docker.com/engine/swarm/configs/).

    To keep it simple, you don't even need to attach the Config to a service : the autoconf service is listening for Config events and will update the custom configurations when needed.

    When creating a Config you will need to add special labels :

    * **bunkerweb.CONFIG_TYPE** : must be set to a valid custom configuration type (http, server-http, default-server-http, modsec or modsec-crs)
    * **bunkerweb.CONFIG_SITE** : set to a server name to apply configuration to that specific server (optional, will be applied globally if unset)

    Here is the example :
    ```shell
    echo "location /hello {
    	default_type 'text/plain';
    	content_by_lua_block {
    		ngx.say('world')
    	}
    }" | docker config create -l bunkerweb.CONFIG_TYPE=server-http my-config -
    ```

    There is no update mechanism : the alternative is to remove an existing config using `docker config rm` and then recreate it.

=== "Kubernetes"

    When using the [Kubernetes integration](/1.4/integrations/#kubernetes), custom configurations are managed using [ConfigMap](https://kubernetes.io/docs/concepts/configuration/configmap/).

    To keep it simple, you don't even need to use the ConfigMap with a Pod (e.g. as environment variable or volume) : the autoconf Pod is listening for ConfigMap events and will update the custom configurations when needed.

    When creating a ConfigMap you will need to add special labels :

    * **bunkerweb.io/CONFIG_TYPE** : must be set to a valid custom configuration type (http, server-http, default-server-http, modsec or modsec-crs)
    * **bunkerweb.io/CONFIG_SITE** : set to a server name to apply configuration to that specific server (optional, will be applied globally if unset)

    Here is the example :
    ```yaml
    apiVersion: v1
    kind: ConfigMap
    metadata:
      name: cfg-bunkerweb-all-server-http
      annotations:
    	bunkerweb.io/CONFIG_TYPE: "server-http"
    data:
      myconf: |
    	location /hello {
    		default_type 'text/plain';
    		content_by_lua_block {
    			ngx.say('world')
    		}
    	}
    ```

=== "Linux"

    When using the [Linux integration](/1.4/integrations/#linux), custom configurations must be written to the /opt/bunkerweb/configs folder.

    Here is an example for server-http/hello-world.conf :
    ```conf
	location /hello {
		default_type 'text/plain';
		content_by_lua_block {
			ngx.say('world')
		}
	}
	```

    Because BunkerWeb runs as an unprivileged user (nginx:nginx), you will need to edit the permissions :
    ```shell
    chown -R root:nginx /opt/bunkerweb/configs && \
    chmod -R 770 /opt/bunkerweb/configs
    ```

    Don't forget to reload the bunkerweb service once it's done.<|MERGE_RESOLUTION|>--- conflicted
+++ resolved
@@ -1141,16 +1141,6 @@
 === "Docker"
 
     When using the [Docker integration](/1.4/integrations/#docker), you have two choices for adding custom configurations :
-<<<<<<< HEAD
-
-    - Using specific settings `*_CUSTOM_CONF_*` as environment variables (easiest)
-    - Writing .conf files to the volume mounted on /data
-
-    **Using settings**
-
-    The custom setting to use must follow the pattern `<SITE>_CUSTOM_CONF_<TYPE>_<NAME>` :
-
-=======
     
     - Using specific settings `*_CUSTOM_CONF_*` as environment variables (easiest)
     - Writing .conf files to the volume mounted on /data
@@ -1158,8 +1148,7 @@
     **Using settings**
     
     The settings to use must follow the pattern `<SITE>_CUSTOM_CONF_<TYPE>_<NAME>` :
-    
->>>>>>> 8f258486
+
     - `<SITE>` : optional primary server name if multisite mode is enabled and the config must be applied to a specific service
     - `<TYPE>` : the type of config, accepted values are `HTTP`, `DEFAULT_SERVER_HTTP`, `SERVER_HTTP`, `MODSEC` and `MODSEC_CRS`
     - `<NAME>` : the name of config without the .conf suffix
@@ -1234,11 +1223,7 @@
         When using labels with the Docker autoconf integration, you can only apply custom configurations for the corresponding web service. Applying **http**, **default-server-http** or any global configurations (like **server-http** for all services) is not possible : you will need to mount files for that purpose.
 
     The labels to use must follow the pattern `bunkerweb.CUSTOM_CONF_<TYPE>_<NAME>` :
-<<<<<<< HEAD
-
-=======
-    
->>>>>>> 8f258486
+
     - `<TYPE>` : the type of config, accepted values are `SERVER_HTTP`, `MODSEC` and `MODSEC_CRS`
     - `<NAME>` : the name of config without the .conf suffix
 
