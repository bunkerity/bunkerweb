--- conflicted
+++ resolved
@@ -264,13 +264,8 @@
 
 You can choose between the following versions of the OWASP Core Rule Set :
 
-<<<<<<< HEAD
 - **3** : The version [v3.3.6](https://github.com/coreruleset/coreruleset/releases/tag/v3.3.6) of the OWASP Core Rule Set
 - **4** : The version [v4.7.0](https://github.com/coreruleset/coreruleset/releases/tag/v4.7.0) of the OWASP Core Rule Set (***default***)
-=======
-- **3** : The version [v3.3.6](https://github.com/coreruleset/coreruleset/releases/tag/v3.3.6) of the OWASP Core Rule Set (***default***)
-- **4** : The version [v4.6.0](https://github.com/coreruleset/coreruleset/releases/tag/v4.6.0) of the OWASP Core Rule Set
->>>>>>> 28a3d30c
 - **nightly** : The latest [nightly](https://github.com/coreruleset/coreruleset/releases/tag/nightly) build of the OWASP Core Rule Set which is updated every day
 
 !!! example "OWASP Core Rule Set's nightly build"
@@ -857,11 +852,7 @@
 
 ### Auth request
 
-<<<<<<< HEAD
 You can deploy complex authentication (e.g. SSO), by using the auth request settings (see [here](https://docs.nginx.com/nginx/admin-guide/security-controls/configuring-subrequest-authentication/) for more information on the feature). Please note that you will find [Authelia](https://www.authelia.com/) and [Authentik](https://goauthentik.io/) examples in the [repository](https://github.com/bunkerity/bunkerweb/tree/v1.6.0-beta/examples).
-=======
-You can deploy complex authentication (e.g. SSO), by using the auth request settings (see [here](https://docs.nginx.com/nginx/admin-guide/security-controls/configuring-subrequest-authentication/) for more information on the feature). Please note that you will find [Authelia](https://www.authelia.com/) and [Authentik](https://goauthentik.io/) examples in the [repository](https://github.com/bunkerity/bunkerweb/tree/v1.5.10/examples).
->>>>>>> 28a3d30c
 
 **Auth request settings are related to reverse proxy rules.**
 
