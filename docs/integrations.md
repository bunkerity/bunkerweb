# Integrations

## BunkerWeb Cloud

<figure markdown>
  ![Overview](assets/img/bunkerweb-cloud.webp){ align=center, width="600" }
  <figcaption>BunkerWeb Cloud</figcaption>
</figure>

!!! example "Coming soon"
    After a successful beta phase, we are working hard on the BunkerWeb Cloud offer to release it to the public.

BunkerWeb Cloud will be the easiest way to get started with BunkerWeb. It offers you a fully managed BunkerWeb service with no hassle. Think of a like a BunkerWeb-as-a-Service !

If you are interested into the BunkerWeb Cloud offer, don't hesitate to [contact us](https://panel.bunkerweb.io/contact.php?utm_campaign=self&utm_source=docs) so we can discuss about your needs.

## Docker

<figure markdown>
  ![Overview](assets/img/integration-docker.svg){ align=center, width="600" }
  <figcaption>Docker integration</figcaption>
</figure>

Utilizing BunkerWeb as a [Docker](https://www.docker.com/) container offers a convenient and straightforward approach for testing and utilizing the solution, particularly if you are already familiar with Docker technology.

To facilitate your Docker deployment, we provide readily available prebuilt images on [Docker Hub](https://hub.docker.com/r/bunkerity/bunkerweb), supporting multiple architectures. These prebuilt images are optimized and prepared for use on the following architectures:

- x64 (64-bit)
- x86
- armv8 (ARM 64-bit)
- armv7 (ARM 32-bit)

By accessing these prebuilt images from Docker Hub, you can quickly pull and run BunkerWeb within your Docker environment, eliminating the need for extensive configuration or setup processes. This streamlined approach allows you to focus on leveraging the capabilities of BunkerWeb without unnecessary complexities.

Whether you're conducting tests, developing applications, or deploying BunkerWeb in production, the Docker containerization option provides flexibility and ease of use. Embracing this method empowers you to take full advantage of BunkerWeb's features while leveraging the benefits of Docker technology.

```shell
docker pull bunkerity/bunkerweb:1.6.0-rc4
```

Docker images are also available on [GitHub packages](https://github.com/orgs/bunkerity/packages?repo_name=bunkerweb) and can be downloaded using the `ghcr.io` repository address :

```shell
docker pull ghcr.io/bunkerity/bunkerweb:1.6.0-rc4
```

Docker integration key concepts are :

- **Environment variables** to configure BunkerWeb
- **Scheduler** container to store configuration and execute jobs
- **Networks** to expose ports for clients and connect to upstream web services

When integrating BunkerWeb with Docker, there are key concepts to keep in mind, ensuring a smooth and efficient deployment:

- **Environment variables**: BunkerWeb can be easily configured using environment variables. These variables allow you to customize various aspects of BunkerWeb's behavior, such as network settings, security options, and other parameters.

- **Scheduler container**: To effectively manage the configuration and execution of jobs, BunkerWeb utilizes a dedicated container called the [scheduler](concepts.md#scheduler).

- **Networks**: Docker networks play a vital role in the integration of BunkerWeb. These networks serve two main purposes: exposing ports to clients and connecting to upstream web services. By exposing ports, BunkerWeb can accept incoming requests from clients, allowing them to access the protected web services. Additionally, by connecting to upstream web services, BunkerWeb can efficiently route and manage the traffic, providing enhanced security and performance.

!!! info "Database backend"
    Please be aware that our instructions assume you are using SQLite as the default database backend, as configured by the `DATABASE_URI` setting. However, we understand that you may prefer to utilize alternative backends for your Docker integration. If that is the case, rest assured that other database backends are still possible. See docker-compose files in the [misc/integrations folder](https://github.com/bunkerity/bunkerweb/tree/v1.6.0-rc4/misc/integrations) of the repository for more information.

### Environment variables

Settings are passed to the Scheduler using Docker environment variables :

```yaml
...
services:
  bw-scheduler:
    image: bunkerity/bunkerweb-scheduler:1.6.0-rc4
    environment:
      - MY_SETTING=value
      - ANOTHER_SETTING=another value
...
```

!!! info "Full list"
    For the complete list of environment variables, see the [settings section](settings.md) of the documentation.

### Scheduler

The [scheduler](concepts.md#scheduler) is executed in its own container which is also available on Docker Hub :

```shell
docker pull bunkerity/bunkerweb-scheduler:1.6.0-rc4
```

!!! info "BunkerWeb settings"

    Since the `1.6.0` version, the Scheduler container is the one who you will define the settings for BunkerWeb. The Scheduler will then push the configuration to the BunkerWeb container.

    ⚠ **Important** : All API related settings (like `API_HTTP_PORT`, `API_LISTEN_IP`, `API_SERVER_NAME` and `API_WHITELIST_IP`) **must be defined in the BunkerWeb container as well**. (The settings have to be mirrored in both containers, else the BunkerWeb container will not accept API requests from the Scheduler).

    ```yaml
    x-bw-api-env: &bw-api-env
      # We use an anchor to avoid repeating the same settings for both containers
      API_HTTP_PORT: "5000" # Default value
      API_LISTEN_IP: "0.0.0.0" # Default value
      API_SERVER_NAME: "bwapi" # Default value
      API_WHITELIST_IP: "127.0.0.0/24 10.20.30.0/24" # Set this according to your network settings

    services:
      bunkerweb:
        image: bunkerity/bunkerweb:1.6.0-rc4
        environment:
          # This will set the API settings for the BunkerWeb container
          <<: *bw-api-env
        restart: "unless-stopped"
        networks:
          - bw-universe

      bw-scheduler:
        image: bunkerity/bunkerweb-scheduler:1.6.0-rc4
        environment:
          # This will set the API settings for the Scheduler container
          <<: *bw-api-env
        restart: "unless-stopped"
        networks:
          - bw-universe
    ...
    ```


A volume is needed to store the SQLite database that will be used by the scheduler :

```yaml
...
services:
  bw-scheduler:
    image: bunkerity/bunkerweb-scheduler:1.6.0-rc4
    volumes:
      - bw-data:/data
...
volumes:
  bw-data:
```

!!! warning "Using local folder for persistent data"
    The scheduler runs as an **unprivileged user with UID 101 and GID 101** inside the container. The reason behind this is security : in case a vulnerability is exploited, the attacker won't have full root (UID/GID 0) privileges.
    But there is a downside : if you use a **local folder for the persistent data**, you will need to **set the correct permissions** so the unprivileged user can write data to it. Something like that should do the trick :

    ```shell
    mkdir bw-data && \
    chown root:101 bw-data && \
    chmod 770 bw-data
    ```

    Alternatively, if the folder already exists :

    ```shell
    chown -R root:101 bw-data && \
    chmod -R 770 bw-data
    ```

    If you are using [Docker in rootless mode](https://docs.docker.com/engine/security/rootless) or [podman](https://podman.io/), UIDs and GIDs in the container will be mapped to different ones in the host. You will first need to check your initial subuid and subgid :

    ```shell
    grep ^$(whoami): /etc/subuid && \
    grep ^$(whoami): /etc/subgid
    ```

    For example, if you have a value of **100000**, the mapped UID/GID will be **100100** (100000 + 100) :

    ```shell
    mkdir bw-data && \
    sudo chgrp 100100 bw-data && \
    chmod 770 bw-data
    ```

	  Or if the folder already exists :

	  ```shell
    sudo chgrp -R 100100 bw-data && \
    chmod -R 770 bw-data
    ```

### Networks

By default, BunkerWeb container is listening (inside the container) on **8080/tcp** for **HTTP**, **8443/tcp** for **HTTPS** and **8443/udp** for **QUIC**.

!!! warning "Privileged ports in rootless mode or when using podman"
    If you are using [Docker in rootless mode](https://docs.docker.com/engine/security/rootless) and want to redirect privileged ports (< 1024) like 80 and 443 to BunkerWeb, please refer to the prerequisites [here](https://docs.docker.com/engine/security/rootless/#exposing-privileged-ports).

    If you are using [podman](https://podman.io/) you can lower the minimum number for unprivileged ports :
    ```shell
    sudo sysctl net.ipv4.ip_unprivileged_port_start=1
    ```

The typical BunkerWeb stack when using the Docker integration contains the following containers :

- BunkerWeb
- Scheduler
- Your services

For defense in depth purposes, we strongly recommend to create at least three different Docker networks :

- `bw-services` : for BunkerWeb and your web services
- `bw-universe` : for BunkerWeb and scheduler

To secure the communication between the scheduler and BunkerWeb API, **it is important to authorize API calls**. You can use the `API_WHITELIST_IP` setting to specify allowed IP addresses and subnets.

**It is strongly recommended to use a static subnet for the `bw-universe` network** to enhance security. By implementing these measures, you can ensure that only authorized sources can access the BunkerWeb API, reducing the risk of unauthorized access or malicious activities:

```yaml
x-bw-api-env: &bw-api-env
  # We use an anchor to avoid repeating the same settings for both containers
  API_WHITELIST_IP: "127.0.0.0/24 10.20.30.0/24"

services:
  bunkerweb:
    image: bunkerity/bunkerweb:1.6.0-rc4
    ports:
      - "80:8080/tcp"
      - "443:8443/tcp"
      - "443:8443/udp" # QUIC
    environment:
      <<: *bw-api-env
    restart: "unless-stopped"
    networks:
      - bw-services
      - bw-universe
...
  bw-scheduler:
    image: bunkerity/bunkerweb-scheduler:1.6.0-rc4
    environment:
      <<: *bw-api-env
      BUNKERWEB_INSTANCES: "bunkerweb" # This setting is mandatory to specify the BunkerWeb instance
    restart: "unless-stopped"
    networks:
      - bw-universe
...
networks:
  bw-universe:
    name: bw-universe
    ipam:
      driver: default
      config:
        - subnet: 10.20.30.0/24 # Static subnet so only authorized sources can access the BunkerWeb API
  bw-services:
    name: bw-services
```

### Full compose file

```yaml
x-bw-api-env: &bw-api-env
  # We use an anchor to avoid repeating the same settings for both containers
  API_WHITELIST_IP: "127.0.0.0/24 10.20.30.0/24"

services:
  bunkerweb:
    image: bunkerity/bunkerweb:1.6.0-rc4
    ports:
      - "80:8080/tcp"
      - "443:8443/tcp"
      - "443:8443/udp" # QUIC
    environment:
      <<: *bw-api-env
    restart: "unless-stopped"
    networks:
      - bw-universe
      - bw-services

  bw-scheduler:
    image: bunkerity/bunkerweb-scheduler:1.6.0-rc4
    depends_on:
      - bunkerweb
    environment:
      <<: *bw-api-env
      BUNKERWEB_INSTANCES: "bunkerweb" # This setting is mandatory to specify the BunkerWeb instance
      SERVER_NAME: "www.example.com"
    volumes:
      - bw-data:/data
    restart: "unless-stopped"
    networks:
      - bw-universe

volumes:
  bw-data:

networks:
  bw-universe:
    name: bw-universe
    ipam:
      driver: default
      config:
        - subnet: 10.20.30.0/24 # Static subnet so only authorized sources can access the BunkerWeb API
  bw-services:
    name: bw-services
```

### Build from source

Alternatively, if you prefer a more hands-on approach, you have the option to build the Docker image directly from the [source](https://github.com/bunkerity/bunkerweb). Building the image from source gives you greater control and customization over the deployment process. However, please note that this method may take some time to complete, depending on your hardware configuration  (you can take a coffee ☕ if needed).

```shell
git clone https://github.com/bunkerity/bunkerweb.git && \
cd bunkerweb && \
docker build -t bw -f src/bw/Dockerfile . && \
docker build -t bw-scheduler -f src/scheduler/Dockerfile . && \
docker build -t bw-autoconf -f src/autoconf/Dockerfile . && \
docker build -t bw-ui -f src/ui/Dockerfile .
```

## Linux

<figure markdown>
  ![Overview](assets/img/integration-linux.svg){ align=center, width="600" }
  <figcaption>Linux integration</figcaption>
</figure>

Supported Linux distributions for BunkerWeb (amd64/x86_64 and arm64/aarch64 architectures) include:

- Debian 12 "Bookworm"
- Ubuntu 22.04 "Jammy"
- Ubuntu 24.04 "Noble"
- Fedora 41
- Red Hat Enterprise Linux (RHEL) 8.9
- Red Hat Enterprise Linux (RHEL) 9.4

<<<<<<< HEAD
### Installation using package manager

Please ensure that you have **NGINX 1.26.2 installed before installing BunkerWeb**. For all distributions, except Fedora, it is mandatory to use prebuilt packages from the [official NGINX repository](https://nginx.org/en/linux_packages.html). Compiling NGINX from source or using packages from different repositories will not work with the official prebuilt packages of BunkerWeb. However, you have the option to build BunkerWeb from source.
=======
Please ensure that you have **NGINX 1.26.3 installed before installing BunkerWeb**. For all distributions, except Fedora, it is mandatory to use prebuilt packages from the [official NGINX repository](https://nginx.org/en/linux_packages.html). Compiling NGINX from source or using packages from different repositories will not work with the official prebuilt packages of BunkerWeb. However, you have the option to build BunkerWeb from source.
>>>>>>> b41c8559

=== "Debian"

    The first step is to add NGINX official repository :

    ```shell
    sudo apt install -y curl gnupg2 ca-certificates lsb-release debian-archive-keyring && \
    curl https://nginx.org/keys/nginx_signing.key | gpg --dearmor \
    | sudo tee /usr/share/keyrings/nginx-archive-keyring.gpg >/dev/null && \
    echo "deb [signed-by=/usr/share/keyrings/nginx-archive-keyring.gpg] \
    http://nginx.org/packages/debian `lsb_release -cs` nginx" \
    | sudo tee /etc/apt/sources.list.d/nginx.list
    ```

    You should now be able to install NGINX 1.26.3 :

    ```shell
    sudo apt update && \
    sudo apt install -y nginx=1.26.3-1~$(lsb_release -cs)
    ```

    !!! warning "Testing/dev version"
        If you use the `testing` or `dev` version, you will need to add the `force-bad-version` directive to your `/etc/dpkg/dpkg.cfg` file before installing BunkerWeb.

        ```shell
        echo "force-bad-version" | sudo tee -a /etc/dpkg/dpkg.cfg
        ```

    !!! example "Disable the setup wizard"
        If you don't want to use the automatically enabled [setup wizard](web-ui.md#setup-wizard) when BunkerWeb is installed, export the following variable :

        ```shell
        export UI_WIZARD=no
        ```

    And finally install BunkerWeb 1.6.0-rc4 :

    ```shell
    curl -s https://repo.bunkerweb.io/install/script.deb.sh | sudo bash && \
    sudo apt update && \
    sudo -E apt install -y bunkerweb=1.6.0-rc4
    ```

    To prevent upgrading NGINX and/or BunkerWeb packages when executing `apt upgrade`, you can use the following command :

    ```shell
    sudo apt-mark hold nginx bunkerweb
    ```

=== "Ubuntu"

    The first step is to add NGINX official repository :

    ```shell
    sudo apt install -y curl gnupg2 ca-certificates lsb-release ubuntu-keyring && \
    curl https://nginx.org/keys/nginx_signing.key | gpg --dearmor \
    | sudo tee /usr/share/keyrings/nginx-archive-keyring.gpg >/dev/null && \
    echo "deb [signed-by=/usr/share/keyrings/nginx-archive-keyring.gpg] \
    http://nginx.org/packages/ubuntu `lsb_release -cs` nginx" \
    | sudo tee /etc/apt/sources.list.d/nginx.list
    ```

    You should now be able to install NGINX 1.26.3 :

    ```shell
    sudo apt update && \
    sudo apt install -y nginx=1.26.3-1~$(lsb_release -cs)
    ```

    !!! warning "Testing/dev version"
        If you use the `testing` or `dev` version, you will need to add the `force-bad-version` directive to your `/etc/dpkg/dpkg.cfg` file before installing BunkerWeb.

        ```shell
        echo "force-bad-version" | sudo tee -a /etc/dpkg/dpkg.cfg
        ```

    !!! example "Disable the setup wizard"
        If you don't want to use the automatically enabled [setup wizard](web-ui.md#setup-wizard) when BunkerWeb is installed, export the following variable :

        ```shell
        export UI_WIZARD=no
        ```

    And finally install BunkerWeb 1.6.0-rc4 :

    ```shell
    curl -s https://repo.bunkerweb.io/install/script.deb.sh | sudo bash && \
    sudo apt update && \
    sudo -E apt install -y bunkerweb=1.6.0-rc4
    ```

    To prevent upgrading NGINX and/or BunkerWeb packages when executing `apt upgrade`, you can use the following command :

    ```shell
    sudo apt-mark hold nginx bunkerweb
    ```

=== "Fedora"

    !!! warning "NGINX 1.26.3"
        As of the writing of this documentation, the `1.26.3` version of NGINX is not yet available in the official Fedora repositories. So temporarily, you will need to use the version `1.26.2` provided by Fedora.

    Fedora already provides NGINX 1.26.2 that we support :

    ```shell
    sudo dnf install -y nginx-1.26.2
    ```

    !!! example "Disable the setup wizard"
        If you don't want to use the automatically enabled [setup wizard](web-ui.md#setup-wizard) when BunkerWeb is installed, export the following variable :

        ```shell
        export UI_WIZARD=no
        ```

    And finally install BunkerWeb 1.6.0-rc4 :

    ```shell
    curl -s https://repo.bunkerweb.io/install/script.rpm.sh | \
  	sed 's/yum install -y pygpgme --disablerepo='\''bunkerity_bunkerweb'\''/yum install -y python-gnupg/g' | \
  	sed 's/pypgpme_check=`rpm -qa | grep -qw pygpgme`/python-gnupg_check=`rpm -qa | grep -qw python-gnupg`/g' | sudo bash && \
  	sudo dnf makecache && \
  	sudo -E dnf install -y bunkerweb-1.6.0-rc4
    ```

    To prevent upgrading NGINX and/or BunkerWeb packages when executing `dnf upgrade`, you can use the following command :

    ```shell
    sudo dnf versionlock add nginx && \
    sudo dnf versionlock add bunkerweb
    ```

=== "RedHat"

    The first step is to add NGINX official repository. Create the following file at `/etc/yum.repos.d/nginx.repo` :

    ```conf
    [nginx-stable]
    name=nginx stable repo
    baseurl=http://nginx.org/packages/centos/$releasever/$basearch/
    gpgcheck=1
    enabled=1
    gpgkey=https://nginx.org/keys/nginx_signing.key
    module_hotfixes=true

    [nginx-mainline]
    name=nginx mainline repo
    baseurl=http://nginx.org/packages/mainline/centos/$releasever/$basearch/
    gpgcheck=1
    enabled=0
    gpgkey=https://nginx.org/keys/nginx_signing.key
    module_hotfixes=true
    ```

    You should now be able to install NGINX 1.26.3 :

    ```shell
    sudo dnf install nginx-1.26.3
    ```

    !!! example "Disable the setup wizard"
        If you don't want to use the automatically enabled [setup wizard](web-ui.md#setup-wizard) when BunkerWeb is installed, export the following variable :

        ```shell
        export UI_WIZARD=no
        ```

    And finally install BunkerWeb 1.6.0-rc4 :

    ```shell
	  sudo dnf install -y epel-release && \
    curl -s https://repo.bunkerweb.io/install/script.rpm.sh | sudo bash && \
    sudo dnf check-update && \
    sudo -E dnf install -y bunkerweb-1.6.0-rc4
    ```

    To prevent upgrading NGINX and/or BunkerWeb packages when executing `dnf upgrade`, you can use the following command :

    ```shell
    sudo dnf versionlock add nginx && \
    sudo dnf versionlock add bunkerweb
    ```

### Configuration and service

Manual configuration of BunkerWeb is done by editing the `/etc/bunkerweb/variables.env` file :

```conf
MY_SETTING_1=value1
MY_SETTING_2=value2
...
```

When installed, BunkerWeb comes with three services `bunkerweb`, `bunkerweb-scheduler` and `bunkerweb-ui` that you can manage using `systemctl`.

If you manually edit the BunkerWeb configuration using `/etc/bunkerweb/variables.env` a restart of the `bunkerweb-scheduler` service will be enough to generate and reload the configuration without any downtime. But depending on the case (such as changing listening ports) you might need to restart the `bunkerweb` service.

### High availability

The scheduler can be detached from the BunkerWeb instance to provide high availability. In this case, the scheduler will be installed on a separate server and will be able to manage multiple BunkerWeb instances.

**Manager**

To install only the scheduler on a server, you can export the following variables before executing the BunkerWeb installation :

```shell
export MANAGER_MODE=yes
export UI_WIZARD=no
```

Alternatively, you can also export the following variables to only enable the scheduler :

```shell
export SERVICE_SCHEDULER=yes
export SERVICE_BUNKERWEB=no
export SERVICE_UI=no
```

**Worker**

On another server, to install only BunkerWeb, you can export the following variables before executing the BunkerWeb installation :

```shell
export WORKER_MODE=yes
```

Alternatively, you can also export the following variables to only enable BunkerWeb :

```shell
export SERVICE_BUNKERWEB=yes
export SERVICE_SCHEDULER=no
export SERVICE_UI=no
```

**Web UI**

The Web UI can be installed on a separate server to provide a dedicated interface for managing BunkerWeb instances. To install only the Web UI, you can export the following variables before executing the BunkerWeb installation :

```shell
export SERVICE_BUNKERWEB=no
export SERVICE_SCHEDULER=no
export SERVICE_UI=yes
```

## Docker autoconf

<figure markdown>
  ![Overview](assets/img/integration-autoconf.svg){ align=center, width="600" }
  <figcaption>Docker autoconf integration</figcaption>
</figure>

!!! info "Docker integration"
    The Docker autoconf integration is an "evolution" of the Docker one. Please read the [Docker integration section](#docker) first if needed.

An alternative approach is available to address the inconvenience of recreating the container every time there is an update. By utilizing another image called **autoconf**, you can automate the real-time reconfiguration of BunkerWeb without the need for container recreation.

To leverage this functionality, instead of defining environment variables for the BunkerWeb container, you can add **labels** to your web application containers. The **autoconf** image will then listen for Docker events and seamlessly handle the configuration updates for BunkerWeb.

This "*automagical*" process simplifies the management of BunkerWeb configurations. By adding labels to your web application containers, you can delegate the reconfiguration tasks to **autoconf** without the manual intervention of container recreation. This streamlines the update process and enhances convenience.

By adopting this approach, you can enjoy real-time reconfiguration of BunkerWeb without the hassle of container recreation, making it more efficient and user-friendly.

!!! info "Multisite mode"
    The Docker autoconf integration implies the use of **multisite mode**. Please refer to the [multisite section](concepts.md#multisite-mode) of the documentation for more information.

!!! info "Database backend"
    Please be aware that our instructions assume you are using MariaDB as the default database backend, as configured by the `DATABASE_URI` setting. However, we understand that you may prefer to utilize alternative backends for your Docker integration. If that is the case, rest assured that other database backends are still possible. See docker-compose files in the [misc/integrations folder](https://github.com/bunkerity/bunkerweb/tree/v1.6.0-rc4/misc/integrations) of the repository for more information.

To enable automated configuration updates, include an additional container called `bw-autoconf` in the stack. This container hosts the autoconf service, which manages dynamic configuration changes for BunkerWeb.

To support this functionality, use a dedicated "real" database backend (e.g., MariaDB, MySQL, or PostgreSQL) for synchronized configuration storage. By integrating `bw-autoconf` and a suitable database backend, you establish the infrastructure for seamless automated configuration management in BunkerWeb.

```yaml
x-bw-env: &bw-env
  # We use an anchor to avoid repeating the same settings for both containers
  AUTOCONF_MODE: "yes"
  API_WHITELIST_IP: "127.0.0.0/8 10.20.30.0/24"

services:
  bunkerweb:
    image: bunkerity/bunkerweb:1.6.0-rc4
    ports:
      - "80:8080/tcp"
      - "443:8443/tcp"
      - "443:8443/udp" # QUIC
    labels:
      - "bunkerweb.INSTANCE=yes" # Mandatory label for the autoconf service to identify the BunkerWeb instance
    environment:
      <<: *bw-env
    restart: "unless-stopped"
    networks:
      - bw-universe
      - bw-services

  bw-scheduler:
    image: bunkerity/bunkerweb-scheduler:1.6.0-rc4
    environment:
      <<: *bw-env
      BUNKERWEB_INSTANCES: "" # We don't need to specify the BunkerWeb instance here as they are automatically detected by the autoconf service
      SERVER_NAME: "" # The server name will be filled with services labels
      MULTISITE: "yes" # Mandatory setting for autoconf
      DATABASE_URI: "mariadb+pymysql://bunkerweb:changeme@bw-db:3306/db" # Remember to set a stronger password for the database
    volumes:
      - bw-data:/data # This is used to persist data like the backups
    restart: "unless-stopped"
    networks:
      - bw-universe
      - bw-db

  bw-autoconf:
    image: bunkerity/bunkerweb-autoconf:1.6.0-rc4
    depends_on:
      - bunkerweb
      - bw-docker
    environment:
      AUTOCONF_MODE: "yes"
      DATABASE_URI: "mariadb+pymysql://bunkerweb:changeme@bw-db:3306/db" # Remember to set a stronger password for the database
      DOCKER_HOST: "tcp://bw-docker:2375" # The Docker socket
    restart: "unless-stopped"
    networks:
      - bw-universe
      - bw-docker
      - bw-db

  bw-docker:
    image: tecnativa/docker-socket-proxy:nightly
    volumes:
      - /var/run/docker.sock:/var/run/docker.sock:ro
    environment:
      CONTAINERS: "1"
      LOG_LEVEL: "warning"
    restart: "unless-stopped"
    networks:
      - bw-docker

  bw-db:
    image: mariadb:11
    environment:
      MYSQL_RANDOM_ROOT_PASSWORD: "yes"
      MYSQL_DATABASE: "db"
      MYSQL_USER: "bunkerweb"
      MYSQL_PASSWORD: "changeme" # Remember to set a stronger password for the database
    volumes:
      - bw-db:/var/lib/mysql
    restart: "unless-stopped"
    networks:
      - bw-db

volumes:
  bw-data:
  bw-db:

networks:
  bw-universe:
    name: bw-universe
    ipam:
      driver: default
      config:
        - subnet: 10.20.30.0/24
  bw-services:
    name: bw-services
  bw-docker:
    name: bw-docker
  bw-db:
    name: bw-db
```

!!! info "Database in the `bw-db` network"
    The database container is intentionally not included in the `bw-universe` network. It is used by the `bw-autoconf` and `bw-scheduler` containers rather than directly by BunkerWeb. Therefore, the database container is part of the `bw-db` network, which enhances security by making external access to the database more challenging. **This deliberate design choice helps safeguard the database and strengthens the overall security perspective of the system**.

!!! warning "Using Docker in rootless mode"
    If you are using [Docker in rootless mode](https://docs.docker.com/engine/security/rootless), you will need to replace the mount of the docker socket with the following value : `$XDG_RUNTIME_DIR/docker.sock:/var/run/docker.sock:ro`.

### Autoconf services

Once the stack is set up, you will be able to create the web application container and add the settings as labels using the "bunkerweb." prefix in order to automatically set up BunkerWeb :

```yaml
services:
  myapp:
    image: mywebapp:4.2
    networks:
      - bw-services
    labels:
      - "bunkerweb.MY_SETTING_1=value1"
      - "bunkerweb.MY_SETTING_2=value2"

networks:
  bw-services:
    external: true
    name: bw-services
```

### Namespaces

Starting from version `1.6.0`, BunkerWeb's Autoconf stacks now support namespaces. This feature enables you to manage multiple "*clusters*" of BunkerWeb instances and services on the same Docker host. To take advantage of namespaces, simply set the `NAMESPACE` label on your services. Here's an example:

```yaml
services:
  myapp:
    image: mywebapp:4.2
    networks:
      - bw-services
    labels:
      - "bunkerweb.NAMESPACE=my-namespace" # Set the namespace for the service
      - "bunkerweb.MY_SETTING_1=value1"
      - "bunkerweb.MY_SETTING_2=value2"

networks:
  bw-services:
    external: true
    name: bw-services
```

!!! info "Namespace behavior"

    By default all Autoconf stacks listen to all namespaces. If you want to restrict a stack to a specific namespaces, you can set the `NAMESPACES` environment variable in the `bw-autoconf` service :

    ```yaml
    ...
    services:
      bunkerweb:
        image: bunkerity/bunkerweb:1.6.0-rc4
        labels:
          - "bunkerweb.INSTANCE=yes"
          - "bunkerweb.NAMESPACE=my-namespace" # Set the namespace for the BunkerWeb instance so the autoconf service can detect it
      ...
      bw-autoconf:
        image: bunkerity/bunkerweb-autoconf:1.6.0-rc4
        environment:
          ...
          NAMESPACES: "my-namespace my-other-namespace" # Only listen to these namespaces
    ...
    ```

    Keep in mind that the `NAMESPACES` environment variable is a space-separated list of namespaces.

!!! warning "Namespace specifications"

    There can only be **one database** and **one Scheduler** per namespace. If you try to create multiple databases or Schedulers in the same namespace, the configurations will end up conflicting with each other.

    The Scheduler doesn't need the `NAMESPACE` label to work properly. It will only need the `DATABASE_URI` setting properly configured so that it can access the same database as the autoconf service.

## Kubernetes

<figure markdown>
  ![Overview](assets/img/integration-kubernetes.svg){ align=center, width="600" }
  <figcaption>Kubernetes integration</figcaption>
</figure>

To automate the configuration of BunkerWeb instances in a Kubernetes environment, the autoconf service serves as an [Ingress controller](https://kubernetes.io/docs/concepts/services-networking/ingress-controllers/). It configures the BunkerWeb instances based on [Ingress resources](https://kubernetes.io/docs/concepts/services-networking/ingress/) and also monitors other Kubernetes objects, such as [ConfigMap](https://kubernetes.io/docs/concepts/configuration/configmap/), for custom configurations.

For an optimal setup, it is recommended to define BunkerWeb as a **[DaemonSet](https://kubernetes.io/docs/concepts/workloads/controllers/daemonset/)**, which ensures that a pod is created on all nodes, while the **autoconf and scheduler** are defined as **single replicated [Deployment](https://kubernetes.io/docs/concepts/workloads/controllers/deployment/)**.

Given the presence of multiple BunkerWeb instances, it is necessary to establish a shared data store implemented as a [Redis](https://redis.io/) service. This Redis service will be utilized by the instances to cache and share data among themselves. Further information about the Redis settings can be found [here](settings.md#redis).

!!! info "Database backend"
    Please be aware that our instructions assume you are using MariaDB as the default database backend, as configured by the `DATABASE_URI` setting. However, we understand that you may prefer to utilize alternative backends for your Docker integration. If that is the case, rest assured that other database backends are still possible. See docker-compose files in the [misc/integrations folder](https://github.com/bunkerity/bunkerweb/tree/v1.6.0-rc4/misc/integrations) of the repository for more information.

    Clustered database backends setup are out-of-the-scope of this documentation.

Please ensure that the autoconf services have access to the Kubernetes API. It is recommended to utilize [RBAC authorization](https://kubernetes.io/docs/reference/access-authn-authz/rbac/) for this purpose.

!!! warn "Custom CA for Kubernetes API"
    If you use a custom CA for your Kubernetes API, you can mount a bundle file containing your intermediate(s) and root certificates on the ingress controller and set the `KUBERNETES_SSL_CA_CERT` environment value to the path of the bundle inside the container. Alternatively, even if it's not recommended, you can disable certificate verification by setting the `KUBERNETES_SSL_VERIFY` environment variable of the ingress controller to `no` (default is `yes`).

Additionally, **it is crucial to set the `KUBERNETES_MODE` environment variable to `yes` when utilizing the Kubernetes integration**. This variable is mandatory for proper functionality.

### Installation using Helm chart

The recommended way to install Kubernetes is to use the Helm chart available at `https://repo.bunkerweb.io/charts` :

```shell
helm repo add bunkerweb https://repo.bunkerweb.io/charts
```

You can then use the bunkerweb helm chart from that repository :

```shell
helm install -f myvalues.yaml mybunkerweb bunkerweb/bunkerweb
```

The full list of values are listed in the [charts/bunkerweb/values.yaml file](https://github.com/bunkerity/bunkerweb-helm/blob/main/charts/bunkerweb/values.yaml) of the [bunkerity/bunkerweb-helm repository](https://github.com/bunkerity/bunkerweb-helm).

### Ingress resources

Once the BunkerWeb Kubernetes stack is successfully set up and operational (refer to the autoconf logs for detailed information), you can proceed with deploying web applications within the cluster and declaring your Ingress resource.

It is important to note that the BunkerWeb settings need to be specified as annotations for the Ingress resource. For the domain part, please use the special value **`bunkerweb.io`**. By including the appropriate annotations, you can configure BunkerWeb accordingly for the Ingress resource.

```yaml
apiVersion: networking.k8s.io/v1
kind: Ingress
metadata:
  name: my-ingress
  annotations:
    bunkerweb.io/MY_SETTING: "value"
    bunkerweb.io/www.example.com_MY_SETTING: "value"
spec:
  rules:
    - host: www.example.com
      http:
        paths:
          - path: /
            pathType: Prefix
            backend:
              service:
                name: svc-my-app
                port:
                  number: 8000
...
```

### Namespaces

Starting from version `1.6.0`, BunkerWeb's autoconf stacks now support namespaces. This feature enables you to manage multiple clusters of BunkerWeb instances and services on the same Kubernetes cluster. To take advantage of namespaces, simply set the `namespace` metadata field on your BunkerWeb instances and services. Here's an example:

```yaml
apiVersion: apps/v1
kind: DaemonSet
metadata:
  name: bunkerweb
  namespace: my-namespace # Set the namespace for the BunkerWeb instance
...
```

!!! info "Namespace behavior"

    By default all Autoconf stacks listen to all namespaces. If you want to restrict a stack to a specific namespaces, you can set the `NAMESPACES` environment variable in the `bunkerweb-controller` deployment :

    ```yaml
    ...
    apiVersion: apps/v1
    kind: Deployment
    metadata:
      name: bunkerweb-controller
      namespace: my-namespace # Set the namespace for the Controller
    spec:
      replicas: 1
      strategy:
        type: Recreate
      selector:
        matchLabels:
          app: bunkerweb-controller
      template:
        metadata:
          labels:
            app: bunkerweb-controller
        spec:
          serviceAccountName: sa-bunkerweb
          containers:
            - name: bunkerweb-controller
              image: bunkerity/bunkerweb-autoconf:1.6.0-rc4
              imagePullPolicy: Always
              env:
                - name: NAMESPACES
                  value: "my-namespace my-other-namespace" # Only listen to these namespaces
                ...
    ...
    ```

    Keep in mind that the `NAMESPACES` environment variable is a space-separated list of namespaces.

!!! warning "Namespace specifications"

    There can only be **one database** and **one Scheduler** per namespace. If you try to create multiple databases or Schedulers in the same namespace, the configurations will end up conflicting with each other.

    The Scheduler doesn't need the `NAMESPACE` annotation to work properly. It will only need the `DATABASE_URI` setting properly configured so that it can access the same database as the autoconf service.

### Ingress class

When installed using the official methods in the documentation, BunkerWeb comes with the following `IngressClass` definition :

```yaml
apiVersion: networking.k8s.io/v1
kind: IngressClass
metadata:
  name: bunkerweb
spec:
  controller: bunkerweb.io/ingress-controller
```

In order to restrict the `Ingress` resources monitored by the ingress controller, you can set the `KUBERNETES_INGRESS_CLASS` environment variable with the value `bunkerweb`. Then, you can leverage the `ingressClassName` directive in your `Ingress` definitions :

```yaml
apiVersion: networking.k8s.io/v1
kind: Ingress
metadata:
  name: my-ingress
  annotations:
    bunkerweb.io/MY_SETTING: "value"
    bunkerweb.io/www.example.com_MY_SETTING: "value"
spec:
  ingressClassName: bunkerweb
  rules:
    - host: www.example.com
      http:
        paths:
          - path: /
            pathType: Prefix
            backend:
              service:
                name: svc-my-app
                port:
                  number: 8000
```

### Custom domain name

If you use a custom domain name for your Kubernetes cluster different than the default `kubernetes.local` one, you can set the value using the `KUBERNETES_DOMAIN_NAME` environment variable on the scheduler container.

### Full YAML file

To assist you, here is a YAML boilerplate that can serve as a foundation for your configuration:

```yaml
apiVersion: rbac.authorization.k8s.io/v1
kind: ClusterRole
metadata:
  name: cr-bunkerweb
rules:
  - apiGroups: [""]
    resources: ["services", "pods", "configmaps", "secrets"]
    verbs: ["get", "watch", "list"]
  - apiGroups: ["networking.k8s.io"]
    resources: ["ingresses"]
    verbs: ["get", "watch", "list"]
---
apiVersion: v1
kind: ServiceAccount
metadata:
  name: sa-bunkerweb
  namespace: default
---
apiVersion: rbac.authorization.k8s.io/v1
kind: ClusterRoleBinding
metadata:
  name: crb-bunkerweb
subjects:
  - kind: ServiceAccount
    name: sa-bunkerweb
    namespace: default
    apiGroup: ""
roleRef:
  kind: ClusterRole
  name: cr-bunkerweb
  apiGroup: rbac.authorization.k8s.io
---
apiVersion: networking.k8s.io/v1
kind: IngressClass
metadata:
  name: bunkerweb
spec:
  controller: bunkerweb.io/ingress-controller
---
apiVersion: apps/v1
kind: DaemonSet
metadata:
  name: bunkerweb
spec:
  selector:
    matchLabels:
      app: bunkerweb
  template:
    metadata:
      labels:
        app: bunkerweb
      # mandatory annotation
      annotations:
        bunkerweb.io/INSTANCE: "yes"
    spec:
      serviceAccountName: sa-bunkerweb
      containers:
        # using bunkerweb as name is mandatory
        - name: bunkerweb
          image: bunkerity/bunkerweb:1.6.0-rc4
          imagePullPolicy: Always
          securityContext:
            runAsUser: 101
            runAsGroup: 101
            allowPrivilegeEscalation: false
            capabilities:
              drop:
                - ALL
          ports:
            - containerPort: 8080
              hostPort: 80
            - containerPort: 8443
              hostPort: 443
          env:
            - name: KUBERNETES_MODE
              value: "yes"
            # replace with your DNS resolvers
            # e.g. : kube-dns.kube-system.svc.cluster.local
            - name: DNS_RESOLVERS
              value: "coredns.kube-system.svc.cluster.local"
            # 10.0.0.0/8 is the cluster internal subnet
            - name: API_WHITELIST_IP
              value: "127.0.0.0/8 10.0.0.0/8"
          livenessProbe:
            exec:
              command:
                - /usr/share/bunkerweb/helpers/healthcheck.sh
            initialDelaySeconds: 30
            periodSeconds: 5
            timeoutSeconds: 1
            failureThreshold: 3
          readinessProbe:
            exec:
              command:
                - /usr/share/bunkerweb/helpers/healthcheck.sh
            initialDelaySeconds: 30
            periodSeconds: 1
            timeoutSeconds: 1
            failureThreshold: 3
---
apiVersion: apps/v1
kind: Deployment
metadata:
  name: bunkerweb-controller
spec:
  replicas: 1
  strategy:
    type: Recreate
  selector:
    matchLabels:
      app: bunkerweb-controller
  template:
    metadata:
      labels:
        app: bunkerweb-controller
    spec:
      serviceAccountName: sa-bunkerweb
      containers:
        - name: bunkerweb-controller
          image: bunkerity/bunkerweb-autoconf:1.6.0-rc4
          imagePullPolicy: Always
          env:
            - name: KUBERNETES_MODE
              value: "yes"
            - name: DATABASE_URI
              value: "mariadb+pymysql://bunkerweb:changeme@svc-bunkerweb-db:3306/db" # Remember to set a stronger password for the database
---
apiVersion: apps/v1
kind: Deployment
metadata:
  name: bunkerweb-scheduler
spec:
  replicas: 1
  strategy:
    type: Recreate
  selector:
    matchLabels:
      app: bunkerweb-scheduler
  template:
    metadata:
      labels:
        app: bunkerweb-scheduler
    spec:
      serviceAccountName: sa-bunkerweb
      containers:
        - name: bunkerweb-scheduler
          image: bunkerity/bunkerweb-scheduler:1.6.0-rc4
          imagePullPolicy: Always
          env:
            - name: KUBERNETES_MODE
              value: "yes"
            - name: DATABASE_URI
              value: "mariadb+pymysql://bunkerweb:changeme@svc-bunkerweb-db:3306/db" # Remember to set a stronger password for the database
            # replace with your DNS resolvers
            # e.g. : kube-dns.kube-system.svc.cluster.local
            - name: DNS_RESOLVERS
              value: "coredns.kube-system.svc.cluster.local"
            # 10.0.0.0/8 is the cluster internal subnet
            - name: API_WHITELIST_IP
              value: "127.0.0.0/8 10.0.0.0/8"
            - name: BUNKERWEB_INSTANCES
              value: "" # We don't need to specify the BunkerWeb instance here as they are automatically detected by the ingress controller
            - name: SERVER_NAME
              value: "" # The server name will be filled with services annotations
            - name: MULTISITE
              value: "yes" # Mandatory setting for autoconf
            - name: USE_REDIS
              value: "yes"
            - name: REDIS_HOST
              value: "svc-bunkerweb-redis.default.svc.cluster.local"
---
apiVersion: apps/v1
kind: Deployment
metadata:
  name: bunkerweb-redis
spec:
  replicas: 1
  strategy:
    type: Recreate
  selector:
    matchLabels:
      app: bunkerweb-redis
  template:
    metadata:
      labels:
        app: bunkerweb-redis
    spec:
      containers:
        - name: bunkerweb-redis
          image: redis:7-alpine
          imagePullPolicy: Always
---
apiVersion: apps/v1
kind: Deployment
metadata:
  name: bunkerweb-db
spec:
  replicas: 1
  strategy:
    type: Recreate
  selector:
    matchLabels:
      app: bunkerweb-db
  template:
    metadata:
      labels:
        app: bunkerweb-db
    spec:
      containers:
        - name: bunkerweb-db
          image: mariadb:11
          imagePullPolicy: Always
          env:
            - name: MYSQL_RANDOM_ROOT_PASSWORD
              value: "yes"
            - name: MYSQL_DATABASE
              value: "db"
            - name: MYSQL_USER
              value: "bunkerweb"
            - name: MYSQL_PASSWORD
              value: "changeme" # Remember to set a stronger password for the database
          volumeMounts:
            - mountPath: "/var/lib/mysql"
              name: vol-db
      volumes:
        - name: vol-db
          persistentVolumeClaim:
            claimName: pvc-bunkerweb
---
apiVersion: v1
kind: Service
metadata:
  name: svc-bunkerweb
spec:
  clusterIP: None
  selector:
    app: bunkerweb
---
apiVersion: v1
kind: Service
metadata:
  name: svc-bunkerweb-db
spec:
  type: ClusterIP
  selector:
    app: bunkerweb-db
  ports:
    - name: sql
      protocol: TCP
      port: 3306
      targetPort: 3306
---
apiVersion: v1
kind: Service
metadata:
  name: svc-bunkerweb-redis
spec:
  type: ClusterIP
  selector:
    app: bunkerweb-redis
  ports:
    - name: redis
      protocol: TCP
      port: 6379
      targetPort: 6379
---
apiVersion: v1
kind: PersistentVolumeClaim
metadata:
  name: pvc-bunkerweb
spec:
  accessModes:
    - ReadWriteOnce
  resources:
    requests:
      storage: 5Gi
```

## Swarm

<figure markdown>
  ![Overview](assets/img/integration-swarm.svg){ align=center, width="600" }
  <figcaption>Docker Swarm integration</figcaption>
</figure>

!!! warning "Deprecated"
    The Swarm integration is deprecated and will be removed in a future release. Please consider using the [Kubernetes integration](#kubernetes) instead.

!!! tip "PRO support"
    **If you need Swarm support**, please contact us at [contact@bunkerity.com](mailto:contact@bunkerity.com) or via the [contact form](https://panel.bunkerweb.io/contact.php).

!!! info "Docker autoconf"
    The Swarm integration is similar to the Docker autoconf one (but with services instead of containers). Please read the [Docker autoconf integration section](#docker-autoconf) first if needed.

To enable automatic configuration of BunkerWeb instances, the **autoconf** service requires access to the Docker API. This service listens for Docker Swarm events, such as service creation or deletion, and seamlessly configures the **BunkerWeb instances** in real-time without any downtime. It also monitors other Swarm objects, such as [configs](https://docs.docker.com/engine/swarm/configs/), for custom configurations.

Similar to the [Docker autoconf integration](#docker-autoconf), configuration for web services is defined using labels that start with the **bunkerweb**  prefix.

For an optimal setup, it is recommended to schedule the **BunkerWeb service** as a ***global service*** on all nodes, while the **autoconf, scheduler, and Docker API proxy services** should be scheduled as ***single replicated services***. Please note that the Docker API proxy service needs to be scheduled on a manager node unless you configure it to use a remote API (which is not covered in the documentation).

Since multiple instances of BunkerWeb are running, a shared data store implemented as a [Redis](https://redis.io/) service must be created. These instances will utilize the Redis service to cache and share data. Further details regarding the Redis settings can be found [here](settings.md#redis).

As for the database volume, the documentation does not specify a specific approach. Choosing either a shared folder or a specific driver for the database volume is dependent on your unique use-case and is left as an exercise for the reader.

!!! info "Database backend"
    Please be aware that our instructions assume you are using MariaDB as the default database backend, as configured by the `DATABASE_URI` setting. However, we understand that you may prefer to utilize alternative backends for your Docker integration. If that is the case, rest assured that other database backends are still possible. See docker-compose files in the [misc/integrations folder](https://github.com/bunkerity/bunkerweb/tree/v1.6.0-rc4/misc/integrations) of the repository for more information.

    Clustered database backends setup are out-of-the-scope of this documentation.

Here is the stack boilerplate that you can deploy using `docker stack deploy` :

```yaml
x-bw-env: &bw-env
  # We use an anchor to avoid repeating the same settings for both services
  SWARM_MODE: "yes"
  API_WHITELIST_IP: "127.0.0.0/8 10.20.30.0/24"

services:
  bunkerweb:
    image: bunkerity/bunkerweb:1.6.0-rc4
    ports:
      - published: 80
        target: 8080
        mode: host
        protocol: tcp
      - published: 443
        target: 8443
        mode: host
        protocol: tcp
      - published: 443
        target: 8443
        mode: host
        protocol: udp # QUIC
    environment:
      <<: *bw-env
    restart: "unless-stopped"
    networks:
      - bw-universe
      - bw-services
    deploy:
      mode: global
      placement:
        constraints:
          - "node.role == worker"
      labels:
        - "bunkerweb.INSTANCE=yes" # Mandatory label for the autoconf service to identify the BunkerWeb instance

  bw-scheduler:
    image: bunkerity/bunkerweb-scheduler:1.6.0-rc4
    environment:
      <<: *bw-env
      BUNKERWEB_INSTANCES: "" # We don't need to specify the BunkerWeb instance here as they are automatically detected by the autoconf service
      SERVER_NAME: "" # The server name will be filled with services labels
      MULTISITE: "yes" # Mandatory setting for autoconf
      DATABASE_URI: "mariadb+pymysql://bunkerweb:changeme@bw-db:3306/db" # Remember to set a stronger password for the database
      USE_REDIS: "yes"
      REDIS_HOST: "bw-redis"
    volumes:
      - bw-data:/data # This is used to persist data like the backups
    restart: "unless-stopped"
    networks:
      - bw-universe
      - bw-db
    deploy:
      placement:
        constraints:
          - "node.role == worker"

  bw-autoconf:
    image: bunkerity/bunkerweb-autoconf:1.6.0-rc4
    environment:
      SWARM_MODE: "yes"
      DATABASE_URI: "mariadb+pymysql://bunkerweb:changeme@bw-db:3306/db" # Remember to set a stronger password for the database
      DOCKER_HOST: "tcp://bw-docker:2375" # The Docker socket
    restart: "unless-stopped"
    networks:
      - bw-universe
      - bw-docker
      - bw-db
    deploy:
      placement:
        constraints:
          - "node.role == worker"

  bw-docker:
    image: tecnativa/docker-socket-proxy:nightly
    environment:
      CONFIGS: "1"
      CONTAINERS: "1"
      SERVICES: "1"
      SWARM: "1"
      TASKS: "1"
      LOG_LEVEL: "warning"
    volumes:
      - /var/run/docker.sock:/var/run/docker.sock:ro
    restart: "unless-stopped"
    networks:
      - bw-docker
    deploy:
      placement:
        constraints:
          - "node.role == manager"

  bw-db:
    image: mariadb:11
    environment:
      MYSQL_RANDOM_ROOT_PASSWORD: "yes"
      MYSQL_DATABASE: "db"
      MYSQL_USER: "bunkerweb"
      MYSQL_PASSWORD: "changeme" # Remember to set a stronger password for the database
    volumes:
      - bw-db:/var/lib/mysql
    restart: "unless-stopped"
    networks:
      - bw-db
    deploy:
      placement:
        constraints:
          - "node.role == worker"

  bw-redis:
    image: redis:7-alpine
    restart: "unless-stopped"
    networks:
      - bw-universe
    deploy:
      placement:
        constraints:
          - "node.role == worker"

volumes:
  bw-data:
  bw-db:

networks:
  bw-universe:
    name: bw-universe
    driver: overlay
    attachable: true
    ipam:
      config:
        - subnet: 10.20.30.0/24
  bw-services:
    name: bw-services
    driver: overlay
    attachable: true
  bw-docker:
    name: bw-docker
    driver: overlay
    attachable: true
  bw-db:
    name: bw-db
    driver: overlay
    attachable: true
```

!!! info "Swarm mandatory setting"
    Please note that the `SWARM_MODE: "yes"` environment variable is mandatory when using the Swarm integration.

### Swarm services

Once the BunkerWeb Swarm stack is set up and running (see autoconf and scheduler logs for more information), you will be able to deploy web applications in the cluster and use labels to dynamically configure BunkerWeb :

```yaml
services:
  myapp:
    image: mywebapp:4.2
    networks:
      - bw-services
    deploy:
      placement:
        constraints:
          - "node.role==worker"
      labels:
        - "bunkerweb.MY_SETTING_1=value1"
        - "bunkerweb.MY_SETTING_2=value2"

networks:
  bw-services:
    external: true
    name: bw-services
```

### Namespaces

Starting from version `1.6.0`, BunkerWeb's Autoconf stacks now support namespaces. This feature enables you to manage multiple "*clusters*" of BunkerWeb instances and services on the same Docker host. To take advantage of namespaces, simply set the `NAMESPACE` label on your services. Here's an example:

```yaml
services:
  myapp:
    image: mywebapp:4.2
    networks:
      - bw-services
    deploy:
      placement:
        constraints:
          - "node.role==worker"
      labels:
        - "bunkerweb.NAMESPACE=my-namespace" # Set the namespace for the service
        - "bunkerweb.MY_SETTING_1=value1"
        - "bunkerweb.MY_SETTING_2=value2"

networks:
  bw-services:
    external: true
    name: bw-services
```

!!! info "Namespace behavior"

    By default all Autoconf stacks listen to all namespaces. If you want to restrict a stack to a specific namespaces, you can set the `NAMESPACES` environment variable in the `bw-autoconf` service :

    ```yaml
    ...
    services:
      bunkerweb:
        image: bunkerity/bunkerweb:1.6.0-rc4
        ...
        deploy:
          mode: global
          placement:
            constraints:
              - "node.role == worker"
          labels:
            - "bunkerweb.INSTANCE=yes"
            - "bunkerweb.NAMESPACE=my-namespace" # Set the namespace for the BunkerWeb instance
      ...
      bw-autoconf:
        image: bunkerity/bunkerweb-autoconf:1.6.0-rc4
        environment:
          NAMESPACES: "my-namespace my-other-namespace" # Only listen to these namespaces
          ...
        deploy:
          placement:
            constraints:
              - "node.role == worker"
    ...
    ```

    Keep in mind that the `NAMESPACES` environment variable is a space-separated list of namespaces.

!!! warning "Namespace specifications"

    There can only be **one database** and **one Scheduler** per namespace. If you try to create multiple databases or Schedulers in the same namespace, the configurations will end up conflicting with each other.

    The Scheduler doesn't need the `NAMESPACE` label to work properly. It will only need the `DATABASE_URI` setting properly configured so that it can access the same database as the autoconf service.

## Microsoft Azure

<figure markdown>
  ![Overview](assets/img/integration-azure.webp){ align=center, width="600" }
  <figcaption>Azure integration</figcaption>
</figure>

!!! info "Recommended VM size"
    Please be aware while you choose the SKU of the VM. You must select a SKU compatible with Gen2 VM and we recommend starting at B2s or Ds2 series for optimal use.

You can easily deploy BunkerWeb on your Azure subscription in several ways:

- Azure CLI in Cloud Shell
- Azure ARM Template
- Azure portal via the Marketplace

=== "Cloud Shell"

    Create a resource group. Replace value `RG_NAME`

    ```bash
    az group create --name "RG_NAME" --location "LOCATION"
    ```

    Create a VM with `Standard_B2s` SKU in the location of the resource group. Replace values `RG_NAME`, `VM_NAME`, `VNET_NAME`, `SUBNET_NAME`

    ```bash

    az vm create --resource-group "RG_NAME" --name "VM_NAME" --image bunkerity:bunkerweb:bunkerweb:latest --accept-term --generate-ssh-keys --vnet-name "VNET_NAME" --size Standard_B2s --subnet "SUBNET_NAME"
    ```

    Full command. Replace values `RG_NAME`, `VM_NAME`, `LOCATION`, `HOSTNAME`, `USERNAME`, `PUBLIC_IP`, `VNET_NAME`, `SUBNET_NAME`, `NSG_NAME`

    ```bash
    az vm create --resource-group "RG_NAME" --name "VM_NAME" --location "LOCATION" --image bunkerity:bunkerweb:bunkerweb:latest --accept-term --generate-ssh-keys --computer-name "HOSTNAME" --admin-username "USERNAME" --public-ip-address "PUBLIC_IP" --public-ip-address-allocation Static --size Standard_B2s --public-ip-sku Standard --os-disk-delete-option Delete --nic-delete-option Delete --vnet-name "VNET_NAME" --subnet "SUBNET_NAME" --nsg "NSG_NAME"
    ```

=== "ARM Template"

    !!! info "Permissions requirement"
        To deploy a ARM template, you need write access on the resources you're deploying and access to all operations on the Microsoft.Resources/deployments resource type.
        To deploy a virtual machine, you need Microsoft.Compute/virtualMachines/write and Microsoft.Resources/deployments/* permissions. The what-if operation has the same permission requirements.

    Deploy the ARM Template:

    [![Deploy to Azure](assets/img/integration-azure-deploy.svg)](https://portal.azure.com/#create/Microsoft.Template/uri/https%3A%2F%2Fraw.githubusercontent.com%2Fbunkerity%2Fbunkerweb%2Fmaster%2Fmisc%2Fintegrations%2Fazure-arm-template.json){:target="_blank"}

=== "Marketplace"

    Login in [Azure portal](https://portal.azure.com){:target="_blank"}.

    Get BunkerWeb from the [Create resource menu](https://portal.azure.com/#view/Microsoft_Azure_Marketplace/GalleryItemDetailsBladeNopdl/id/bunkerity.bunkerweb){:target="_blank"}.

    You can also go through the [Marketplace](https://azuremarketplace.microsoft.com/fr-fr/marketplace/apps/bunkerity.bunkerweb?tab=Overview){:target="_blank"}.

You can access the setup wizard by browsing the `https://your-ip-address/setup` URI of your virtual machine.<|MERGE_RESOLUTION|>--- conflicted
+++ resolved
@@ -320,13 +320,9 @@
 - Red Hat Enterprise Linux (RHEL) 8.9
 - Red Hat Enterprise Linux (RHEL) 9.4
 
-<<<<<<< HEAD
 ### Installation using package manager
 
 Please ensure that you have **NGINX 1.26.2 installed before installing BunkerWeb**. For all distributions, except Fedora, it is mandatory to use prebuilt packages from the [official NGINX repository](https://nginx.org/en/linux_packages.html). Compiling NGINX from source or using packages from different repositories will not work with the official prebuilt packages of BunkerWeb. However, you have the option to build BunkerWeb from source.
-=======
-Please ensure that you have **NGINX 1.26.3 installed before installing BunkerWeb**. For all distributions, except Fedora, it is mandatory to use prebuilt packages from the [official NGINX repository](https://nginx.org/en/linux_packages.html). Compiling NGINX from source or using packages from different repositories will not work with the official prebuilt packages of BunkerWeb. However, you have the option to build BunkerWeb from source.
->>>>>>> b41c8559
 
 === "Debian"
 
