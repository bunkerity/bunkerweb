--- conflicted
+++ resolved
@@ -35,21 +35,13 @@
 Whether you're conducting tests, developing applications, or deploying BunkerWeb in production, the Docker containerization option provides flexibility and ease of use. Embracing this method empowers you to take full advantage of BunkerWeb's features while leveraging the benefits of Docker technology.
 
 ```shell
-<<<<<<< HEAD
 docker pull bunkerity/bunkerweb:1.6.0-beta
-=======
-docker pull bunkerity/bunkerweb:1.5.10
->>>>>>> 28a3d30c
 ```
 
 Docker images are also available on [GitHub packages](https://github.com/orgs/bunkerity/packages?repo_name=bunkerweb) and can be downloaded using the `ghcr.io` repository address :
 
 ```shell
-<<<<<<< HEAD
 docker pull ghcr.io/bunkerity/bunkerweb:1.6.0-beta
-=======
-docker pull ghcr.io/bunkerity/bunkerweb:1.5.10
->>>>>>> 28a3d30c
 ```
 
 Alternatively, if you prefer a more hands-on approach, you have the option to build the Docker image directly from the [source](https://github.com/bunkerity/bunkerweb). Building the image from source gives you greater control and customization over the deployment process. However, please note that this method may take some time to complete, depending on your hardware configuration.
@@ -79,11 +71,7 @@
 - **Networks**: Docker networks play a vital role in the integration of BunkerWeb. These networks serve two main purposes: exposing ports to clients and connecting to upstream web services. By exposing ports, BunkerWeb can accept incoming requests from clients, allowing them to access the protected web services. Additionally, by connecting to upstream web services, BunkerWeb can efficiently route and manage the traffic, providing enhanced security and performance.
 
 !!! info "Database backend"
-<<<<<<< HEAD
     Please be aware that our instructions assume you are using SQLite as the default database backend, as configured by the `DATABASE_URI` setting. However, we understand that you may prefer to utilize alternative backends for your Docker integration. If that is the case, rest assured that other database backends are still possible. See docker-compose files in the [misc/integrations folder](https://github.com/bunkerity/bunkerweb/tree/v1.6.0-beta/misc/integrations) folder of the repository for more information.
-=======
-    Please be aware that our instructions assume you are using SQLite as the default database backend, as configured by the `DATABASE_URI` setting. However, we understand that you may prefer to utilize alternative backends for your Docker integration. If that is the case, rest assured that other database backends are still possible. See docker-compose files in the [misc/integrations folder](https://github.com/bunkerity/bunkerweb/tree/v1.5.10/misc/integrations) folder of the repository for more information.
->>>>>>> 28a3d30c
 
 ### Environment variables
 
@@ -92,15 +80,8 @@
 ```yaml
 ...
 services:
-<<<<<<< HEAD
   bw-scheduler:
     image: bunkerity/bunkerweb-scheduler:1.6.0-beta
-=======
-  mybunker:
-    image: bunkerity/bunkerweb:1.5.10
-    labels:
-      - "bunkerweb.INSTANCE=yes"
->>>>>>> 28a3d30c
     environment:
       - MY_SETTING=value
       - ANOTHER_SETTING=another value
@@ -115,11 +96,7 @@
 The [scheduler](concepts.md#scheduler) is executed in its own container which is also available on Docker Hub :
 
 ```shell
-<<<<<<< HEAD
 docker pull bunkerity/bunkerweb-scheduler:1.6.0-beta
-=======
-docker pull bunkerity/bunkerweb-scheduler:1.5.10
->>>>>>> 28a3d30c
 ```
 
 Alternatively, you can build the Docker image directly from the [source](https://github.com/bunkerity/bunkerweb) (less coffee ☕ needed than the BunkerWeb image) :
@@ -172,11 +149,7 @@
 ...
 services:
   bw-scheduler:
-<<<<<<< HEAD
     image: bunkerity/bunkerweb-scheduler:1.6.0-beta
-=======
-    image: bunkerity/bunkerweb-scheduler:1.5.10
->>>>>>> 28a3d30c
     volumes:
       - bw-data:/data
 ...
@@ -223,41 +196,6 @@
     chmod -R 770 bw-data
     ```
 
-<<<<<<< HEAD
-=======
-When using Docker-based integrations, the scheduler will need to access the Docker API to get things working which is defined using the `DOCKER_HOST` environment variable.
-
-!!! warning "Docker API access and security"
-    Due to Docker's limitations in supporting fine-grained authorizations, it's important to be aware of the potential security risks associated with accessing the API directly. Accessing the Docker API can pose a threat, as an attacker with API access can potentially obtain root privileges on the host machine. For more detailed information on this topic, we encourage you to refer to the provided link ([here](https://blog.quarkslab.com/why-is-exposing-the-docker-socket-a-really-bad-idea.html)).
-
-    To mitigate these risks, we strongly advise against directly mounting the socket file located at `/var/run/docker.sock` within the BunkerWeb container. Instead, we recommend employing an alternative approach that enhances security. One such approach involves using a "proxy" container, such as `tecnativa/docker-socket-proxy`, which acts as an intermediary and allows only necessary API calls.
-
-    By adopting this proxy container strategy, you can establish a more secure communication channel with the Docker API, minimizing the potential attack surface and enhancing overall system security.
-
-You will need to create the Docker API proxy container, mount the socket and set the `DOCKER_HOST` environment variable to use the Docker API proxy :
-
-```yaml
-...
-services:
-  bw-scheduler:
-    image: bunkerity/bunkerweb-scheduler:1.5.10
-    env:
-      - DOCKER_HOST=tcp://bw-docker:2375
-...
-  bw-docker:
-    image: tecnativa/docker-socket-proxy:nightly
-    volumes:
-      - /var/run/docker.sock:/var/run/docker.sock
-    environment:
-      - CONTAINERS=1
-      - LOG_LEVEL=warning
-...
-```
-
-!!! warning "Docker socket in rootless mode"
-    If you are using [Docker in rootless mode](https://docs.docker.com/engine/security/rootless), you will need to replace the mount of the docker socket with the following value : `$XDG_RUNTIME_DIR/docker.sock:/var/run/docker.sock:ro`.
-
->>>>>>> 28a3d30c
 ### Networks
 
 By default, BunkerWeb container is listening (inside the container) on **8080/tcp** for **HTTP**, **8443/tcp** for **HTTPS** and **8443/udp** for **QUIC**.
@@ -291,13 +229,8 @@
   API_WHITELIST_IP: "127.0.0.0/24 10.20.30.0/24"
 
 services:
-<<<<<<< HEAD
   bunkerweb:
     image: bunkerity/bunkerweb:1.6.0-beta
-=======
-  mybunker:
-    image: bunkerity/bunkerweb:1.5.10
->>>>>>> 28a3d30c
     ports:
       - "80:8080/tcp"
       - "443:8443/tcp"
@@ -310,15 +243,11 @@
       - bw-universe
 ...
   bw-scheduler:
-<<<<<<< HEAD
     image: bunkerity/bunkerweb-scheduler:1.6.0-beta
     environment:
       <<: *bw-api-env
       BUNKERWEB_INSTANCES: "bunkerweb" # This setting is mandatory to specify the BunkerWeb instance
     restart: "unless-stopped"
-=======
-    image: bunkerity/bunkerweb-scheduler:1.5.10
->>>>>>> 28a3d30c
     networks:
       - bw-universe
 ...
@@ -342,11 +271,7 @@
 
 services:
   bunkerweb:
-<<<<<<< HEAD
     image: bunkerity/bunkerweb:1.6.0-beta
-=======
-    image: bunkerity/bunkerweb:1.5.10
->>>>>>> 28a3d30c
     ports:
       - "80:8080/tcp"
       - "443:8443/tcp"
@@ -359,11 +284,7 @@
       - bw-services
 
   bw-scheduler:
-<<<<<<< HEAD
     image: bunkerity/bunkerweb-scheduler:1.6.0-beta
-=======
-    image: bunkerity/bunkerweb-scheduler:1.5.10
->>>>>>> 28a3d30c
     depends_on:
       - bunkerweb
     environment:
@@ -441,20 +362,12 @@
     export UI_WIZARD=1
     ```
 
-<<<<<<< HEAD
     And finally install BunkerWeb 1.6.0-beta :
-=======
-    And finally install BunkerWeb 1.5.10 :
->>>>>>> 28a3d30c
 
     ```shell
     curl -s https://repo.bunkerweb.io/install/script.deb.sh | sudo bash && \
     sudo apt update && \
-<<<<<<< HEAD
     sudo -E apt install -y bunkerweb=1.6.0-beta
-=======
-    sudo -E apt install -y bunkerweb=1.5.10
->>>>>>> 28a3d30c
     ```
 
     To prevent upgrading NGINX and/or BunkerWeb packages when executing `apt upgrade`, you can use the following command :
@@ -496,20 +409,12 @@
     export UI_WIZARD=1
     ```
 
-<<<<<<< HEAD
     And finally install BunkerWeb 1.6.0-beta :
-=======
-    And finally install BunkerWeb 1.5.10 :
->>>>>>> 28a3d30c
 
     ```shell
     curl -s https://repo.bunkerweb.io/install/script.deb.sh | sudo bash && \
     sudo apt update && \
-<<<<<<< HEAD
     sudo -E apt install -y bunkerweb=1.6.0-beta
-=======
-    sudo -E apt install -y bunkerweb=1.5.10
->>>>>>> 28a3d30c
     ```
 
     To prevent upgrading NGINX and/or BunkerWeb packages when executing `apt upgrade`, you can use the following command :
@@ -539,22 +444,14 @@
     export UI_WIZARD=1
     ```
 
-<<<<<<< HEAD
     And finally install BunkerWeb 1.6.0-beta :
-=======
-    And finally install BunkerWeb 1.5.10 :
->>>>>>> 28a3d30c
 
     ```shell
     curl -s https://repo.bunkerweb.io/install/script.rpm.sh | \
   	sed 's/yum install -y pygpgme --disablerepo='\''bunkerity_bunkerweb'\''/yum install -y python-gnupg/g' | \
   	sed 's/pypgpme_check=`rpm -qa | grep -qw pygpgme`/python-gnupg_check=`rpm -qa | grep -qw python-gnupg`/g' | sudo bash && \
   	sudo dnf makecache && \
-<<<<<<< HEAD
   	sudo -E dnf install -y bunkerweb-1.6.0-beta
-=======
-  	sudo -E dnf install -y bunkerweb-1.5.10
->>>>>>> 28a3d30c
     ```
 
     To prevent upgrading NGINX and/or BunkerWeb packages when executing `dnf upgrade`, you can use the following command :
@@ -598,21 +495,13 @@
     export UI_WIZARD=1
     ```
 
-<<<<<<< HEAD
     And finally install BunkerWeb 1.6.0-beta :
-=======
-    And finally install BunkerWeb 1.5.10 :
->>>>>>> 28a3d30c
 
     ```shell
 	  sudo dnf install -y epel-release && \
     curl -s https://repo.bunkerweb.io/install/script.rpm.sh | sudo bash && \
     sudo dnf check-update && \
-<<<<<<< HEAD
     sudo -E dnf install -y bunkerweb-1.6.0-beta
-=======
-    sudo -E dnf install -y bunkerweb-1.5.10
->>>>>>> 28a3d30c
     ```
 
     To prevent upgrading NGINX and/or BunkerWeb packages when executing `dnf upgrade`, you can use the following command :
@@ -660,11 +549,7 @@
     The Docker autoconf integration implies the use of **multisite mode**. Please refer to the [multisite section](concepts.md#multisite-mode) of the documentation for more information.
 
 !!! info "Database backend"
-<<<<<<< HEAD
     Please be aware that our instructions assume you are using MariaDB as the default database backend, as configured by the `DATABASE_URI` setting. However, we understand that you may prefer to utilize alternative backends for your Docker integration. If that is the case, rest assured that other database backends are still possible. See docker-compose files in the [misc/integrations folder](https://github.com/bunkerity/bunkerweb/tree/v1.6.0-beta/misc/integrations) folder of the repository for more information.
-=======
-    Please be aware that our instructions assume you are using MariaDB as the default database backend, as configured by the `DATABASE_URI` setting. However, we understand that you may prefer to utilize alternative backends for your Docker integration. If that is the case, rest assured that other database backends are still possible. See docker-compose files in the [misc/integrations folder](https://github.com/bunkerity/bunkerweb/tree/v1.5.10/misc/integrations) folder of the repository for more information.
->>>>>>> 28a3d30c
 
 To enable automated configuration updates, include an additional container called `bw-autoconf` in the stack. This container hosts the autoconf service, which manages dynamic configuration changes for BunkerWeb.
 
@@ -678,11 +563,7 @@
 
 services:
   bunkerweb:
-<<<<<<< HEAD
     image: bunkerity/bunkerweb:1.6.0-beta
-=======
-    image: bunkerity/bunkerweb:1.5.10
->>>>>>> 28a3d30c
     ports:
       - "80:8080/tcp"
       - "443:8443/tcp"
@@ -696,16 +577,8 @@
       - bw-universe
       - bw-services
 
-<<<<<<< HEAD
   bw-scheduler:
     image: bunkerity/bunkerweb-scheduler:1.6.0-beta
-=======
-  bw-autoconf:
-    image: bunkerity/bunkerweb-autoconf:1.5.10
-    depends_on:
-      - bunkerweb
-      - bw-docker
->>>>>>> 28a3d30c
     environment:
       <<: *bw-env
       BUNKERWEB_INSTANCES: "" # We don't need to specify the BunkerWeb instance here as they are automatically detected by the autoconf service
@@ -719,13 +592,8 @@
       - bw-universe
       - bw-db
 
-<<<<<<< HEAD
   bw-autoconf:
     image: bunkerity/bunkerweb-autoconf:1.6.0-beta
-=======
-  bw-scheduler:
-    image: bunkerity/bunkerweb-scheduler:1.5.10
->>>>>>> 28a3d30c
     depends_on:
       - bunkerweb
       - bw-docker
@@ -872,11 +740,7 @@
 Given the presence of multiple BunkerWeb instances, it is necessary to establish a shared data store implemented as a [Redis](https://redis.io/) service. This Redis service will be utilized by the instances to cache and share data among themselves. Further information about the Redis settings can be found [here](settings.md#redis).
 
 !!! info "Database backend"
-<<<<<<< HEAD
     Please be aware that our instructions assume you are using MariaDB as the default database backend, as configured by the `DATABASE_URI` setting. However, we understand that you may prefer to utilize alternative backends for your Docker integration. If that is the case, rest assured that other database backends are still possible. See docker-compose files in the [misc/integrations folder](https://github.com/bunkerity/bunkerweb/tree/v1.6.0-beta/misc/integrations) folder of the repository for more information.
-=======
-    Please be aware that our instructions assume you are using MariaDB as the default database backend, as configured by the `DATABASE_URI` setting. However, we understand that you may prefer to utilize alternative backends for your Docker integration. If that is the case, rest assured that other database backends are still possible. See docker-compose files in the [misc/integrations folder](https://github.com/bunkerity/bunkerweb/tree/v1.5.10/misc/integrations) folder of the repository for more information.
->>>>>>> 28a3d30c
 
     Clustered database backends setup are out-of-the-scope of this documentation.
 
@@ -939,11 +803,7 @@
       containers:
         # using bunkerweb as name is mandatory
         - name: bunkerweb
-<<<<<<< HEAD
           image: bunkerity/bunkerweb:1.6.0-beta
-=======
-          image: bunkerity/bunkerweb:1.5.10
->>>>>>> 28a3d30c
           imagePullPolicy: Always
           securityContext:
             runAsUser: 101
@@ -1003,11 +863,7 @@
       serviceAccountName: sa-bunkerweb
       containers:
         - name: bunkerweb-controller
-<<<<<<< HEAD
           image: bunkerity/bunkerweb-autoconf:1.6.0-beta
-=======
-          image: bunkerity/bunkerweb-autoconf:1.5.10
->>>>>>> 28a3d30c
           imagePullPolicy: Always
           env:
             - name: KUBERNETES_MODE
@@ -1034,11 +890,7 @@
       serviceAccountName: sa-bunkerweb
       containers:
         - name: bunkerweb-scheduler
-<<<<<<< HEAD
           image: bunkerity/bunkerweb-scheduler:1.6.0-beta
-=======
-          image: bunkerity/bunkerweb-scheduler:1.5.10
->>>>>>> 28a3d30c
           imagePullPolicy: Always
           env:
             - name: KUBERNETES_MODE
@@ -1311,11 +1163,7 @@
 As for the database volume, the documentation does not specify a specific approach. Choosing either a shared folder or a specific driver for the database volume is dependent on your unique use-case and is left as an exercise for the reader.
 
 !!! info "Database backend"
-<<<<<<< HEAD
     Please be aware that our instructions assume you are using MariaDB as the default database backend, as configured by the `DATABASE_URI` setting. However, we understand that you may prefer to utilize alternative backends for your Docker integration. If that is the case, rest assured that other database backends are still possible. See docker-compose files in the [misc/integrations folder](https://github.com/bunkerity/bunkerweb/tree/v1.6.0-beta/misc/integrations) folder of the repository for more information.
-=======
-    Please be aware that our instructions assume you are using MariaDB as the default database backend, as configured by the `DATABASE_URI` setting. However, we understand that you may prefer to utilize alternative backends for your Docker integration. If that is the case, rest assured that other database backends are still possible. See docker-compose files in the [misc/integrations folder](https://github.com/bunkerity/bunkerweb/tree/v1.5.10/misc/integrations) folder of the repository for more information.
->>>>>>> 28a3d30c
 
     Clustered database backends setup are out-of-the-scope of this documentation.
 
@@ -1329,11 +1177,7 @@
 
 services:
   bunkerweb:
-<<<<<<< HEAD
     image: bunkerity/bunkerweb:1.6.0-beta
-=======
-    image: bunkerity/bunkerweb:1.5.10
->>>>>>> 28a3d30c
     ports:
       - published: 80
         target: 8080
@@ -1361,13 +1205,8 @@
       labels:
         - "bunkerweb.INSTANCE=yes" # Mandatory label for the autoconf service to identify the BunkerWeb instance
 
-<<<<<<< HEAD
   bw-scheduler:
     image: bunkerity/bunkerweb-scheduler:1.6.0-beta
-=======
-  bw-autoconf:
-    image: bunkerity/bunkerweb-autoconf:1.5.10
->>>>>>> 28a3d30c
     environment:
       <<: *bw-env
       BUNKERWEB_INSTANCES: "" # We don't need to specify the BunkerWeb instance here as they are automatically detected by the autoconf service
@@ -1403,13 +1242,8 @@
         constraints:
           - "node.role == worker"
 
-<<<<<<< HEAD
   bw-docker:
     image: tecnativa/docker-socket-proxy:nightly
-=======
-  bw-scheduler:
-    image: bunkerity/bunkerweb-scheduler:1.5.10
->>>>>>> 28a3d30c
     environment:
       CONFIGS: "1"
       CONTAINERS: "1"
