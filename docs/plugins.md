# Plugins

BunkerWeb comes with a plugin system making it possible to easily add new features. Once a plugin is installed, you can manage it using additional settings defined by the plugin.

## Official plugins

Here is the list of "official" plugins that we maintain (see the [bunkerweb-plugins](https://github.com/bunkerity/bunkerweb-plugins) repository for more information) :

|      Name      | Version | Description                                                                                                                      |                                                 Link                                                  |
| :------------: | :-----: | :------------------------------------------------------------------------------------------------------------------------------- | :---------------------------------------------------------------------------------------------------: |
|   **ClamAV**   |   1.5   | Automatically scans uploaded files with the ClamAV antivirus engine and denies the request when a file is detected as malicious. |     [bunkerweb-plugins/clamav](https://github.com/bunkerity/bunkerweb-plugins/tree/main/clamav)     |
| **Coraza** |   1.5   | Inspect requests using a the Coraza WAF (alternative of ModSecurity).           | [bunkerweb-plugins/coraza](https://github.com/bunkerity/bunkerweb-plugins/tree/main/coraza) |
|  **CrowdSec**  |   1.5   | CrowdSec bouncer for BunkerWeb.                                                                                                  |   [bunkerweb-plugins/crowdsec](https://github.com/bunkerity/bunkerweb-plugins/tree/main/crowdsec)   |
| **Discord** | 1.5 | Send security notifications to a Discord channel using a Webhook. | [bunkerweb-plugins/discord](https://github.com/bunkerity/bunkerweb-plugins/tree/main/discord) |
| **Slack** | 1.5 | Send security notifications to a Slack channel using a Webhook. | [bunkerweb-plugins/slack](https://github.com/bunkerity/bunkerweb-plugins/tree/main/slack) |
| **VirusTotal** |   1.5   | Automatically scans uploaded files with the VirusTotal API and denies the request when a file is detected as malicious.          | [bunkerweb-plugins/virustotal](https://github.com/bunkerity/bunkerweb-plugins/tree/main/virustotal) |
| **WebHook** | 1.5 | Send security notifications to a custom HTTP endpoint using a	Webhook. | [bunkerweb-plugins/webhook](https://github.com/bunkerity/bunkerweb-plugins/tree/main/webhook) |

## How to use a plugin

### Automatic

If you want to quickly install external plugins, you can use the `EXTERNAL_PLUGIN_URLS` setting. It takes a list of URLs, separated with space, pointing to compressed (zip format) archive containing one or more plugin(s).

You can use the following value if you want to automatically install the official plugins : `EXTERNAL_PLUGIN_URLS=https://github.com/bunkerity/bunkerweb-plugins/archive/refs/tags/v1.5.zip`

### Manual

The first step is to install the plugin by putting the plugin files inside the corresponding `plugins` data folder, the procedure depends on your integration :

=== "Docker"

    When using the [Docker integration](integrations.md#docker), plugins must be written to the volume mounted on `/data/plugins` into the scheduler container.

    The first thing to do is to create the plugins folder :

    ```shell
    mkdir -p ./bw-data/plugins
    ```

    Then, you can drop the plugins of your choice into that folder :

    ```shell
    git clone https://github.com/bunkerity/bunkerweb-plugins && \
    cp -rp ./bunkerweb-plugins/* ./bw-data/plugins
    ```

    !!! warning "Using local folder for persistent data"
        The scheduler runs as an **unprivileged user with UID 101 and GID 101** inside the container. The reason behind this is security : in case a vulnerability is exploited, the attacker won't have full root (UID/GID 0) privileges.
        But there is a downside : if you use a **local folder for the persistent data**, you will need to **set the correct permissions** so the unprivileged user can write data to it. Something like that should do the trick :

        ```shell
        mkdir bw-data && \
        chown root:101 bw-data && \
        chmod 770 bw-data
        ```

        Alternatively, if the folder already exists :

        ```shell
        chown -R root:101 bw-data && \
        chmod -R 770 bw-data
        ```

        If you are using [Docker in rootless mode](https://docs.docker.com/engine/security/rootless) or [podman](https://podman.io/), UIDs and GIDs in the container will be mapped to different ones in the host. You will first need to check your initial subuid and subgid :

        ```shell
        grep ^$(whoami): /etc/subuid && \
        grep ^$(whoami): /etc/subgid
        ```

        For example, if you have a value of **100000**, the mapped UID/GID will be **100100** (100000 + 100) :

        ```shell
        mkdir bw-data && \
        sudo chgrp 100100 bw-data && \
        chmod 770 bw-data
        ```

        Or if the folder already exists :

        ```shell
        sudo chgrp -R 100100 bw-data && \
        chmod -R 770 bw-data
        ```

    Then you can mount the volume when starting your Docker stack :

    ```yaml
    version: '3.5'
    services:
    ...
      bw-scheduler:
<<<<<<< HEAD
        image: bunkerity/bunkerweb-scheduler:1.6.0-beta
=======
        image: bunkerity/bunkerweb-scheduler:1.5.9
>>>>>>> e18c0253
        volumes:
          - ./bw-data:/data
    ...
    ```

=== "Docker autoconf"

    When using the [Docker autoconf integration](integrations.md#docker-autoconf), plugins must be written to the volume mounted on `/data/plugins` into the scheduler container.


    The first thing to do is to create the plugins folder :

    ```shell
    mkdir -p ./bw-data/plugins
    ```

    Then, you can drop the plugins of your choice into that folder :

    ```shell
    git clone https://github.com/bunkerity/bunkerweb-plugins && \
    cp -rp ./bunkerweb-plugins/* ./bw-data/plugins
    ```

    Because the scheduler runs as an unprivileged user with UID and GID 101, you will need to edit the permissions :

    ```shell
    chown -R 101:101 ./bw-data
    ```

    Then you can mount the volume when starting your Docker stack :

    ```yaml
    version: '3.5'
    services:
    ...
      bw-scheduler:
<<<<<<< HEAD
        image: bunkerity/bunkerweb-scheduler:1.6.0-beta
=======
        image: bunkerity/bunkerweb-scheduler:1.5.9
>>>>>>> e18c0253
        volumes:
          - ./bw-data:/data
    ...
    ```

=== "Swarm"

    When using the [Swarm integration](integrations.md#swarm), plugins must be written to the volume mounted on `/data/plugins` into the scheduler container.

    !!! info "Swarm volume"
        Configuring a Swarm volume that will persist when the scheduler service is running on different nodes is not covered is in this documentation. We will assume that you have a shared folder mounted on `/shared` across all nodes.

    The first thing to do is to create the plugins folder :

    ```shell
    mkdir -p /shared/bw-plugins
    ```

    Then, you can drop the plugins of your choice into that folder :

    ```shell
    git clone https://github.com/bunkerity/bunkerweb-plugins && \
    cp -rp ./bunkerweb-plugins/* /shared/bw-plugins
    ```

    Because the scheduler runs as an unprivileged user with UID and GID 101, you will need to edit the permissions :

    ```shell
    chown -R 101:101 /shared/bw-plugins
    ```

    Then you can mount the volume when starting your Swarm stack :

    ```yaml
    version: '3.5'
    services:
    ...
      bw-scheduler:
<<<<<<< HEAD
        image: bunkerity/bunkerweb-scheduler:1.6.0-beta
=======
        image: bunkerity/bunkerweb-scheduler:1.5.9
>>>>>>> e18c0253
        volumes:
          - /shared/bw-plugins:/data/plugins
    ...
    ```

=== "Kubernetes"

    When using the [Kubernetes integration](integrations.md#kubernetes), plugins must be written to the volume mounted on `/data/plugins` into the scheduler container.

    The fist thing to do is to declare a [PersistentVolumeClaim](https://kubernetes.io/docs/concepts/storage/persistent-volumes/) that will contain our plugins data :

    ```yaml
    apiVersion: v1
    kind: PersistentVolumeClaim
    metadata:
      name: pvc-bunkerweb-plugins
    spec:
      accessModes:
        - ReadWriteOnce
    resources:
      requests:
        storage: 5Gi
    ```

    You can now add the volume mount and an init containers to automatically provision the volume :

    ```yaml
    apiVersion: apps/v1
    kind: Deployment
    metadata:
      name: bunkerweb-scheduler
    spec:
      replicas: 1
      strategy:
        type: Recreate
      selector:
        matchLabels:
          app: bunkerweb-scheduler
      template:
        metadata:
          labels:
            app: bunkerweb-scheduler
        spec:
          serviceAccountName: sa-bunkerweb
          containers:
            - name: bunkerweb-scheduler
<<<<<<< HEAD
              image: bunkerity/bunkerweb-scheduler:1.6.0-beta
=======
              image: bunkerity/bunkerweb-scheduler:1.5.9
>>>>>>> e18c0253
              imagePullPolicy: Always
              env:
                - name: KUBERNETES_MODE
                  value: "yes"
                - name: "DATABASE_URI"
                  value: "mariadb+pymysql://bunkerweb:changeme@svc-bunkerweb-db:3306/db"
              volumeMounts:
                - mountPath: "/data/plugins"
                  name: vol-plugins
          initContainers:
            - name: bunkerweb-scheduler-init
              image: alpine/git
              command: ["/bin/sh", "-c"]
              args: ["git clone https://github.com/bunkerity/bunkerweb-plugins /data/plugins && chown -R 101:101 /data/plugins"]
              volumeMounts:
                - mountPath: "/data/plugins"
                  name: vol-plugins
          volumes:
            - name: vol-plugins
              persistentVolumeClaim:
                claimName: pvc-bunkerweb-plugins
    ```

=== "Linux"

    When using the [Linux integration](integrations.md#linux), plugins must be written to the `/etc/bunkerweb/plugins` folder :

    ```shell
    git clone https://github.com/bunkerity/bunkerweb-plugins && \
    cp -rp ./bunkerweb-plugins/* /etc/bunkerweb/plugins && \
    chown -R nginx:nginx /etc/bunkerweb/plugins
    ```

## Writing a plugin

### Structure

!!! tip "Existing plugins"

<<<<<<< HEAD
    If the documentation is not enough, you can have a look at the existing source code of [official plugins](https://github.com/bunkerity/bunkerweb-plugins) and the [core plugins](https://github.com/bunkerity/bunkerweb/tree/v1.6.0-beta/src/common/core) (already included in BunkerWeb but they are plugins, technically speaking).
=======
    If the documentation is not enough, you can have a look at the existing source code of [official plugins](https://github.com/bunkerity/bunkerweb-plugins) and the [core plugins](https://github.com/bunkerity/bunkerweb/tree/v1.5.9/src/common/core) (already included in BunkerWeb but they are plugins, technically speaking).
>>>>>>> e18c0253

What a plugin structure looks like :
```
plugin /
        confs / conf_type / conf_name.conf
        ui / actions.py
             template.html
        jobs / my-job.py
        plugin.lua
        plugin.json
```

- **conf_name.conf** : add [custom NGINX configurations](quickstart-guide.md#custom-configurations) (as jinja2 templates)

- **actions.py** : script to execute on flask server, this script is running on flask context, you have access to lib and utils like `jinja2`, `requests`, etc...

- **template.html** : custom plugin page you can access from ui

- **jobs py file** : custom python files executed as jobs by the scheduler

- **plugin.lua** : code to execute on NGINX using [NGINX LUA module](https://github.com/openresty/lua-nginx-module)

- **plugin.json** : metadata, settings and jobs for your settings

### Getting started

The first step is to create a folder that will contain the plugin :

```shell
mkdir myplugin && \
cd myplugin
```

### Metadata

A file named **plugin.json** and written at the root of the plugin folder must contain metadata about the plugin. Here is an example :

```json
{
  "id": "myplugin",
  "name": "My Plugin",
  "description": "Just an example plugin.",
  "version": "1.0",
  "stream": "partial",
  "settings": {
    "DUMMY_SETTING": {
      "context": "multisite",
      "default": "1234",
      "help": "Here is the help of the setting.",
      "id": "dummy-id",
      "label": "Dummy setting",
      "regex": "^.*$",
      "type": "text"
    }
  },
  "jobs": [
    {
      "name": "my-job",
      "file": "my-job.py",
      "every": "hour"
    }
  ]
}
```

Here are the details of the fields :

|     Field     | Mandatory |  Type  | Description                                                                                                                                                                                        |
| :-----------: | :-------: | :----: | :------------------------------------------------------------------------------------------------------------------------------------------------------------------------------------------------- |
|     `id`      |    yes    | string | Internal ID for the plugin : must be unique among other plugins (including "core" ones) and contain only lowercase chars.                                                                          |
|    `name`     |    yes    | string | Name of your plugin.                                                                                                                                                                               |
| `description` |    yes    | string | Description of your plugin.                                                                                                                                                                        |
|   `version`   |    yes    | string | Version of your plugin.                                                                                                                                                                            |
|   `stream`    |    yes    | string | Information about stream support : `no`, `yes` or `partial`.
|  `settings`   |    yes    |  dict  | List of the settings of your plugin.                                                                                                                                                               |
|    `jobs`     |    no     |  list  | List of the jobs of your plugin.                                                                                                                                                                   |

Each setting has the following fields (the key is the ID of the settings used in a configuration) :

|   Field    | Mandatory |  Type  | Description                                                  |
| :--------: | :-------: | :----: | :----------------------------------------------------------- |
| `context`  |    yes    | string | Context of the setting : `multisite` or `global`.            |
| `default`  |    yes    | string | The default value of the setting.                            |
|   `help`   |    yes    | string | Help text about the plugin (shown in web UI).                |
|    `id`    |    yes    | string | Internal ID used by the web UI for HTML elements.            |
|  `label`   |    yes    | string | Label shown by the web UI.                                   |
|  `regex`   |    yes    | string | The regex used to validate the value provided by the user.   |
|   `type`   |    yes    | string | The type of the field : `text`, `check`, `select` or `password`.         |
| `multiple` |    no     | string | Unique ID to group multiple settings with numbers as suffix. |
|  `select`  |    no     |  list  | List of possible string values when `type` is `select`.      |

Each job has the following fields :

|  Field  | Mandatory |  Type  | Description                                                                                                                             |
| :-----: | :-------: | :----: | :-------------------------------------------------------------------------------------------------------------------------------------- |
| `name`  |    yes    | string | Name of the job.                                                                                                                        |
| `file`  |    yes    | string | Name of the file inside the jobs folder.                                                                                                |
| `every` |    yes    | string | Job scheduling frequency : `minute`, `hour`, `day`, `week` or `once` (no frequency, only once before (re)generating the configuration). |

### Configurations

You can add custom NGINX configurations by adding a folder named **confs** with content similar to the [custom configurations](quickstart-guide.md#custom-configurations). Each subfolder inside the **confs** will contain [jinja2](https://jinja.palletsprojects.com) templates that will be generated and loaded at the corresponding context (`http`, `server-http`, `default-server-http`, `stream`, `server-stream`, `modsec`, `modsec-crs`, `crs-plugins-before` and `crs-plugins-after`).

Here is an example for a configuration template file inside the **confs/server-http** folder named **example.conf** :

```conf
location /setting {
	default_type 'text/plain';
    content_by_lua_block {
        ngx.say('{{ DUMMY_SETTING }}')
    }
}
```

`{{ DUMMY_SETTING }}` will be replaced by the value of the `DUMMY_SETTING` chosen by the user of the plugin.

### LUA

#### Main script

Under the hood, BunkerWeb is using the [NGINX LUA module](https://github.com/openresty/lua-nginx-module) to execute code within NGINX. Plugins that need to execute code must provide a lua file at the root directory of the plugin folder using the `id` value of **plugin.json** as its name. Here is an example named **myplugin.lua** :

```lua
local class     = require "middleclass"
local plugin    = require "bunkerweb.plugin"
local utils     = require "bunkerweb.utils"


local myplugin = class("myplugin", plugin)


function myplugin:initialize(ctx)
    plugin.initialize(self, "myplugin", ctx)
    self.dummy = "dummy"
end

function myplugin:init()
    self.logger:log(ngx.NOTICE, "init called")
    return self:ret(true, "success")
end

function myplugin:set()
    self.logger:log(ngx.NOTICE, "set called")
    return self:ret(true, "success")
end

function myplugin:access()
    self.logger:log(ngx.NOTICE, "access called")
    return self:ret(true, "success")
end

function myplugin:log()
    self.logger:log(ngx.NOTICE, "log called")
    return self:ret(true, "success")
end

function myplugin:log_default()
    self.logger:log(ngx.NOTICE, "log_default called")
    return self:ret(true, "success")
end

function myplugin:preread()
    self.logger:log(ngx.NOTICE, "preread called")
    return self:ret(true, "success")
end

function myplugin:log_stream()
    self.logger:log(ngx.NOTICE, "log_stream called")
    return self:ret(true, "success")
end

return myplugin
```

The declared functions are automatically called during specific contexts. Here are the details of each function :

| Function |                                   Context                                    | Description                                                                                                                                               | Return value                                                                                                                                                                                                                                                                                                                            |
| :------: | :--------------------------------------------------------------------------: | :-------------------------------------------------------------------------------------------------------------------------------------------------------- | :-------------------------------------------------------------------------------------------------------------------------------------------------------------------------------------------------------------------------------------------------------------------------------------------------------------------------------------- |
|  `init`  |   [init_by_lua](https://github.com/openresty/lua-nginx-module#init_by_lua)   | Called when NGINX just started or received a reload order. the typical use case is to prepare any data that will be used by your plugin.                  | `ret`, `msg`<ul><li>`ret` (boolean) : true if no error or else false</li><li>`msg` (string) : success or error message</li></ul>|
|  `set`  |   [set_by_lua](https://github.com/openresty/lua-nginx-module#set_by_lua)   | Called before each request received by the server.The typical use case is for computing before access phase.                 | `ret`, `msg`<ul><li>`ret` (boolean) : true if no error or else false</li><li>`msg` (string) : success or error message</li></ul>|
| `access` | [access_by_lua](https://github.com/openresty/lua-nginx-module#access_by_lua) | Called on each request received by the server. The typical use case is to do the security checks here and deny the request if needed.                     | `ret`, `msg`,`status`,`redirect`<ul><li>`ret` (boolean) : true if no error or else false</li><li>`msg` (string) : success or error message</li><li>`status` (number) : interrupt current process and return [HTTP status](https://github.com/openresty/lua-nginx-module#http-status-constants)</li><li>`redirect` (URL) : if set will redirect to given URL</li></ul> |
|  `log`   |    [log_by_lua](https://github.com/openresty/lua-nginx-module#log_by_lua)    | Called when a request has finished (and before it gets logged to the access logs). The typical use case is to make stats or compute counters for example. | `ret`, `msg`<ul><li>`ret` (boolean) : true if no error or else false</li><li>`msg` (string) : success or error message</li></ul>                                                                                                                                                                                                           |
|  `log_default`   |    [log_by_lua](https://github.com/openresty/lua-nginx-module#log_by_lua)    | Same as `log` but only called on the default server. | `ret`, `msg`<ul><li>`ret` (boolean) : true if no error or else false</li><li>`msg` (string) : success or error message</li></ul>                                                                                                                                                                                                           |
| `preread` | [preread_by_lua](https://github.com/openresty/stream-lua-nginx-module#preread_by_lua_block) | Similar to the `access` function but for stream mode. | `ret`, `msg`,`status`<ul><li>`ret` (boolean) : true if no error or else false</li><li>`msg` (string) : success or error message</li><li>`status` (number) : interrupt current process and return [status](https://github.com/openresty/lua-nginx-module#http-status-constants)</li></ul> |
| `log_stream` | [log_by_lua](https://github.com/openresty/stream-lua-nginx-module#log_by_lua_block) | Similar to the `log` function but for stream mode. | `ret`, `msg`<ul><li>`ret` (boolean) : true if no error or else false</li><li>`msg` (string) : success or error message</li></ul> |

#### Libraries

All directives from [NGINX LUA module](https://github.com/openresty/lua-nginx-module) and are available and [NGINX stream LUA module](https://github.com/openresty/stream-lua-nginx-module). On top of that, you can use the LUA libraries included within BunkerWeb : see [this script](https://github.com/bunkerity/bunkerweb/blobsrc/deps/clone.sh) for the complete list.

If you need additional libraries, you can put them in the root folder of the plugin and access them by prefixing them with your plugin ID. Here is an example file named **mylibrary.lua** :

```lua
local _M = {}

_M.dummy = function ()
	return "dummy"
end

return _M
```

And here is how you can use it from the **myplugin.lua** file :

```lua
local mylibrary = require "myplugin.mylibrary"

...

mylibrary.dummy()

...
```

#### Helpers

Some helpers modules provide common helpful helpers :

- `self.variables` : allows to access and store plugins' attributes
- `self.logger` : print logs
- `bunkerweb.utils` : various useful functions
- `bunkerweb.datastore` : access the global shared data on one instance (key/value store)
- `bunkerweb.clusterstore` : access a Redis data store shared between BunkerWeb instances (key/value store)

To access the functions, you first need to **require** the modules :

```lua
local utils       = require "bunkerweb.utils"
local datastore   = require "bunkerweb.datastore"
local clustestore = require "bunkerweb.clustertore"
```

Retrieve a setting value :

```lua
local myvar = self.variables["DUMMY_SETTING"]
if not myvar then
    self.logger:log(ngx.ERR, "can't retrieve setting DUMMY_SETTING")
else
    self.logger:log(ngx.NOTICE, "DUMMY_SETTING = " .. value)
end
```

Store something in the local cache :

```lua
local ok, err = self.datastore:set("plugin_myplugin_something", "somevalue")
if not ok then
    self.logger:log(ngx.ERR, "can't save plugin_myplugin_something into datastore : " .. err)
else
    self.logger:log(ngx.NOTICE, "successfully saved plugin_myplugin_something into datastore")
end
```

Check if an IP address is global :

```lua
local ret, err = utils.ip_is_global(ngx.ctx.bw.remote_addr)
if ret == nil then
    self.logger:log(ngx.ERR, "error while checking if IP " .. ngx.ctx.bw.remote_addr .. " is global or not : " .. err)
elseif not ret then
    self.logger:log(ngx.NOTICE, "IP " .. ngx.ctx.bw.remote_addr .. " is not global")
else
    self.logger:log(ngx.NOTICE, "IP " .. ngx.ctx.bw.remote_addr .. " is global")
end
```

!!! tip "More examples"

<<<<<<< HEAD
    If you want to see the full list of available functions, you can have a look at the files present in the [lua directory](https://github.com/bunkerity/bunkerweb/tree/v1.6.0-beta/src/bw/lua/bunkerweb) of the repository.
=======
    If you want to see the full list of available functions, you can have a look at the files present in the [lua directory](https://github.com/bunkerity/bunkerweb/tree/v1.5.9/src/bw/lua/bunkerweb) of the repository.
>>>>>>> e18c0253

### Jobs

BunkerWeb uses an internal job scheduler for periodic tasks like renewing certificates with certbot, downloading blacklists, downloading MMDB files, ... You can add tasks of your choice by putting them inside a subfolder named **jobs** and listing them in the **plugin.json** metadata file. Don't forget to add the execution permissions for everyone to avoid any problems when a user is cloning and installing your plugin.

### Plugin page

Everything related to the web UI is located inside the subfolder **ui** as we seen in the [previous structure section.](#structure).

#### Prerequisites

When you want to create a plugin page, you need two files :

- **template.html** that will be accessible with a **GET /plugins/<*plugin_id*>**.

- **actions.py** where you can add some scripting and logic with a **POST /plugins/<*plugin_id*>**. Notice that this file **need a function with the same name as the plugin** to work. This file is needed even if the function is empty.

#### Basic example

!!! info "Jinja 2 template"
    The **template.html** file is a Jinja2 template, please refer to the [Jinja2 documentation](https://jinja.palletsprojects.com) if needed.

We can put aside the **actions.py** file and start **only using the template on a GET situation**. The template can access app context and libs, so you can use Jinja, request or flask utils.

For example, you can get the request arguments in your template like this :

```html
<p>request args : {{ request.args.get() }}.</p>
```

#### Actions.py

!!! warning "CSRF Token"

    Please note that every form submission is protected via a CSRF token, you will need to include the following snippet into your forms :
    ```html
    <input type="hidden" name="csrf_token" value="{{ csrf_token() }}" />
    ```

You can power-up your plugin page with additional scripting with the **actions.py** file when sending a **POST /plugins/<*plugin_id*>**.

You have two functions by default in **actions.py** :

**pre_render function**

This allows you to retrieve data when you **GET** the template, and to use the data with the pre_render variable available in Jinja to display content more dynamically.

```python
def pre_render(**kwargs)
  return <pre_render_data>
```

BunkerWeb will send you this type of response :


```python
return jsonify({"status": "ok|ko", "code" : XXX, "data": <pre_render_data>}), 200
```

**<*plugin_id*> function**

This allows you to retrieve data when you make a **POST** from the template endpoint, which must be used in AJAX.

```python
def myplugin(**kwargs)
  return <plugin_id_data>
```

BunkerWeb will send you this type of response :

```python
return jsonify({"message": "ok", "data": <plugin_id_data>}), 200
```

**What you can access from action.py**

Here are the arguments that are passed and access on action.py functions:

```python
function(app=app, args=request.args.to_dict() or request.json or None)
```

!!! info "Python libraries"
    In addition, you can use Python libraries that are already available like :
    `Flask`, `Flask-Login`, `Flask-WTF`, `beautifulsoup4`, `docker`, `Jinja2`, `python-magic` and `requests`. To see the full list, you can have a look at the Web UI [requirements.txt](https://github.com/bunkerity/bunkerweb/blobsrc/ui/requirements.txt). If you need external libraries, you can install them inside the **ui** folder of your plugin and then use the classical **import** directive.


**Some examples**

- Retrieve form submitted data

```python
from flask import request

def myplugin(**kwargs) :
	my_form_value = request.form["my_form_input"]
  return my_form_value
```

- Access app config

**action.py**
```python
from flask import request

def pre_render(**kwargs) :
	config = kwargs['app'].config["CONFIG"].get_config(methods=False)
  return config
```

**template**
```html
<!-- metadata + config -->
<div>{{ pre_render }}</div>
```<|MERGE_RESOLUTION|>--- conflicted
+++ resolved
@@ -6,15 +6,15 @@
 
 Here is the list of "official" plugins that we maintain (see the [bunkerweb-plugins](https://github.com/bunkerity/bunkerweb-plugins) repository for more information) :
 
-|      Name      | Version | Description                                                                                                                      |                                                 Link                                                  |
-| :------------: | :-----: | :------------------------------------------------------------------------------------------------------------------------------- | :---------------------------------------------------------------------------------------------------: |
+|      Name      | Version | Description                                                                                                                      |                                                Link                                                 |
+| :------------: | :-----: | :------------------------------------------------------------------------------------------------------------------------------- | :-------------------------------------------------------------------------------------------------: |
 |   **ClamAV**   |   1.5   | Automatically scans uploaded files with the ClamAV antivirus engine and denies the request when a file is detected as malicious. |     [bunkerweb-plugins/clamav](https://github.com/bunkerity/bunkerweb-plugins/tree/main/clamav)     |
-| **Coraza** |   1.5   | Inspect requests using a the Coraza WAF (alternative of ModSecurity).           | [bunkerweb-plugins/coraza](https://github.com/bunkerity/bunkerweb-plugins/tree/main/coraza) |
+|   **Coraza**   |   1.5   | Inspect requests using a the Coraza WAF (alternative of ModSecurity).                                                            |     [bunkerweb-plugins/coraza](https://github.com/bunkerity/bunkerweb-plugins/tree/main/coraza)     |
 |  **CrowdSec**  |   1.5   | CrowdSec bouncer for BunkerWeb.                                                                                                  |   [bunkerweb-plugins/crowdsec](https://github.com/bunkerity/bunkerweb-plugins/tree/main/crowdsec)   |
-| **Discord** | 1.5 | Send security notifications to a Discord channel using a Webhook. | [bunkerweb-plugins/discord](https://github.com/bunkerity/bunkerweb-plugins/tree/main/discord) |
-| **Slack** | 1.5 | Send security notifications to a Slack channel using a Webhook. | [bunkerweb-plugins/slack](https://github.com/bunkerity/bunkerweb-plugins/tree/main/slack) |
+|  **Discord**   |   1.5   | Send security notifications to a Discord channel using a Webhook.                                                                |    [bunkerweb-plugins/discord](https://github.com/bunkerity/bunkerweb-plugins/tree/main/discord)    |
+|   **Slack**    |   1.5   | Send security notifications to a Slack channel using a Webhook.                                                                  |      [bunkerweb-plugins/slack](https://github.com/bunkerity/bunkerweb-plugins/tree/main/slack)      |
 | **VirusTotal** |   1.5   | Automatically scans uploaded files with the VirusTotal API and denies the request when a file is detected as malicious.          | [bunkerweb-plugins/virustotal](https://github.com/bunkerity/bunkerweb-plugins/tree/main/virustotal) |
-| **WebHook** | 1.5 | Send security notifications to a custom HTTP endpoint using a	Webhook. | [bunkerweb-plugins/webhook](https://github.com/bunkerity/bunkerweb-plugins/tree/main/webhook) |
+|  **WebHook**   |   1.5   | Send security notifications to a custom HTTP endpoint using a	Webhook.                                                           |    [bunkerweb-plugins/webhook](https://github.com/bunkerity/bunkerweb-plugins/tree/main/webhook)    |
 
 ## How to use a plugin
 
@@ -91,11 +91,7 @@
     services:
     ...
       bw-scheduler:
-<<<<<<< HEAD
         image: bunkerity/bunkerweb-scheduler:1.6.0-beta
-=======
-        image: bunkerity/bunkerweb-scheduler:1.5.9
->>>>>>> e18c0253
         volumes:
           - ./bw-data:/data
     ...
@@ -132,11 +128,7 @@
     services:
     ...
       bw-scheduler:
-<<<<<<< HEAD
         image: bunkerity/bunkerweb-scheduler:1.6.0-beta
-=======
-        image: bunkerity/bunkerweb-scheduler:1.5.9
->>>>>>> e18c0253
         volumes:
           - ./bw-data:/data
     ...
@@ -175,11 +167,7 @@
     services:
     ...
       bw-scheduler:
-<<<<<<< HEAD
         image: bunkerity/bunkerweb-scheduler:1.6.0-beta
-=======
-        image: bunkerity/bunkerweb-scheduler:1.5.9
->>>>>>> e18c0253
         volumes:
           - /shared/bw-plugins:/data/plugins
     ...
@@ -226,11 +214,7 @@
           serviceAccountName: sa-bunkerweb
           containers:
             - name: bunkerweb-scheduler
-<<<<<<< HEAD
               image: bunkerity/bunkerweb-scheduler:1.6.0-beta
-=======
-              image: bunkerity/bunkerweb-scheduler:1.5.9
->>>>>>> e18c0253
               imagePullPolicy: Always
               env:
                 - name: KUBERNETES_MODE
@@ -270,11 +254,7 @@
 
 !!! tip "Existing plugins"
 
-<<<<<<< HEAD
     If the documentation is not enough, you can have a look at the existing source code of [official plugins](https://github.com/bunkerity/bunkerweb-plugins) and the [core plugins](https://github.com/bunkerity/bunkerweb/tree/v1.6.0-beta/src/common/core) (already included in BunkerWeb but they are plugins, technically speaking).
-=======
-    If the documentation is not enough, you can have a look at the existing source code of [official plugins](https://github.com/bunkerity/bunkerweb-plugins) and the [core plugins](https://github.com/bunkerity/bunkerweb/tree/v1.5.9/src/common/core) (already included in BunkerWeb but they are plugins, technically speaking).
->>>>>>> e18c0253
 
 What a plugin structure looks like :
 ```
@@ -342,29 +322,29 @@
 
 Here are the details of the fields :
 
-|     Field     | Mandatory |  Type  | Description                                                                                                                                                                                        |
-| :-----------: | :-------: | :----: | :------------------------------------------------------------------------------------------------------------------------------------------------------------------------------------------------- |
-|     `id`      |    yes    | string | Internal ID for the plugin : must be unique among other plugins (including "core" ones) and contain only lowercase chars.                                                                          |
-|    `name`     |    yes    | string | Name of your plugin.                                                                                                                                                                               |
-| `description` |    yes    | string | Description of your plugin.                                                                                                                                                                        |
-|   `version`   |    yes    | string | Version of your plugin.                                                                                                                                                                            |
-|   `stream`    |    yes    | string | Information about stream support : `no`, `yes` or `partial`.
-|  `settings`   |    yes    |  dict  | List of the settings of your plugin.                                                                                                                                                               |
-|    `jobs`     |    no     |  list  | List of the jobs of your plugin.                                                                                                                                                                   |
+|     Field     | Mandatory |  Type  | Description                                                                                                               |
+| :-----------: | :-------: | :----: | :------------------------------------------------------------------------------------------------------------------------ |
+|     `id`      |    yes    | string | Internal ID for the plugin : must be unique among other plugins (including "core" ones) and contain only lowercase chars. |
+|    `name`     |    yes    | string | Name of your plugin.                                                                                                      |
+| `description` |    yes    | string | Description of your plugin.                                                                                               |
+|   `version`   |    yes    | string | Version of your plugin.                                                                                                   |
+|   `stream`    |    yes    | string | Information about stream support : `no`, `yes` or `partial`.                                                              |
+|  `settings`   |    yes    |  dict  | List of the settings of your plugin.                                                                                      |
+|    `jobs`     |    no     |  list  | List of the jobs of your plugin.                                                                                          |
 
 Each setting has the following fields (the key is the ID of the settings used in a configuration) :
 
-|   Field    | Mandatory |  Type  | Description                                                  |
-| :--------: | :-------: | :----: | :----------------------------------------------------------- |
-| `context`  |    yes    | string | Context of the setting : `multisite` or `global`.            |
-| `default`  |    yes    | string | The default value of the setting.                            |
-|   `help`   |    yes    | string | Help text about the plugin (shown in web UI).                |
-|    `id`    |    yes    | string | Internal ID used by the web UI for HTML elements.            |
-|  `label`   |    yes    | string | Label shown by the web UI.                                   |
-|  `regex`   |    yes    | string | The regex used to validate the value provided by the user.   |
-|   `type`   |    yes    | string | The type of the field : `text`, `check`, `select` or `password`.         |
-| `multiple` |    no     | string | Unique ID to group multiple settings with numbers as suffix. |
-|  `select`  |    no     |  list  | List of possible string values when `type` is `select`.      |
+|   Field    | Mandatory |  Type  | Description                                                      |
+| :--------: | :-------: | :----: | :--------------------------------------------------------------- |
+| `context`  |    yes    | string | Context of the setting : `multisite` or `global`.                |
+| `default`  |    yes    | string | The default value of the setting.                                |
+|   `help`   |    yes    | string | Help text about the plugin (shown in web UI).                    |
+|    `id`    |    yes    | string | Internal ID used by the web UI for HTML elements.                |
+|  `label`   |    yes    | string | Label shown by the web UI.                                       |
+|  `regex`   |    yes    | string | The regex used to validate the value provided by the user.       |
+|   `type`   |    yes    | string | The type of the field : `text`, `check`, `select` or `password`. |
+| `multiple` |    no     | string | Unique ID to group multiple settings with numbers as suffix.     |
+|  `select`  |    no     |  list  | List of possible string values when `type` is `select`.          |
 
 Each job has the following fields :
 
@@ -451,15 +431,15 @@
 
 The declared functions are automatically called during specific contexts. Here are the details of each function :
 
-| Function |                                   Context                                    | Description                                                                                                                                               | Return value                                                                                                                                                                                                                                                                                                                            |
-| :------: | :--------------------------------------------------------------------------: | :-------------------------------------------------------------------------------------------------------------------------------------------------------- | :-------------------------------------------------------------------------------------------------------------------------------------------------------------------------------------------------------------------------------------------------------------------------------------------------------------------------------------- |
-|  `init`  |   [init_by_lua](https://github.com/openresty/lua-nginx-module#init_by_lua)   | Called when NGINX just started or received a reload order. the typical use case is to prepare any data that will be used by your plugin.                  | `ret`, `msg`<ul><li>`ret` (boolean) : true if no error or else false</li><li>`msg` (string) : success or error message</li></ul>|
-|  `set`  |   [set_by_lua](https://github.com/openresty/lua-nginx-module#set_by_lua)   | Called before each request received by the server.The typical use case is for computing before access phase.                 | `ret`, `msg`<ul><li>`ret` (boolean) : true if no error or else false</li><li>`msg` (string) : success or error message</li></ul>|
-| `access` | [access_by_lua](https://github.com/openresty/lua-nginx-module#access_by_lua) | Called on each request received by the server. The typical use case is to do the security checks here and deny the request if needed.                     | `ret`, `msg`,`status`,`redirect`<ul><li>`ret` (boolean) : true if no error or else false</li><li>`msg` (string) : success or error message</li><li>`status` (number) : interrupt current process and return [HTTP status](https://github.com/openresty/lua-nginx-module#http-status-constants)</li><li>`redirect` (URL) : if set will redirect to given URL</li></ul> |
-|  `log`   |    [log_by_lua](https://github.com/openresty/lua-nginx-module#log_by_lua)    | Called when a request has finished (and before it gets logged to the access logs). The typical use case is to make stats or compute counters for example. | `ret`, `msg`<ul><li>`ret` (boolean) : true if no error or else false</li><li>`msg` (string) : success or error message</li></ul>                                                                                                                                                                                                           |
-|  `log_default`   |    [log_by_lua](https://github.com/openresty/lua-nginx-module#log_by_lua)    | Same as `log` but only called on the default server. | `ret`, `msg`<ul><li>`ret` (boolean) : true if no error or else false</li><li>`msg` (string) : success or error message</li></ul>                                                                                                                                                                                                           |
-| `preread` | [preread_by_lua](https://github.com/openresty/stream-lua-nginx-module#preread_by_lua_block) | Similar to the `access` function but for stream mode. | `ret`, `msg`,`status`<ul><li>`ret` (boolean) : true if no error or else false</li><li>`msg` (string) : success or error message</li><li>`status` (number) : interrupt current process and return [status](https://github.com/openresty/lua-nginx-module#http-status-constants)</li></ul> |
-| `log_stream` | [log_by_lua](https://github.com/openresty/stream-lua-nginx-module#log_by_lua_block) | Similar to the `log` function but for stream mode. | `ret`, `msg`<ul><li>`ret` (boolean) : true if no error or else false</li><li>`msg` (string) : success or error message</li></ul> |
+|   Function    |                                           Context                                           | Description                                                                                                                                               | Return value                                                                                                                                                                                                                                                                                                                                                          |
+| :-----------: | :-----------------------------------------------------------------------------------------: | :-------------------------------------------------------------------------------------------------------------------------------------------------------- | :-------------------------------------------------------------------------------------------------------------------------------------------------------------------------------------------------------------------------------------------------------------------------------------------------------------------------------------------------------------------- |
+|    `init`     |          [init_by_lua](https://github.com/openresty/lua-nginx-module#init_by_lua)           | Called when NGINX just started or received a reload order. the typical use case is to prepare any data that will be used by your plugin.                  | `ret`, `msg`<ul><li>`ret` (boolean) : true if no error or else false</li><li>`msg` (string) : success or error message</li></ul>                                                                                                                                                                                                                                      |
+|     `set`     |           [set_by_lua](https://github.com/openresty/lua-nginx-module#set_by_lua)            | Called before each request received by the server.The typical use case is for computing before access phase.                                              | `ret`, `msg`<ul><li>`ret` (boolean) : true if no error or else false</li><li>`msg` (string) : success or error message</li></ul>                                                                                                                                                                                                                                      |
+|   `access`    |        [access_by_lua](https://github.com/openresty/lua-nginx-module#access_by_lua)         | Called on each request received by the server. The typical use case is to do the security checks here and deny the request if needed.                     | `ret`, `msg`,`status`,`redirect`<ul><li>`ret` (boolean) : true if no error or else false</li><li>`msg` (string) : success or error message</li><li>`status` (number) : interrupt current process and return [HTTP status](https://github.com/openresty/lua-nginx-module#http-status-constants)</li><li>`redirect` (URL) : if set will redirect to given URL</li></ul> |
+|     `log`     |           [log_by_lua](https://github.com/openresty/lua-nginx-module#log_by_lua)            | Called when a request has finished (and before it gets logged to the access logs). The typical use case is to make stats or compute counters for example. | `ret`, `msg`<ul><li>`ret` (boolean) : true if no error or else false</li><li>`msg` (string) : success or error message</li></ul>                                                                                                                                                                                                                                      |
+| `log_default` |           [log_by_lua](https://github.com/openresty/lua-nginx-module#log_by_lua)            | Same as `log` but only called on the default server.                                                                                                      | `ret`, `msg`<ul><li>`ret` (boolean) : true if no error or else false</li><li>`msg` (string) : success or error message</li></ul>                                                                                                                                                                                                                                      |
+|   `preread`   | [preread_by_lua](https://github.com/openresty/stream-lua-nginx-module#preread_by_lua_block) | Similar to the `access` function but for stream mode.                                                                                                     | `ret`, `msg`,`status`<ul><li>`ret` (boolean) : true if no error or else false</li><li>`msg` (string) : success or error message</li><li>`status` (number) : interrupt current process and return [status](https://github.com/openresty/lua-nginx-module#http-status-constants)</li></ul>                                                                              |
+| `log_stream`  |     [log_by_lua](https://github.com/openresty/stream-lua-nginx-module#log_by_lua_block)     | Similar to the `log` function but for stream mode.                                                                                                        | `ret`, `msg`<ul><li>`ret` (boolean) : true if no error or else false</li><li>`msg` (string) : success or error message</li></ul>                                                                                                                                                                                                                                      |
 
 #### Libraries
 
@@ -544,11 +524,7 @@
 
 !!! tip "More examples"
 
-<<<<<<< HEAD
     If you want to see the full list of available functions, you can have a look at the files present in the [lua directory](https://github.com/bunkerity/bunkerweb/tree/v1.6.0-beta/src/bw/lua/bunkerweb) of the repository.
-=======
-    If you want to see the full list of available functions, you can have a look at the files present in the [lua directory](https://github.com/bunkerity/bunkerweb/tree/v1.5.9/src/bw/lua/bunkerweb) of the repository.
->>>>>>> e18c0253
 
 ### Jobs
 
