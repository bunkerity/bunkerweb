#!/bin/bash

# load default values
. /opt/entrypoint/defaults.sh

# load some functions
. /opt/entrypoint/utils.sh

# get nginx path and override multisite variables
NGINX_PREFIX="/etc/nginx/"
if [ "$MULTISITE" = "yes" ] ; then
	first_server=$(echo "$1" | cut -d ' ' -f 1)
	NGINX_PREFIX="${NGINX_PREFIX}${first_server}/"
	if [ ! -d "$NGINX_PREFIX" ] ; then
		mkdir "$NGINX_PREFIX"
	fi
<<<<<<< HEAD
	ROOT_FOLDER="${ROOT_FOLDER}/$1"
	if [ ! $SITE_ROOT_SUBFOLDER = "" ] ; then
		ROOT_FOLDER="${ROOT_FOLDER}/${SITE_ROOT_SUBFOLDER}"
	fi
fi

if [ "$MULTISITE" = "yes" ] ; then
 	for var in $(env | cut -d '=' -f 1 | grep -E "^${1}_") ; do
		repl_name=$(echo "$var" | sed "s~${1}_~~")
=======
	ROOT_FOLDER="${ROOT_FOLDER}/$first_server"
 	for var in $(env | cut -d '=' -f 1 | grep -E "^${first_server}_") ; do
		repl_name=$(echo "$var" | sed "s~${first_server}_~~")
>>>>>>> 07be6268
		repl_value=$(env | grep -E "^${var}=" | sed "s~^${var}=~~")
		read -r "$repl_name" <<< $repl_value
	done
fi

set | grep -E -v "^(HOSTNAME|PWD|PKG_RELEASE|NJS_VERSION|SHLVL|PATH|_|NGINX_VERSION|HOME)=" > "${NGINX_PREFIX}nginx.env"
if [ "$MULTISITE" = "yes" ] ; then
	for server in $SERVER_NAME ; do
		sed -i "/^${server}_.*=.*/d" "${NGINX_PREFIX}nginx.env"
	done
	sed -i "s~^SERVER_NAME=.*~SERVER_NAME=${1}~" "${NGINX_PREFIX}nginx.env"
fi

# copy stub confs
cp /opt/confs/site/* "$NGINX_PREFIX"

# replace paths
replace_in_file "${NGINX_PREFIX}server.conf" "%MAIN_LUA%" "include ${NGINX_PREFIX}main-lua.conf;"
if [ "$MULTISITE" = "yes" ] ; then
	replace_in_file "${NGINX_PREFIX}server.conf" "%SERVER_CONF%" "include /server-confs/*.conf;\ninclude /server-confs/${first_server}/*.conf;"
	replace_in_file "${NGINX_PREFIX}server.conf" "%PRE_SERVER_CONF%" "include /pre-server-confs/*.conf;\ninclude /pre-server-confs/${first_server}/*.conf;"
else
	replace_in_file "${NGINX_PREFIX}server.conf" "%SERVER_CONF%" "include /server-confs/*.conf;"
	replace_in_file "${NGINX_PREFIX}server.conf" "%PRE_SERVER_CONF%" "include /pre-server-confs/*.conf;"
fi

# max body size
replace_in_file "${NGINX_PREFIX}server.conf" "%MAX_CLIENT_SIZE%" "$MAX_CLIENT_SIZE"

# server tokens
replace_in_file "${NGINX_PREFIX}server.conf" "%SERVER_TOKENS%" "$SERVER_TOKENS"

# reverse proxy
if [ "$USE_REVERSE_PROXY" = "yes" ] ; then
	i=1
	for var in $(set | cut -d '=' -f 1 | grep "^REVERSE_PROXY_URL") ; do
		url=$(echo "$var")
		url_value=$(echo "${!var}")
		host=$(echo "$var" | sed "s/URL/HOST/")
		host_value=$(echo "${!host}")
		custom_headers=$(echo "$var" | sed "s/URL/HEADERS/")
		custom_headers_value=$(echo "${!custom_headers}")
		ws=$(echo "$var" | sed "s/URL/WS/")
		ws_value=$(echo "${!ws}")
		cp "${NGINX_PREFIX}reverse-proxy.conf" "${NGINX_PREFIX}reverse-proxy-${i}.conf"
		replace_in_file "${NGINX_PREFIX}reverse-proxy-${i}.conf" "%REVERSE_PROXY_URL%" "$url_value"
		replace_in_file "${NGINX_PREFIX}reverse-proxy-${i}.conf" "%REVERSE_PROXY_HOST%" "$host_value"
		if [ "$custom_headers_value" != "" ] ; then
			IFS_=$IFS
			IFS=';'
			for header_value in $(echo $custom_headers_value) ; do
				replace_in_file "${NGINX_PREFIX}reverse-proxy-${i}.conf" "%REVERSE_PROXY_CUSTOM_HEADERS%" "proxy_set_header $header_value;\n%REVERSE_PROXY_CUSTOM_HEADERS%"
			done
			IFS=$IFS_
		fi
		replace_in_file "${NGINX_PREFIX}reverse-proxy-${i}.conf" "%REVERSE_PROXY_CUSTOM_HEADERS%" ""
		replace_in_file "${NGINX_PREFIX}reverse-proxy-${i}.conf" "%REVERSE_PROXY_HEADERS%" "include ${NGINX_PREFIX}reverse-proxy-headers.conf;"
		if [ "$ws_value" = "yes" ] ; then
			replace_in_file "${NGINX_PREFIX}reverse-proxy-${i}.conf" "%REVERSE_PROXY_WS%" "proxy_http_version 1.1;\nproxy_set_header Upgrade \$http_upgrade;\nproxy_set_header Connection \"Upgrade\";\n"
		else
			replace_in_file "${NGINX_PREFIX}reverse-proxy-${i}.conf" "%REVERSE_PROXY_WS%" ""
		fi
		i=$(($i + 1))
	done
	replace_in_file "${NGINX_PREFIX}server.conf" "%USE_REVERSE_PROXY%" "include ${NGINX_PREFIX}reverse-proxy-*.conf;"
else
	replace_in_file "${NGINX_PREFIX}server.conf" "%USE_REVERSE_PROXY%" ""
fi

# proxy caching
if [ "$USE_PROXY_CACHE" = "yes" ] ; then
	replace_in_file "${NGINX_PREFIX}server.conf" "%USE_PROXY_CACHE%" "include ${NGINX_PREFIX}proxy-cache.conf;"
	replace_in_file "${NGINX_PREFIX}proxy-cache.conf" "%PROXY_CACHE_METHODS%" "$PROXY_CACHE_METHODS"
	replace_in_file "${NGINX_PREFIX}proxy-cache.conf" "%PROXY_CACHE_MIN_USES%" "$PROXY_CACHE_MIN_USES"
	replace_in_file "${NGINX_PREFIX}proxy-cache.conf" "%PROXY_CACHE_KEY%" "$PROXY_CACHE_KEY"
	replace_in_file "${NGINX_PREFIX}proxy-cache.conf" "%PROXY_NO_CACHE%" "$PROXY_NO_CACHE"
	replace_in_file "${NGINX_PREFIX}proxy-cache.conf" "%PROXY_CACHE_BYPASS%" "$PROXY_CACHE_BYPASS"
	valids=""
	for valid in $PROXY_CACHE_VALID ; do
		code="$(echo $valid | cut -d '=' -f 1)"
		timing="$(echo $valid | cut -d '=' -f 2)"
		valids="${valids}\nproxy_cache_valid ${code} ${timing};"
	done
	replace_in_file "${NGINX_PREFIX}proxy-cache.conf" "%PROXY_CACHE_VALID%" "$valids"
else
	replace_in_file "${NGINX_PREFIX}server.conf" "%USE_PROXY_CACHE%" ""
fi

# file metadata caching
if [ "$USE_OPEN_FILE_CACHE" = "yes" ] ; then
	replace_in_file "${NGINX_PREFIX}server.conf" "%USE_OPEN_FILE_CACHE%" "include ${NGINX_PREFIX}open-file-cache.conf;"
	replace_in_file "${NGINX_PREFIX}open-file-cache.conf" "%OPEN_FILE_CACHE%" "$OPEN_FILE_CACHE"
	replace_in_file "${NGINX_PREFIX}open-file-cache.conf" "%OPEN_FILE_CACHE_ERRORS%" "$OPEN_FILE_CACHE_ERRORS"
	replace_in_file "${NGINX_PREFIX}open-file-cache.conf" "%OPEN_FILE_CACHE_MIN_USES%" "$OPEN_FILE_CACHE_MIN_USES"
	replace_in_file "${NGINX_PREFIX}open-file-cache.conf" "%OPEN_FILE_CACHE_VALID%" "$OPEN_FILE_CACHE_VALID"
else
	replace_in_file "${NGINX_PREFIX}server.conf" "%USE_OPEN_FILE_CACHE%" ""
fi

# client caching
if [ "$USE_CLIENT_CACHE" = "yes" ] ; then
	replace_in_file "${NGINX_PREFIX}server.conf" "%USE_CLIENT_CACHE%" "include ${NGINX_PREFIX}client-cache.conf;"
	replace_in_file "${NGINX_PREFIX}client-cache.conf" "%CLIENT_CACHE_EXTENSIONS%" "$CLIENT_CACHE_EXTENSIONS"
	replace_in_file "${NGINX_PREFIX}client-cache.conf" "%CLIENT_CACHE_ETAG%" "$CLIENT_CACHE_ETAG"
	replace_in_file "${NGINX_PREFIX}client-cache.conf" "%CLIENT_CACHE_CONTROL%" "$CLIENT_CACHE_CONTROL"

else
	replace_in_file "${NGINX_PREFIX}server.conf" "%USE_CLIENT_CACHE%" ""
fi

# gzip compression
if [ "$USE_GZIP" = "yes" ] ; then
	replace_in_file "${NGINX_PREFIX}server.conf" "%USE_GZIP%" "include ${NGINX_PREFIX}gzip.conf;"
	replace_in_file "${NGINX_PREFIX}gzip.conf" "%GZIP_COMP_LEVEL%" "$GZIP_COMP_LEVEL"
	replace_in_file "${NGINX_PREFIX}gzip.conf" "%GZIP_MIN_LENGTH%" "$GZIP_MIN_LENGTH"
	replace_in_file "${NGINX_PREFIX}gzip.conf" "%GZIP_TYPES%" "$GZIP_TYPES"
else
	replace_in_file "${NGINX_PREFIX}server.conf" "%USE_GZIP%" ""
fi

# brotli compression
if [ "$USE_BROTLI" = "yes" ] ; then
	replace_in_file "${NGINX_PREFIX}server.conf" "%USE_BROTLI%" "include ${NGINX_PREFIX}brotli.conf;"
	replace_in_file "${NGINX_PREFIX}brotli.conf" "%BROTLI_COMP_LEVEL%" "$BROTLI_COMP_LEVEL"
	replace_in_file "${NGINX_PREFIX}brotli.conf" "%BROTLI_MIN_LENGTH%" "$BROTLI_MIN_LENGTH"
	replace_in_file "${NGINX_PREFIX}brotli.conf" "%BROTLI_TYPES%" "$BROTLI_TYPES"
else
	replace_in_file "${NGINX_PREFIX}server.conf" "%USE_BROTLI%" ""
fi

# remote PHP
if [ "$REMOTE_PHP" != "" ] ; then
	replace_in_file "${NGINX_PREFIX}server.conf" "%USE_PHP%" "include ${NGINX_PREFIX}php.conf;"
	replace_in_file "${NGINX_PREFIX}server.conf" "%FASTCGI_PATH%" "include ${NGINX_PREFIX}fastcgi.conf;"
	replace_in_file "${NGINX_PREFIX}php.conf" "%REMOTE_PHP%" "$REMOTE_PHP"
	replace_in_file "${NGINX_PREFIX}fastcgi.conf" "\$document_root" "${REMOTE_PHP_PATH}/"
else
	replace_in_file "${NGINX_PREFIX}server.conf" "%USE_PHP%" ""
	replace_in_file "${NGINX_PREFIX}server.conf" "%FASTCGI_PATH%" ""
fi

# serve files
if [ "$SERVE_FILES" = "yes" ] ; then
        replace_in_file "${NGINX_PREFIX}server.conf" "%SERVE_FILES%" "include ${NGINX_PREFIX}serve-files.conf;"
        replace_in_file "${NGINX_PREFIX}serve-files.conf" "%ROOT_FOLDER%" "$ROOT_FOLDER"
        replace_in_file "${NGINX_PREFIX}serve-files.conf" "%ROOT_SITE_SUBFOLDER%" "$ROOT_SITE_SUBFOLDER"
else
        replace_in_file "${NGINX_PREFIX}server.conf" "%SERVE_FILES%" ""
fi

# remove headers
if [ "$REMOVE_HEADERS" != "" ] ; then
	remove=""
	for header in $REMOVE_HEADERS ; do
		remove="${remove}more_clear_headers '$header';\n"
	done
	replace_in_file "${NGINX_PREFIX}server.conf" "%REMOVE_HEADERS%" "$remove"
else
	replace_in_file "${NGINX_PREFIX}server.conf" "%REMOVE_HEADERS%" ""
fi

# X-Frame-Options header
if [ "$X_FRAME_OPTIONS" != "" ] ; then
	replace_in_file "${NGINX_PREFIX}server.conf" "%X_FRAME_OPTIONS%" "include ${NGINX_PREFIX}x-frame-options.conf;"
	replace_in_file "${NGINX_PREFIX}x-frame-options.conf" "%X_FRAME_OPTIONS%" "$X_FRAME_OPTIONS"
else
	replace_in_file "${NGINX_PREFIX}server.conf" "%X_FRAME_OPTIONS%" ""
fi

# X-XSS-Protection header
if [ "$X_XSS_PROTECTION" != "" ] ; then
	replace_in_file "${NGINX_PREFIX}server.conf" "%X_XSS_PROTECTION%" "include ${NGINX_PREFIX}x-xss-protection.conf;"
	replace_in_file "${NGINX_PREFIX}x-xss-protection.conf" "%X_XSS_PROTECTION%" "$X_XSS_PROTECTION"
else
	replace_in_file "${NGINX_PREFIX}server.conf" "%X_XSS_PROTECTION%" ""
fi

# X-Content-Type-Options header
if [ "$X_CONTENT_TYPE_OPTIONS" != "" ] ; then
	replace_in_file "${NGINX_PREFIX}server.conf" "%X_CONTENT_TYPE_OPTIONS%" "include ${NGINX_PREFIX}x-content-type-options.conf;"
	replace_in_file "${NGINX_PREFIX}x-content-type-options.conf" "%X_CONTENT_TYPE_OPTIONS%" "$X_CONTENT_TYPE_OPTIONS"
else
	replace_in_file "${NGINX_PREFIX}server.conf" "%X_CONTENT_TYPE_OPTIONS%" ""
fi

# Referrer-Policy header
if [ "$REFERRER_POLICY" != "" ] ; then
	replace_in_file "${NGINX_PREFIX}server.conf" "%REFERRER_POLICY%" "include ${NGINX_PREFIX}referrer-policy.conf;"
	replace_in_file "${NGINX_PREFIX}referrer-policy.conf" "%REFERRER_POLICY%" "$REFERRER_POLICY"
else
	replace_in_file "${NGINX_PREFIX}server.conf" "%REFERRER_POLICY%" ""
fi

# Feature-Policy header
if [ "$FEATURE_POLICY" != "" ] ; then
	replace_in_file "${NGINX_PREFIX}server.conf" "%FEATURE_POLICY%" "include ${NGINX_PREFIX}feature-policy.conf;"
	replace_in_file "${NGINX_PREFIX}feature-policy.conf" "%FEATURE_POLICY%" "$FEATURE_POLICY"
else
	replace_in_file "${NGINX_PREFIX}server.conf" "%FEATURE_POLICY%" ""
fi

# Permissions-Policy header
if [ "$PERMISSIONS_POLICY" != "" ] ; then
	replace_in_file "${NGINX_PREFIX}server.conf" "%PERMISSIONS_POLICY%" "include ${NGINX_PREFIX}permissions-policy.conf;"
	replace_in_file "${NGINX_PREFIX}permissions-policy.conf" "%PERMISSIONS_POLICY%" "$PERMISSIONS_POLICY"
else
	replace_in_file "${NGINX_PREFIX}server.conf" "%PERMISSIONS_POLICY%" ""
fi

# Content-Security-Policy header
if [ "$CONTENT_SECURITY_POLICY" != "" ] ; then
        replace_in_file "${NGINX_PREFIX}server.conf" "%CONTENT_SECURITY_POLICY%" "include ${NGINX_PREFIX}content-security-policy.conf;"
        replace_in_file "${NGINX_PREFIX}content-security-policy.conf" "%CONTENT_SECURITY_POLICY%" "$CONTENT_SECURITY_POLICY"
else
        replace_in_file "${NGINX_PREFIX}server.conf" "%CONTENT_SECURITY_POLICY%" ""
fi

# cookie flags
if [ "$COOKIE_FLAGS" != "" ] ; then
	replace_in_file "${NGINX_PREFIX}server.conf" "%COOKIE_FLAGS%" "include ${NGINX_PREFIX}cookie-flags.conf;"
	if [ "$COOKIE_AUTO_SECURE_FLAG" = "yes" ] ; then
		if [ "$AUTO_LETS_ENCRYPT" = "yes" ] || [ "$USE_CUSTOM_HTTPS" = "yes" ] || [ "$GENERATE_SELF_SIGNED_SSL" = "yes" ] ; then
			COOKIE_FLAGS="${COOKIE_FLAGS} Secure"
		fi
	fi
	replace_in_file "${NGINX_PREFIX}cookie-flags.conf" "%COOKIE_FLAGS%" "$COOKIE_FLAGS"
else
	replace_in_file "${NGINX_PREFIX}server.conf" "%COOKIE_FLAGS%" ""
fi

# disable default server
if [ "$DISABLE_DEFAULT_SERVER" = "yes" ] && [ "$MULTISITE" != "yes" ] ; then
	replace_in_file "${NGINX_PREFIX}server.conf" "%DISABLE_DEFAULT_SERVER%" "include ${NGINX_PREFIX}disable-default-server.conf;"
	SERVER_NAME_PIPE=$(echo $SERVER_NAME | sed "s/ /|/g")
	replace_in_file "${NGINX_PREFIX}disable-default-server.conf" "%SERVER_NAME%" "$SERVER_NAME_PIPE"
else
	replace_in_file "${NGINX_PREFIX}server.conf" "%DISABLE_DEFAULT_SERVER%" ""
fi

# set the server host name
if [ "$MULTISITE" == "yes" ] ; then
	replace_in_file "${NGINX_PREFIX}server.conf" "%SERVER_NAME%" "$1"
else
	replace_in_file "${NGINX_PREFIX}server.conf" "%SERVER_NAME%" "$SERVER_NAME"
fi

# allowed HTTP methods
replace_in_file "${NGINX_PREFIX}server.conf" "%ALLOWED_METHODS%" "$ALLOWED_METHODS"

# country ban
if [ "$BLACKLIST_COUNTRY" != "" ] || [ "$WHITELIST_COUNTRY" != "" ] ; then
	replace_in_file "${NGINX_PREFIX}main-lua.conf" "%USE_COUNTRY%" "true"
else
	replace_in_file "${NGINX_PREFIX}main-lua.conf" "%USE_COUNTRY%" "false"
fi

# block bad UA
if [ "$BLOCK_USER_AGENT" = "yes" ] ; then
	replace_in_file "${NGINX_PREFIX}main-lua.conf" "%USE_USER_AGENT%" "true"
	if [ "$WHITELIST_USER_AGENT" != "" ] ; then
		list=$(spaces_to_lua "$WHITELIST_USER_AGENT")
		replace_in_file "${NGINX_PREFIX}main-lua.conf" "%WHITELIST_USER_AGENT%" "$list"
	else
		replace_in_file "${NGINX_PREFIX}main-lua.conf" "%WHITELIST_USER_AGENT%" ""
	fi
else
	replace_in_file "${NGINX_PREFIX}main-lua.conf" "%USE_USER_AGENT%" "false"
	replace_in_file "${NGINX_PREFIX}main-lua.conf" "%WHITELIST_USER_AGENT%" ""
fi

# whitelist URI
if [ "$WHITELIST_URI" != "" ] ; then
	list=$(spaces_to_lua "$WHITELIST_URI")
	replace_in_file "${NGINX_PREFIX}main-lua.conf" "%WHITELIST_URI%" "$list"
else
	replace_in_file "${NGINX_PREFIX}main-lua.conf" "%WHITELIST_URI%" ""
fi

# block bad referrer
if [ "$BLOCK_REFERRER" = "yes" ] ; then
	replace_in_file "${NGINX_PREFIX}main-lua.conf" "%USE_REFERRER%" "true"
else
	replace_in_file "${NGINX_PREFIX}main-lua.conf" "%USE_REFERRER%" "false"
fi

# block TOR exit nodes
if [ "$BLOCK_TOR_EXIT_NODE" = "yes" ] ; then
	replace_in_file "${NGINX_PREFIX}server.conf" "%BLOCK_TOR_EXIT_NODE%" "include /etc/nginx/block-tor-exit-node.conf;"
else
	replace_in_file "${NGINX_PREFIX}server.conf" "%BLOCK_TOR_EXIT_NODE%" ""
fi

# block proxies
if [ "$BLOCK_PROXIES" = "yes" ] ; then
	replace_in_file "${NGINX_PREFIX}server.conf" "%BLOCK_PROXIES%" "include /etc/nginx/block-proxies.conf;"
else
	replace_in_file "${NGINX_PREFIX}server.conf" "%BLOCK_PROXIES%" ""
fi

# block abusers
if [ "$BLOCK_ABUSERS" = "yes" ] ; then
	replace_in_file "${NGINX_PREFIX}server.conf" "%BLOCK_ABUSERS%" "include /etc/nginx/block-abusers.conf;"
else
	replace_in_file "${NGINX_PREFIX}server.conf" "%BLOCK_ABUSERS%" ""
fi

# HTTPS config
if [ "$AUTO_LETS_ENCRYPT" = "yes" ] || [ "$USE_CUSTOM_HTTPS" = "yes" ] || [ "$GENERATE_SELF_SIGNED_SSL" = "yes" ] ; then
	replace_in_file "${NGINX_PREFIX}server.conf" "%USE_HTTPS%" "include ${NGINX_PREFIX}https.conf;"
	replace_in_file "${NGINX_PREFIX}https.conf" "%HTTPS_PORT%" "$HTTPS_PORT"
	if [ "$HTTP2" = "yes" ] ; then
		replace_in_file "${NGINX_PREFIX}https.conf" "%HTTP2%" "http2"
	else
		replace_in_file "${NGINX_PREFIX}https.conf" "%HTTP2%" ""
	fi
	replace_in_file "${NGINX_PREFIX}https.conf" "%HTTPS_PROTOCOLS%" "$HTTPS_PROTOCOLS"
	if [ "$(echo $HTTPS_PROTOCOLS | grep TLSv1.2)" != "" ] ; then
		replace_in_file "${NGINX_PREFIX}https.conf" "%SSL_DHPARAM%" "ssl_dhparam /etc/nginx/dhparam;"
		replace_in_file "${NGINX_PREFIX}https.conf" "%SSL_CIPHERS%" "ssl_ciphers ECDHE-ECDSA-AES128-GCM-SHA256:ECDHE-RSA-AES128-GCM-SHA256:ECDHE-ECDSA-AES256-GCM-SHA384:ECDHE-RSA-AES256-GCM-SHA384:ECDHE-ECDSA-CHACHA20-POLY1305:ECDHE-RSA-CHACHA20-POLY1305:DHE-RSA-AES128-GCM-SHA256:DHE-RSA-AES256-GCM-SHA384;"
	else
		replace_in_file "${NGINX_PREFIX}https.conf" "%SSL_DHPARAM%" ""
		replace_in_file "${NGINX_PREFIX}https.conf" "%SSL_CIPHERS%" ""
	fi
	if [ "$STRICT_TRANSPORT_SECURITY" != "" ] ; then
		replace_in_file "${NGINX_PREFIX}https.conf" "%STRICT_TRANSPORT_SECURITY%" "more_set_headers 'Strict-Transport-Security: $STRICT_TRANSPORT_SECURITY';"
	else
		replace_in_file "${NGINX_PREFIX}https.conf" "%STRICT_TRANSPORT_SECURITY%" ""
	fi
	if [ "$AUTO_LETS_ENCRYPT" = "yes" ] ; then
		replace_in_file "${NGINX_PREFIX}main-lua.conf" "%USE_LETS_ENCRYPT%" "true"
		if [ "$MULTISITE" = "no" ] ; then
			FIRST_SERVER_NAME=$(echo "$SERVER_NAME" | cut -d " " -f 1)
		else
			FIRST_SERVER_NAME="$first_server"
			EMAIL_LETS_ENCRYPT="${EMAIL_LETS_ENCRYPT-contact@$first_server}"
			echo -n "$EMAIL_LETS_ENCRYPT" > ${NGINX_PREFIX}email-lets-encrypt.txt
		fi
		replace_in_file "${NGINX_PREFIX}https.conf" "%HTTPS_CERT%" "/etc/letsencrypt/live/${FIRST_SERVER_NAME}/fullchain.pem"
		replace_in_file "${NGINX_PREFIX}https.conf" "%HTTPS_KEY%" "/etc/letsencrypt/live/${FIRST_SERVER_NAME}/privkey.pem"
		replace_in_file "${NGINX_PREFIX}https.conf" "%LETS_ENCRYPT_WEBROOT%" "include ${NGINX_PREFIX}lets-encrypt-webroot.conf;"
	elif [ "$USE_CUSTOM_HTTPS" = "yes" ] ; then
		replace_in_file "${NGINX_PREFIX}main-lua.conf" "%USE_LETS_ENCRYPT%" "false"
		replace_in_file "${NGINX_PREFIX}https.conf" "%HTTPS_CERT%" "$CUSTOM_HTTPS_CERT"
		replace_in_file "${NGINX_PREFIX}https.conf" "%HTTPS_KEY%" "$CUSTOM_HTTPS_KEY"
		replace_in_file "${NGINX_PREFIX}https.conf" "%LETS_ENCRYPT_WEBROOT%" ""
	elif [ "$GENERATE_SELF_SIGNED_SSL" = "yes" ] ; then
		replace_in_file "${NGINX_PREFIX}main-lua.conf" "%USE_LETS_ENCRYPT%" "false"
		replace_in_file "${NGINX_PREFIX}https.conf" "%HTTPS_CERT%" "/etc/nginx/self-signed-ssl/cert.pem"
		replace_in_file "${NGINX_PREFIX}https.conf" "%HTTPS_KEY%" "/etc/nginx/self-signed-ssl/key.pem"
		replace_in_file "${NGINX_PREFIX}https.conf" "%LETS_ENCRYPT_WEBROOT%" ""
	fi
else
	replace_in_file "${NGINX_PREFIX}main-lua.conf" "%USE_LETS_ENCRYPT%" "false"
	replace_in_file "${NGINX_PREFIX}server.conf" "%USE_HTTPS%" ""
fi

# listen on HTTP_PORT
if [ "$LISTEN_HTTP" = "yes" ] ; then
	replace_in_file "${NGINX_PREFIX}server.conf" "%LISTEN_HTTP%" "listen 0.0.0.0:${HTTP_PORT};"
else
	replace_in_file "${NGINX_PREFIX}server.conf" "%LISTEN_HTTP%" ""
fi

# HTTP to HTTPS redirect
if [ "$REDIRECT_HTTP_TO_HTTPS" = "yes" ] ; then
	replace_in_file "${NGINX_PREFIX}server.conf" "%REDIRECT_HTTP_TO_HTTPS%" "include ${NGINX_PREFIX}redirect-http-to-https.conf;"
else
	replace_in_file "${NGINX_PREFIX}server.conf" "%REDIRECT_HTTP_TO_HTTPS%" ""
fi

# ModSecurity config
if [ "$USE_MODSECURITY" = "yes" ] ; then
	replace_in_file "${NGINX_PREFIX}modsecurity.conf" "%MODSEC_RULES_FILE%" "${NGINX_PREFIX}modsecurity-rules.conf"
	replace_in_file "${NGINX_PREFIX}server.conf" "%USE_MODSECURITY%" "include ${NGINX_PREFIX}modsecurity.conf;"
	if [ "$MULTISITE" != "yes" ] ; then
		modsec_custom=""
		if ls /modsec-confs/*.conf > /dev/null 2>&1 ; then
			modsec_custom="include /modsec-confs/*.conf\n"
		fi
		replace_in_file "${NGINX_PREFIX}modsecurity-rules.conf" "%MODSECURITY_INCLUDE_CUSTOM_RULES%" "$modsec_custom"
	fi
	if [ "$USE_MODSECURITY_CRS" = "yes" ] ; then
		replace_in_file "${NGINX_PREFIX}modsecurity-rules.conf" "%MODSECURITY_INCLUDE_CRS%" "include /opt/owasp/crs.conf"
		if [ "$MULTISITE" != "yes" ] ; then
			modsec_crs_custom=""
			if ls /modsec-crs-confs/*.conf > /dev/null 2>&1 ; then
				modsec_crs_custom="include /modsec-crs-confs/*.conf\n"
			fi
			replace_in_file "${NGINX_PREFIX}modsecurity-rules.conf" "%MODSECURITY_INCLUDE_CUSTOM_CRS%" "$modsec_crs_custom"
		fi
		replace_in_file "${NGINX_PREFIX}modsecurity-rules.conf" "%MODSECURITY_INCLUDE_CRS_RULES%" "include /opt/owasp/crs/*.conf"
	else
		replace_in_file "${NGINX_PREFIX}modsecurity-rules.conf" "%MODSECURITY_INCLUDE_CRS%" ""
		replace_in_file "${NGINX_PREFIX}modsecurity-rules.conf" "%MODSECURITY_INCLUDE_CUSTOM_CRS%" ""
		replace_in_file "${NGINX_PREFIX}modsecurity-rules.conf" "%MODSECURITY_INCLUDE_CRS_RULES%" ""
	fi
else
	replace_in_file "${NGINX_PREFIX}server.conf" "%USE_MODSECURITY%" ""
fi

# real IP behind reverse proxy
if [ "$PROXY_REAL_IP" = "yes" ] ; then
	replace_in_file "${NGINX_PREFIX}server.conf" "%PROXY_REAL_IP%" "include ${NGINX_PREFIX}proxy-real-ip.conf;"
	froms=""
	for from in $PROXY_REAL_IP_FROM ; do
		froms="${froms}set_real_ip_from ${from};\n"
	done
	replace_in_file "${NGINX_PREFIX}proxy-real-ip.conf" "%PROXY_REAL_IP_FROM%" "$froms"
	replace_in_file "${NGINX_PREFIX}proxy-real-ip.conf" "%PROXY_REAL_IP_HEADER%" "$PROXY_REAL_IP_HEADER"
	replace_in_file "${NGINX_PREFIX}proxy-real-ip.conf" "%PROXY_REAL_IP_RECURSIVE%" "$PROXY_REAL_IP_RECURSIVE"
else
	replace_in_file "${NGINX_PREFIX}server.conf" "%PROXY_REAL_IP%" ""
fi

# custom errors
ERRORS=""
for var in $(compgen -e) ; do
	var_name=$(echo "$var" | cut -d '_' -f 1)
	if [ "z${var_name}" = "zERROR" ] ; then
		err_code=$(echo "$var" | cut -d '_' -f 2)
		err_page=$(echo "${!var}")
		cp /opt/confs/error.conf ${NGINX_PREFIX}error-${err_code}.conf
		replace_in_file "${NGINX_PREFIX}error-${err_code}.conf" "%CODE%" "$err_code"
		replace_in_file "${NGINX_PREFIX}error-${err_code}.conf" "%PAGE%" "$err_page"
		replace_in_file "${NGINX_PREFIX}error-${err_code}.conf" "%ROOT_FOLDER%" "$ROOT_FOLDER"
		ERRORS="${ERRORS}include ${NGINX_PREFIX}error-${err_code}.conf;\n"
	fi
done
replace_in_file "${NGINX_PREFIX}server.conf" "%ERRORS%" "$ERRORS"

# auth basic
if [ "$USE_AUTH_BASIC" = "yes" ] ; then
	if [ "$AUTH_BASIC_LOCATION" = "sitewide" ] ; then
		replace_in_file "${NGINX_PREFIX}server.conf" "%AUTH_BASIC%" "include ${NGINX_PREFIX}auth-basic-sitewide.conf;"
		replace_in_file "${NGINX_PREFIX}auth-basic-sitewide.conf" "%AUTH_BASIC_TEXT%" "$AUTH_BASIC_TEXT"
		replace_in_file "${NGINX_PREFIX}auth-basic-sitewide.conf" "%NGINX_PREFIX%" "$NGINX_PREFIX"
	else
		replace_in_file "${NGINX_PREFIX}server.conf" "%AUTH_BASIC%" "include ${NGINX_PREFIX}auth-basic.conf;"
		replace_in_file "${NGINX_PREFIX}auth-basic.conf" "%AUTH_BASIC_LOCATION%" "$AUTH_BASIC_LOCATION"
		replace_in_file "${NGINX_PREFIX}auth-basic.conf" "%AUTH_BASIC_TEXT%" "$AUTH_BASIC_TEXT"
		replace_in_file "${NGINX_PREFIX}auth-basic.conf" "%NGINX_PREFIX%" "$NGINX_PREFIX"
	fi
	htpasswd -b -B -c ${NGINX_PREFIX}.htpasswd "$AUTH_BASIC_USER" "$AUTH_BASIC_PASSWORD"
else
	replace_in_file "${NGINX_PREFIX}server.conf" "%AUTH_BASIC%" ""
fi

# whitelist IP
if [ "$USE_WHITELIST_IP" = "yes" ] ; then
	replace_in_file "${NGINX_PREFIX}main-lua.conf" "%USE_WHITELIST_IP%" "true"
else
	replace_in_file "${NGINX_PREFIX}main-lua.conf" "%USE_WHITELIST_IP%" "false"
fi

# whitelist rDNS
if [ "$USE_WHITELIST_REVERSE" = "yes" ] ; then
	replace_in_file "${NGINX_PREFIX}main-lua.conf" "%USE_WHITELIST_REVERSE%" "true"
else
	replace_in_file "${NGINX_PREFIX}main-lua.conf" "%USE_WHITELIST_REVERSE%" "false"
fi

# blacklist IP
if [ "$USE_BLACKLIST_IP" = "yes" ] ; then
	replace_in_file "${NGINX_PREFIX}main-lua.conf" "%USE_BLACKLIST_IP%" "true"
else
	replace_in_file "${NGINX_PREFIX}main-lua.conf" "%USE_BLACKLIST_IP%" "false"
fi

# blacklist rDNS
if [ "$USE_BLACKLIST_REVERSE" = "yes" ] ; then
	replace_in_file "${NGINX_PREFIX}main-lua.conf" "%USE_BLACKLIST_REVERSE%" "true"
else
	replace_in_file "${NGINX_PREFIX}main-lua.conf" "%USE_BLACKLIST_REVERSE%" "false"
fi

# DNSBL
if [ "$USE_DNSBL" = "yes" ] ; then
	replace_in_file "${NGINX_PREFIX}main-lua.conf" "%USE_DNSBL%" "true"
else
	replace_in_file "${NGINX_PREFIX}main-lua.conf" "%USE_DNSBL%" "false"
fi

# antibot uri and session secret
replace_in_file "${NGINX_PREFIX}main-lua.conf" "%ANTIBOT_URI%" "$ANTIBOT_URI"
if [ "$ANTIBOT_SESSION_SECRET" = "random" ] ; then
	ANTIBOT_SESSION_SECRET=$(cat /dev/urandom | tr -dc A-Za-z0-9 | head -c 32)
fi
replace_in_file "${NGINX_PREFIX}main-lua.conf" "%ANTIBOT_SESSION_SECRET%" "$ANTIBOT_SESSION_SECRET"

# antibot via cookie
if [ "$USE_ANTIBOT" = "cookie" ] ; then
	replace_in_file "${NGINX_PREFIX}main-lua.conf" "%USE_ANTIBOT_COOKIE%" "true"
	replace_in_file "${NGINX_PREFIX}main-lua.conf" "%USE_ANTIBOT_JAVASCRIPT%" "false"
	replace_in_file "${NGINX_PREFIX}main-lua.conf" "%USE_ANTIBOT_CAPTCHA%" "false"
	replace_in_file "${NGINX_PREFIX}main-lua.conf" "%USE_ANTIBOT_RECAPTCHA%" "false"
	replace_in_file "${NGINX_PREFIX}main-lua.conf" "%INCLUDE_ANTIBOT_JAVASCRIPT%" ""
	replace_in_file "${NGINX_PREFIX}main-lua.conf" "%INCLUDE_ANTIBOT_CAPTCHA%" ""
	replace_in_file "${NGINX_PREFIX}main-lua.conf" "%INCLUDE_ANTIBOT_RECAPTCHA%" ""
# antibot via javascript
elif [ "$USE_ANTIBOT" = "javascript" ] ; then
	replace_in_file "${NGINX_PREFIX}main-lua.conf" "%USE_ANTIBOT_COOKIE%" "false"
	replace_in_file "${NGINX_PREFIX}main-lua.conf" "%USE_ANTIBOT_JAVASCRIPT%" "true"
	replace_in_file "${NGINX_PREFIX}main-lua.conf" "%USE_ANTIBOT_CAPTCHA%" "false"
	replace_in_file "${NGINX_PREFIX}main-lua.conf" "%USE_ANTIBOT_RECAPTCHA%" "false"
	replace_in_file "${NGINX_PREFIX}main-lua.conf" "%INCLUDE_ANTIBOT_JAVASCRIPT%" "include ${NGINX_PREFIX}antibot-javascript.conf;"
	replace_in_file "${NGINX_PREFIX}main-lua.conf" "%INCLUDE_ANTIBOT_CAPTCHA%" ""
	replace_in_file "${NGINX_PREFIX}main-lua.conf" "%INCLUDE_ANTIBOT_RECAPTCHA%" ""
	replace_in_file "${NGINX_PREFIX}antibot-javascript.conf" "%ANTIBOT_URI%" "$ANTIBOT_URI"
# antibot via captcha
elif [ "$USE_ANTIBOT" = "captcha" ] ; then
	replace_in_file "${NGINX_PREFIX}main-lua.conf" "%USE_ANTIBOT_COOKIE%" "false"
	replace_in_file "${NGINX_PREFIX}main-lua.conf" "%USE_ANTIBOT_JAVASCRIPT%" "false"
	replace_in_file "${NGINX_PREFIX}main-lua.conf" "%USE_ANTIBOT_CAPTCHA%" "true"
	replace_in_file "${NGINX_PREFIX}main-lua.conf" "%USE_ANTIBOT_RECAPTCHA%" "false"
	replace_in_file "${NGINX_PREFIX}main-lua.conf" "%INCLUDE_ANTIBOT_JAVASCRIPT%" ""
	replace_in_file "${NGINX_PREFIX}main-lua.conf" "%INCLUDE_ANTIBOT_CAPTCHA%" "include ${NGINX_PREFIX}antibot-captcha.conf;"
	replace_in_file "${NGINX_PREFIX}main-lua.conf" "%INCLUDE_ANTIBOT_RECAPTCHA%" ""
	replace_in_file "${NGINX_PREFIX}antibot-captcha.conf" "%ANTIBOT_URI%" "$ANTIBOT_URI"
# antibot via recaptcha
elif [ "$USE_ANTIBOT" = "recaptcha" ] ; then
	replace_in_file "${NGINX_PREFIX}main-lua.conf" "%USE_ANTIBOT_COOKIE%" "false"
	replace_in_file "${NGINX_PREFIX}main-lua.conf" "%USE_ANTIBOT_JAVASCRIPT%" "false"
	replace_in_file "${NGINX_PREFIX}main-lua.conf" "%USE_ANTIBOT_CAPTCHA%" "false"
	replace_in_file "${NGINX_PREFIX}main-lua.conf" "%USE_ANTIBOT_RECAPTCHA%" "true"
	replace_in_file "${NGINX_PREFIX}main-lua.conf" "%INCLUDE_ANTIBOT_JAVASCRIPT%" ""
	replace_in_file "${NGINX_PREFIX}main-lua.conf" "%INCLUDE_ANTIBOT_CAPTCHA%" ""
	replace_in_file "${NGINX_PREFIX}main-lua.conf" "%INCLUDE_ANTIBOT_RECAPTCHA%" "include ${NGINX_PREFIX}antibot-recaptcha.conf;"
	replace_in_file "${NGINX_PREFIX}antibot-recaptcha.conf" "%ANTIBOT_URI%" "$ANTIBOT_URI"
	replace_in_file "${NGINX_PREFIX}antibot-recaptcha.conf" "%ANTIBOT_RECAPTCHA_SITEKEY%" "$ANTIBOT_RECAPTCHA_SITEKEY"
	replace_in_file "${NGINX_PREFIX}antibot-recaptcha.conf" "%ANTIBOT_RECAPTCHA_SECRET%" "$ANTIBOT_RECAPTCHA_SECRET"
	replace_in_file "${NGINX_PREFIX}antibot-recaptcha.conf" "%ANTIBOT_RECAPTCHA_SCORE%" "$ANTIBOT_RECAPTCHA_SCORE"
else
	replace_in_file "${NGINX_PREFIX}main-lua.conf" "%USE_ANTIBOT_COOKIE%" "false"
	replace_in_file "${NGINX_PREFIX}main-lua.conf" "%USE_ANTIBOT_JAVASCRIPT%" "false"
	replace_in_file "${NGINX_PREFIX}main-lua.conf" "%USE_ANTIBOT_CAPTCHA%" "false"
	replace_in_file "${NGINX_PREFIX}main-lua.conf" "%USE_ANTIBOT_RECAPTCHA%" "false"
	replace_in_file "${NGINX_PREFIX}main-lua.conf" "%INCLUDE_ANTIBOT_JAVASCRIPT%" ""
	replace_in_file "${NGINX_PREFIX}main-lua.conf" "%INCLUDE_ANTIBOT_CAPTCHA%" ""
	replace_in_file "${NGINX_PREFIX}main-lua.conf" "%INCLUDE_ANTIBOT_RECAPTCHA%" ""
fi

# request limiting
if [ "$USE_LIMIT_REQ" = "yes" ] ; then
	replace_in_file "${NGINX_PREFIX}server.conf" "%LIMIT_REQ%" "include ${NGINX_PREFIX}limit-req.conf;"
	replace_in_file "${NGINX_PREFIX}limit-req.conf" "%LIMIT_REQ_BURST%" "$LIMIT_REQ_BURST"
else
	replace_in_file "${NGINX_PREFIX}server.conf" "%LIMIT_REQ%" ""
fi

# connection limiting
if [ "$USE_LIMIT_CONN" = "yes" ] ; then
	replace_in_file "${NGINX_PREFIX}server.conf" "%LIMIT_CONN%" "include ${NGINX_PREFIX}limit-conn.conf;"
	replace_in_file "${NGINX_PREFIX}limit-conn.conf" "%LIMIT_CONN_MAX%" "$LIMIT_CONN_MAX"
else
	replace_in_file "${NGINX_PREFIX}server.conf" "%LIMIT_CONN%" ""
fi

# fail2ban
if [ "$USE_FAIL2BAN" = "yes" ] ; then
	replace_in_file "${NGINX_PREFIX}server.conf" "%USE_FAIL2BAN%" "include /etc/nginx/fail2ban-ip.conf;"
else
	replace_in_file "${NGINX_PREFIX}server.conf" "%USE_FAIL2BAN%" ""
fi

# clamav scan uploaded files
if [ "$USE_CLAMAV_UPLOAD" = "yes" ] ; then
	replace_in_file "${NGINX_PREFIX}modsecurity-rules.conf" "%USE_CLAMAV_UPLOAD%" "include ${NGINX_PREFIX}modsecurity-clamav.conf"
else
	replace_in_file "${NGINX_PREFIX}modsecurity-rules.conf" "%USE_CLAMAV_UPLOAD%" ""
fi

# CrowdSec
if [ "$USE_CROWDSEC" = "yes" ] ; then
	replace_in_file "${NGINX_PREFIX}main-lua.conf" "%USE_CROWDSEC%" "true"
else
	replace_in_file "${NGINX_PREFIX}main-lua.conf" "%USE_CROWDSEC%" "false"
fi<|MERGE_RESOLUTION|>--- conflicted
+++ resolved
@@ -14,21 +14,12 @@
 	if [ ! -d "$NGINX_PREFIX" ] ; then
 		mkdir "$NGINX_PREFIX"
 	fi
-<<<<<<< HEAD
-	ROOT_FOLDER="${ROOT_FOLDER}/$1"
+	ROOT_FOLDER="${ROOT_FOLDER}/$first_server"
 	if [ ! $SITE_ROOT_SUBFOLDER = "" ] ; then
 		ROOT_FOLDER="${ROOT_FOLDER}/${SITE_ROOT_SUBFOLDER}"
 	fi
-fi
-
-if [ "$MULTISITE" = "yes" ] ; then
- 	for var in $(env | cut -d '=' -f 1 | grep -E "^${1}_") ; do
-		repl_name=$(echo "$var" | sed "s~${1}_~~")
-=======
-	ROOT_FOLDER="${ROOT_FOLDER}/$first_server"
  	for var in $(env | cut -d '=' -f 1 | grep -E "^${first_server}_") ; do
 		repl_name=$(echo "$var" | sed "s~${first_server}_~~")
->>>>>>> 07be6268
 		repl_value=$(env | grep -E "^${var}=" | sed "s~^${var}=~~")
 		read -r "$repl_name" <<< $repl_value
 	done
