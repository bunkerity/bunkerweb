--- conflicted
+++ resolved
@@ -1,12 +1,7 @@
 services:
-<<<<<<< HEAD
   bunkerweb:
     image: bunkerity/bunkerweb:1.6.0-beta
     container_name: bunkerweb
-=======
-  mybunker:
-    image: bunkerity/bunkerweb:1.5.10
->>>>>>> 28a3d30c
     ports:
       - "80:8080"
       - "443:8443"
@@ -18,12 +13,8 @@
       - bw-services
 
   bw-scheduler:
-<<<<<<< HEAD
     image: bunkerity/bunkerweb-scheduler:1.6.0-beta
     container_name: bw-scheduler
-=======
-    image: bunkerity/bunkerweb-scheduler:1.5.10
->>>>>>> 28a3d30c
     depends_on:
       - bunkerweb
     volumes:
@@ -109,11 +100,7 @@
     image: docker.io/library/postgres:16-alpine
     restart: unless-stopped
     healthcheck:
-      test:
-        [
-          "CMD-SHELL",
-          "pg_isready -d $${POSTGRES_DB} -U $${POSTGRES_USER}"
-        ]
+      test: [ "CMD-SHELL", "pg_isready -d $${POSTGRES_DB} -U $${POSTGRES_USER}" ]
       start_period: 20s
       interval: 30s
       retries: 5
