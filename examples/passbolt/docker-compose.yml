services:
<<<<<<< HEAD
  bunkerweb:
    image: bunkerity/bunkerweb:1.6.0-beta
    container_name: bunkerweb
=======
  mybunker:
    image: bunkerity/bunkerweb:1.5.10
>>>>>>> 28a3d30c
    ports:
      - "80:8080"
      - "443:8443"
    environment:
      API_WHITELIST_IP: "127.0.0.0/8 10.20.30.0/24"
    restart: "unless-stopped"
    networks:
      - bw-universe
      - bw-services

  bw-scheduler:
<<<<<<< HEAD
    image: bunkerity/bunkerweb-scheduler:1.6.0-beta
    container_name: bw-scheduler
=======
    image: bunkerity/bunkerweb-scheduler:1.5.10
>>>>>>> 28a3d30c
    depends_on:
      - bunkerweb
    volumes:
      - bw-data:/data
    environment:
      BUNKERWEB_INSTANCES: "bunkerweb"
      SERVER_NAME: "www.example.com" # replace with your domain
      API_WHITELIST_IP: "127.0.0.0/8 10.20.30.0/24"
      AUTO_LETS_ENCRYPT: "yes"
      DISABLE_DEFAULT_SERVER: "yes"
      COOKIE_FLAGS: "* SameSite=Lax"
      ALLOWED_METHODS: "GET|POST|HEAD|PUT|DELETE"
      SERVE_FILES: "no"
      USE_CLIENT_CACHE: "yes"
      USE_GZIP: "yes"
      USE_REVERSE_PROXY: "yes"
      REVERSE_PROXY_URL: "/"
      REVERSE_PROXY_HOST: "https://mypassbolt"
      # REVERSE_PROXY_HOST: "https://mypassbolt:8080" # For non-root passbolt image
      CUSTOM_CONF_MODSEC_CRS_passbolt: |
        SecRule REQUEST_FILENAME "@rx ^/locales" "id:1000000,ctl:ruleRemoveById=953100,nolog"
    restart: "unless-stopped"
    networks:
      - bw-universe

  # you will need to add a user by hand
  # example : docker compose exec mypassbolt su -m -c "/usr/share/php/passbolt/bin/cake passbolt register_user -u <your@email.com> -f <yourname> -l <surname> -r admin" -s /bin/sh www-data
  # more info at https://github.com/passbolt/passbolt_docker
  mypassbolt:
    image: passbolt/passbolt:latest-ce
    #Alternatively you can use rootless:
    #image: passbolt/passbolt:latest-ce-non-root
    restart: unless-stopped
    depends_on:
      - mydb
    volumes:
      - gpg_volume:/etc/passbolt/gpg
      - jwt_volume:/etc/passbolt/jwt
    environment:
      APP_FULL_BASE_URL: "https://www.example.com"
      DATASOURCES_DEFAULT_HOST: "mydb"
      DATASOURCES_DEFAULT_USERNAME: "user"
      DATASOURCES_DEFAULT_PASSWORD: "db-user-pwd" # replace with a stronger password (must match MYSQL_PASSWORD)
      DATASOURCES_DEFAULT_DATABASE: "passbolt"
    command:
      [
        "/usr/bin/wait-for.sh",
        "-t",
        "0",
        "mydb:3306",
        "--",
        "/docker-entrypoint.sh"
      ]
    networks:
      - passbolt-net
      - bw-services

  mydb:
    image: mariadb:10.11
    volumes:
      - db-data:/var/lib/mysql
    environment:
      MYSQL_ROOT_PASSWORD: "db-root-pwd" # replace with a stronger password
      MYSQL_DATABASE: "passbolt"
      MYSQL_USER: "user"
      MYSQL_PASSWORD: "db-user-pwd" # replace with a stronger password (must match DATASOURCES_DEFAULT_PASSWORD)
    networks:
      - passbolt-net

volumes:
  db-data:
  bw-data:
  gpg_volume:
  jwt_volume:


networks:
  bw-universe:
    name: bw-universe
    ipam:
      driver: default
      config:
        - subnet: 10.20.30.0/24
  bw-services:
    name: bw-services
  passbolt-net:
    name: passbolt-net<|MERGE_RESOLUTION|>--- conflicted
+++ resolved
@@ -1,12 +1,7 @@
 services:
-<<<<<<< HEAD
   bunkerweb:
     image: bunkerity/bunkerweb:1.6.0-beta
     container_name: bunkerweb
-=======
-  mybunker:
-    image: bunkerity/bunkerweb:1.5.10
->>>>>>> 28a3d30c
     ports:
       - "80:8080"
       - "443:8443"
@@ -18,12 +13,8 @@
       - bw-services
 
   bw-scheduler:
-<<<<<<< HEAD
     image: bunkerity/bunkerweb-scheduler:1.6.0-beta
     container_name: bw-scheduler
-=======
-    image: bunkerity/bunkerweb-scheduler:1.5.10
->>>>>>> 28a3d30c
     depends_on:
       - bunkerweb
     volumes:
@@ -68,15 +59,7 @@
       DATASOURCES_DEFAULT_USERNAME: "user"
       DATASOURCES_DEFAULT_PASSWORD: "db-user-pwd" # replace with a stronger password (must match MYSQL_PASSWORD)
       DATASOURCES_DEFAULT_DATABASE: "passbolt"
-    command:
-      [
-        "/usr/bin/wait-for.sh",
-        "-t",
-        "0",
-        "mydb:3306",
-        "--",
-        "/docker-entrypoint.sh"
-      ]
+    command: [ "/usr/bin/wait-for.sh", "-t", "0", "mydb:3306", "--", "/docker-entrypoint.sh" ]
     networks:
       - passbolt-net
       - bw-services
