version: '3'

services:

  mywww:
    image: bunkerity/bunkerized-nginx
    restart: always
    ports:
      - 80:8080
      - 443:8443
    volumes:
      - ./app:/www:ro                                              # serve files from site subdirectories
      - ./letsencrypt:/etc/letsencrypt
      - autoconf:/etc/nginx
    environment:
      - SERVER_NAME=                                               # must be left blank if you don't want to setup "static" conf
      - DISABLE_DEFAULT_SERVER=yes
      - MULTISITE=yes
      - SERVE_FILES=yes
      - SITE_ROOT_SUBFOLDER=web-files
      - AUTO_LETS_ENCRYPT=yes
      - REDIRECT_HTTP_TO_HTTPS=yes
      - USE_CLIENT_CACHE=yes
      - USE_PROXY_CACHE=yes
      - USE_GZIP=yes
<<<<<<< HEAD
      - USE_BROTLI=yes
=======
      - USE_REVERSE_PROXY=yes
>>>>>>> 07be6268
    labels:
      - "bunkerized-nginx.AUTOCONF"

  myautoconf:
    image: bunkerity/bunkerized-nginx-autoconf
    restart: always
    volumes:
      - /var/run/docker.sock:/var/run/docker.sock:ro
      - autoconf:/etc/nginx
    depends_on:
      - mywww

  myapp1:
    image: php:fpm
    restart: always
    volumes:
      - ./app/app1.website.com:/app
    labels:
      - "bunkerized-nginx.SERVER_NAME=app1.website.com"            # replace with your domain
      - "bunkerized-nginx.USE_REVERSE_PROXY=no"
      - "bunkerized-nginx.REMOTE_PHP=myapp1"
      - "bunkerized-nginx.REMOTE_PHP_PATH=/app/web-files"

  myapp2:
    build: app/app2.website.com/js-app
    restart: always
    environment:
      - NODE_ENV=production
    labels:
      - "bunkerized-nginx.SERVER_NAME=app2.website.com"            # replace with your domain
      - "bunkerized-nginx.USE_REVERSE_PROXY=yes"
      - "bunkerized-nginx.REVERSE_PROXY_URL=/"
      - "bunkerized-nginx.REVERSE_PROXY_HOST=http://myapp2:3000"

  myapp3:
    build: app/app3.website.com/js-app
    restart: always
    environment:
      - NODE_ENV=production
    labels:
      - "bunkerized-nginx.SERVER_NAME=app3.website.com"            # replace with your domain
      - "bunkerized-nginx.USE_REVERSE_PROXY=yes"
      - "bunkerized-nginx.REVERSE_PROXY_URL=/"
      - "bunkerized-nginx.REVERSE_PROXY_HOST=http://myapp3:3000"

volumes:
  autoconf:<|MERGE_RESOLUTION|>--- conflicted
+++ resolved
@@ -23,11 +23,7 @@
       - USE_CLIENT_CACHE=yes
       - USE_PROXY_CACHE=yes
       - USE_GZIP=yes
-<<<<<<< HEAD
-      - USE_BROTLI=yes
-=======
       - USE_REVERSE_PROXY=yes
->>>>>>> 07be6268
     labels:
       - "bunkerized-nginx.AUTOCONF"
 
