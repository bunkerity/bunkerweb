local ngx = ngx
local ngx_req = ngx.req
local cdatastore = require "bunkerweb.datastore"
local cjson = require "cjson"
local class = require "middleclass"
local clogger = require "bunkerweb.logger"
local helpers = require "bunkerweb.helpers"
local process = require "ngx.process"
local rsignal = require "resty.signal"
local upload = require "resty.upload"
local utils = require "bunkerweb.utils"

local api = class("api")

local datastore = cdatastore:new()
local logger = clogger:new("API")

local get_variable = utils.get_variable
local is_ip_in_networks = utils.is_ip_in_networks
-- local run = shell.run
local NOTICE = ngx.NOTICE
local ERR = ngx.ERR
local HTTP_OK = ngx.HTTP_OK
local HTTP_INTERNAL_SERVER_ERROR = ngx.HTTP_INTERNAL_SERVER_ERROR
local HTTP_BAD_REQUEST = ngx.HTTP_BAD_REQUEST
local HTTP_NOT_FOUND = ngx.HTTP_NOT_FOUND
local kill = rsignal.kill
local get_master_pid = process.get_master_pid
local execute = os.execute
local open = io.open
local read_body = ngx_req.read_body
local get_body_data = ngx_req.get_body_data
local get_body_file = ngx_req.get_body_file
local decode = cjson.decode
local encode = cjson.encode
local floor = math.floor
local match = string.match
local require_plugin = helpers.require_plugin
local new_plugin = helpers.new_plugin
local call_plugin = helpers.call_plugin

api.global = { GET = {}, POST = {}, PUT = {}, DELETE = {} }

function api:initialize(ctx)
	self.ctx = ctx
	local data, err = get_variable("API_WHITELIST_IP", false)
	self.ips = {}
	if not data then
		logger:log(ERR, "can't get API_WHITELIST_IP variable : " .. err)
	else
		for ip in data:gmatch("%S+") do
			table.insert(self.ips, ip)
		end
	end
end

-- luacheck: ignore 212
function api:log_cmd(cmd, status, stdout, stderr)
	local level = NOTICE
	local prefix = "success"
	if status ~= 0 then
		level = ERR
		prefix = "error"
	end
	logger:log(level, prefix .. " while running command " .. cmd)
	logger:log(level, "stdout = " .. stdout)
	logger:log(level, "stdout = " .. stderr)
end

-- TODO : use this if we switch to OpenResty
function api:cmd(cmd)
	-- Non-blocking command
	-- luacheck: ignore 113
	local ok, stdout, stderr, reason, status = run(cmd, nil, 10000)
	self:log_cmd(cmd, status, stdout, stderr)
	-- Timeout
	if ok == nil then
		return nil, reason
	end
	-- Other cases : exit 0, exit !0 and killed by signal
	return status == 0, reason, status
end

-- luacheck: ignore 212
function api:response(http_status, api_status, msg)
	local resp = {}
	resp["status"] = api_status
	resp["msg"] = msg
	return http_status, resp
end

api.global.GET["^/ping$"] = function(self)
	return self:response(HTTP_OK, "success", "pong")
end

api.global.POST["^/reload$"] = function(self)
	-- Check config
	local status = execute("nginx -t")
	if status ~= 0 then
		return self:response(HTTP_INTERNAL_SERVER_ERROR, "error", "config check failed")
	end
	-- Send HUP signal to master process
	local ok, err = kill(get_master_pid(), "HUP")
	if not ok then
		return self:response(HTTP_INTERNAL_SERVER_ERROR, "error", "err = " .. err)
	end
	return self:response(HTTP_OK, "success", "reload successful")
end

api.global.POST["^/stop$"] = function(self)
	-- Send QUIT signal to master process
	local ok, err = kill(get_master_pid(), "QUIT")
	if not ok then
		return self:response(HTTP_INTERNAL_SERVER_ERROR, "error", "err = " .. err)
	end
	return self:response(HTTP_OK, "success", "stop successful")
end

api.global.POST["^/confs$"] = function(self)
	local tmp = "/var/tmp/bunkerweb/api_" .. self.ctx.bw.uri:sub(2) .. ".tar.gz"
	local destination = "/usr/share/bunkerweb/" .. self.ctx.bw.uri:sub(2)
	if self.ctx.bw.uri == "/confs" then
		destination = "/etc/nginx"
	elseif self.ctx.bw.uri == "/data" then
		destination = "/data"
	elseif self.ctx.bw.uri == "/cache" then
		destination = "/var/cache/bunkerweb"
	elseif self.ctx.bw.uri == "/custom_configs" then
		destination = "/etc/bunkerweb/configs"
	elseif self.ctx.bw.uri == "/plugins" then
		destination = "/etc/bunkerweb/plugins"
	end
	local form, err = upload:new(4096)
	if not form then
		return self:response(HTTP_BAD_REQUEST, "error", err)
	end
	form:set_timeout(1000)
	local file, err = open(tmp, "w+")
	if not file then
		return self:response(HTTP_INTERNAL_SERVER_ERROR, "error", err)
	end
	while true do
		-- luacheck: ignore 421
		local typ, res, err = form:read()
		if not typ then
			file:close()
			return self:response(HTTP_BAD_REQUEST, "error", err)
		end
		if typ == "eof" then
			break
		end
		if typ == "body" then
			file:write(res)
		end
	end
	file:flush()
	file:close()
	local cmds = {
		"rm -rf " .. destination .. "/*",
		"tar xzf " .. tmp .. " -C " .. destination,
	}
	for _, cmd in ipairs(cmds) do
		local status = execute(cmd)
		if status ~= 0 then
			return self:response(HTTP_INTERNAL_SERVER_ERROR, "error", "exit status = " .. tostring(status))
		end
	end
	return self:response(HTTP_OK, "success", "saved data at " .. destination)
end

api.global.POST["^/data$"] = api.global.POST["^/confs$"]

api.global.POST["^/cache$"] = api.global.POST["^/confs$"]

api.global.POST["^/custom_configs$"] = api.global.POST["^/confs$"]

api.global.POST["^/plugins$"] = api.global.POST["^/confs$"]

api.global.POST["^/unban$"] = function(self)
	read_body()
	local data = get_body_data()
	if not data then
		local data_file = get_body_file()
		if data_file then
			local file, err = open(data_file)
			if not file then
				return self:response(HTTP_INTERNAL_SERVER_ERROR, "error", err)
			end
			data = file:read("*a")
			file:close()
		end
	end
	local ok, ip = pcall(decode, data)
	if not ok then
		return self:response(HTTP_INTERNAL_SERVER_ERROR, "error", "can't decode JSON : " .. ip)
	end
	datastore:delete("bans_ip_" .. ip["ip"])
	return self:response(HTTP_OK, "success", "ip " .. ip["ip"] .. " unbanned")
end

api.global.POST["^/ban$"] = function(self)
	read_body()
	local data = get_body_data()
	if not data then
		local data_file = get_body_file()
		if data_file then
			local file, err = io.open(data_file)
			if not file then
				return self:response(HTTP_INTERNAL_SERVER_ERROR, "error", err)
			end
			data = file:read("*a")
			file:close()
		end
	end
<<<<<<< HEAD
	local ban = {
		ip = "",
		exp = 86400,
		reason = "manual",
	}
	local ok, ip = pcall(cjson.decode, data)
	ban.ip = ip["ip"]
	if ip["exp"] then
		ban.exp = ip["exp"]
	end
	if ip["reason"] then
		ban.reason = ip["reason"]
	end
=======
	local ok, ip = pcall(decode, data)
>>>>>>> 494e111c
	if not ok then
		return self:response(HTTP_INTERNAL_SERVER_ERROR, "error", "can't decode JSON : " .. ip)
	end
<<<<<<< HEAD
	self.datastore:set(
		"bans_ip_" .. ban["ip"],
		cjson.encode({
			reason = ban["reason"],
			date = os.time(),
		}),
		ban["exp"]
	)
	return self:response(
		ngx.HTTP_OK,
		"success",
		"ip " .. ban["ip"] .. " banned for " .. ban["exp"] .. " seconds with reason " .. ban["reason"]
	)
=======
	datastore:set("bans_ip_" .. ip["ip"], "manual", ip["exp"])
	return self:response(HTTP_OK, "success", "ip " .. ip["ip"] .. " banned")
>>>>>>> 494e111c
end

api.global.GET["^/bans$"] = function(self)
	local data = {}
	for _, k in ipairs(datastore:keys()) do
		if k:find("^bans_ip_") then
<<<<<<< HEAD
			local result, err = self.datastore:get(k)
=======
			local reason, err = datastore:get(k)
>>>>>>> 494e111c
			if err then
				return self:response(
					HTTP_INTERNAL_SERVER_ERROR,
					"error",
					"can't access " .. k .. " from datastore : " .. result
				)
			end
			local ok, ttl = datastore:ttl(k)
			if not ok then
				return self:response(
					HTTP_INTERNAL_SERVER_ERROR,
					"error",
					"can't access ttl " .. k .. " from datastore : " .. ttl
				)
			end
<<<<<<< HEAD
			local ban_data = cjson.decode(result)
			local ban =
				{ ip = k:sub(9, #k), reason = ban_data["reason"], date = ban_data["date"], exp = math.floor(ttl) }
=======
			local ban = { ip = k:sub(9, #k), reason = reason, exp = floor(ttl) }
>>>>>>> 494e111c
			table.insert(data, ban)
		end
	end
	return self:response(HTTP_OK, "success", data)
end

api.global.GET["^/variables$"] = function(self)
	local variables, err = datastore:get("variables", true)
	if not variables then
		return self:response(HTTP_INTERNAL_SERVER_ERROR, "error", "can't access variables from datastore : " .. err)
	end
	return self:response(HTTP_OK, "success", variables)
end

function api:is_allowed_ip()
	if is_ip_in_networks(self.ctx.bw.remote_addr, self.ips) then
		return true, "ok"
	end
	return false, "IP is not in API_WHITELIST_IP"
end

function api:do_api_call()
	if self.global[self.ctx.bw.request_method] ~= nil then
		for uri, api_fun in pairs(self.global[self.ctx.bw.request_method]) do
			if match(self.ctx.bw.uri, uri) then
				local status, resp = api_fun(self)
				local ret = true
				if status ~= HTTP_OK then
					ret = false
				end
				if #resp["msg"] == 0 then
					resp["msg"] = ""
				elseif type(resp["msg"]) == "table" then
					resp["data"] = resp["msg"]
					resp["msg"] = resp["status"]
				end
				return ret, resp["msg"], status, encode(resp)
			end
		end
	end
	local list, err = datastore:get("plugins", true)
	if not list then
		local _, resp = self:response(HTTP_INTERNAL_SERVER_ERROR, "error", "can't list loaded plugins : " .. err)
		return false, resp["msg"], HTTP_INTERNAL_SERVER_ERROR, encode(resp)
	end
	for _, plugin in ipairs(list) do
		local plugin_lua, _ = require_plugin(plugin.id)
		if plugin_lua and plugin_lua.api ~= nil then
			local ok, plugin_obj = new_plugin(plugin_lua, self.ctx)
			if not ok then
				logger:log(ERR, "can't instantiate " .. plugin.id .. " : " .. plugin_obj)
			else
				local ret
				ok, ret = call_plugin(plugin_obj, "api")
				if not ok then
					logger:log(ERR, "error while executing " .. plugin.id .. ":api() : " .. ret)
				else
					if ret.ret then
						local resp = {}
						if ret.status == HTTP_OK then
							resp["status"] = "success"
						else
							resp["status"] = "error"
						end
						resp["msg"] = ret.msg
						return ret.status == HTTP_OK, resp["status"], ret.status, encode(resp)
					end
				end
			end
		end
	end
	local resp = {}
	resp["status"] = "error"
	resp["msg"] = "not found"
	return false, "error", HTTP_NOT_FOUND, encode(resp)
end

return api<|MERGE_RESOLUTION|>--- conflicted
+++ resolved
@@ -212,13 +212,12 @@
 			file:close()
 		end
 	end
-<<<<<<< HEAD
 	local ban = {
 		ip = "",
 		exp = 86400,
 		reason = "manual",
 	}
-	local ok, ip = pcall(cjson.decode, data)
+	local ok, ip = pcall(decode, data)
 	ban.ip = ip["ip"]
 	if ip["exp"] then
 		ban.exp = ip["exp"]
@@ -226,41 +225,29 @@
 	if ip["reason"] then
 		ban.reason = ip["reason"]
 	end
-=======
-	local ok, ip = pcall(decode, data)
->>>>>>> 494e111c
 	if not ok then
 		return self:response(HTTP_INTERNAL_SERVER_ERROR, "error", "can't decode JSON : " .. ip)
 	end
-<<<<<<< HEAD
-	self.datastore:set(
+	datastore:set(
 		"bans_ip_" .. ban["ip"],
-		cjson.encode({
+		encode({
 			reason = ban["reason"],
 			date = os.time(),
 		}),
 		ban["exp"]
 	)
 	return self:response(
-		ngx.HTTP_OK,
+		HTTP_OK,
 		"success",
 		"ip " .. ban["ip"] .. " banned for " .. ban["exp"] .. " seconds with reason " .. ban["reason"]
 	)
-=======
-	datastore:set("bans_ip_" .. ip["ip"], "manual", ip["exp"])
-	return self:response(HTTP_OK, "success", "ip " .. ip["ip"] .. " banned")
->>>>>>> 494e111c
 end
 
 api.global.GET["^/bans$"] = function(self)
 	local data = {}
 	for _, k in ipairs(datastore:keys()) do
 		if k:find("^bans_ip_") then
-<<<<<<< HEAD
-			local result, err = self.datastore:get(k)
-=======
-			local reason, err = datastore:get(k)
->>>>>>> 494e111c
+			local result, err = datastore:get(k)
 			if err then
 				return self:response(
 					HTTP_INTERNAL_SERVER_ERROR,
@@ -276,13 +263,8 @@
 					"can't access ttl " .. k .. " from datastore : " .. ttl
 				)
 			end
-<<<<<<< HEAD
 			local ban_data = cjson.decode(result)
-			local ban =
-				{ ip = k:sub(9, #k), reason = ban_data["reason"], date = ban_data["date"], exp = math.floor(ttl) }
-=======
-			local ban = { ip = k:sub(9, #k), reason = reason, exp = floor(ttl) }
->>>>>>> 494e111c
+			local ban = { ip = k:sub(9, #k), reason = ban_data["reason"], date = ban_data["date"], exp = floor(ttl) }
 			table.insert(data, ban)
 		end
 	end
