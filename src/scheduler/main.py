#!/usr/bin/env python3

from argparse import ArgumentParser
from contextlib import suppress
from datetime import datetime
from io import BytesIO
from itertools import chain
from json import load as json_load
from os import _exit, environ, getenv, getpid, sep
from os.path import join
from pathlib import Path
from shutil import copy, rmtree, copytree
from signal import SIGINT, SIGTERM, signal, SIGHUP
from stat import S_IEXEC
from subprocess import run as subprocess_run, DEVNULL, STDOUT, PIPE
from sys import path as sys_path
from tarfile import TarFile, open as tar_open
from threading import Event, Thread
from time import sleep
from traceback import format_exc
from typing import Any, Dict, List, Literal, Optional, Union

for deps_path in [join(sep, "usr", "share", "bunkerweb", *paths) for paths in (("deps", "python"), ("utils",), ("api",), ("db",))]:
    if deps_path not in sys_path:
        sys_path.append(deps_path)

from dotenv import dotenv_values
from schedule import every as schedule_every, run_pending

from common_utils import bytes_hash, dict_to_frozenset, get_integration  # type: ignore
from logger import setup_logger  # type: ignore
from Database import Database  # type: ignore
from JobScheduler import JobScheduler
<<<<<<< HEAD
from API import API  # type: ignore
from ApiCaller import ApiCaller  # type: ignore
=======
from jobs import Job  # type: ignore
from API import API  # type: ignore
>>>>>>> 8bba38d6

APPLYING_CHANGES = Event()
RUN = True
SCHEDULER: Optional[JobScheduler] = None

CACHE_PATH = Path(sep, "var", "cache", "bunkerweb")
CACHE_PATH.mkdir(parents=True, exist_ok=True)

CUSTOM_CONFIGS_PATH = Path(sep, "etc", "bunkerweb", "configs")
CUSTOM_CONFIGS_PATH.mkdir(parents=True, exist_ok=True)
CUSTOM_CONFIGS_DIRS = (
    "http",
    "stream",
    "server-http",
    "server-stream",
    "default-server-http",
    "default-server-stream",
    "modsec",
    "modsec-crs",
)

for custom_config_dir in CUSTOM_CONFIGS_DIRS:
    CUSTOM_CONFIGS_PATH.joinpath(custom_config_dir).mkdir(parents=True, exist_ok=True)

CONFIG_PATH = Path(sep, "etc", "nginx")

EXTERNAL_PLUGINS_PATH = Path(sep, "etc", "bunkerweb", "plugins")
EXTERNAL_PLUGINS_PATH.mkdir(parents=True, exist_ok=True)

PRO_PLUGINS_PATH = Path(sep, "etc", "bunkerweb", "pro", "plugins")
PRO_PLUGINS_PATH.mkdir(parents=True, exist_ok=True)

TMP_PATH = Path(sep, "var", "tmp", "bunkerweb")
TMP_PATH.mkdir(parents=True, exist_ok=True)

FAILOVER_PATH = TMP_PATH.joinpath("failover")
FAILOVER_PATH.mkdir(parents=True, exist_ok=True)

HEALTHY_PATH = TMP_PATH.joinpath("scheduler.healthy")

SCHEDULER_TMP_ENV_PATH = TMP_PATH.joinpath("scheduler.env")
SCHEDULER_TMP_ENV_PATH.touch()

DB_LOCK_FILE = Path(sep, "var", "lib", "bunkerweb", "db.lock")
LOGGER = setup_logger("Scheduler", getenv("CUSTOM_LOG_LEVEL", getenv("LOG_LEVEL", "INFO")))

HEALTHCHECK_INTERVAL = getenv("HEALTHCHECK_INTERVAL", "10")

if not HEALTHCHECK_INTERVAL.isdigit():
    LOGGER.error("HEALTHCHECK_INTERVAL must be an integer, defaulting to 10")
    HEALTHCHECK_INTERVAL = 10

HEALTHCHECK_INTERVAL = int(HEALTHCHECK_INTERVAL)
HEALTHCHECK_EVENT = Event()

SLAVE_MODE = getenv("SLAVE_MODE", "no") == "yes"
MASTER_MODE = getenv("MASTER_MODE", "no") == "yes"


def handle_stop(signum, frame):
    current_time = datetime.now()
    while APPLYING_CHANGES.is_set() and (datetime.now() - current_time).seconds < 30:
        logger.warning("Waiting for the changes to be applied before stopping ...")
        sleep(1)

    if APPLYING_CHANGES.is_set():
        logger.warning("Timeout reached, stopping without waiting for the changes to be applied ...")

    if SCHEDULER is not None:
        SCHEDULER.clear()
    stop(0)


signal(SIGINT, handle_stop)
signal(SIGTERM, handle_stop)


# Function to catch SIGHUP and reload the scheduler
def handle_reload(signum, frame):
    try:
        if SCHEDULER is not None and RUN:
            if SCHEDULER.db.readonly:
                LOGGER.warning("The database is read-only, no need to save the changes in the configuration as they will not be saved")
                return

            # run the config saver
            proc = subprocess_run(
                [
                    "python3",
                    join(sep, "usr", "share", "bunkerweb", "gen", "save_config.py"),
                    "--settings",
                    join(sep, "usr", "share", "bunkerweb", "settings.json"),
                    "--variables",
                    join(sep, "etc", "bunkerweb", "variables.env"),
                ],
                stdin=DEVNULL,
                stderr=STDOUT,
                check=False,
            )
            if proc.returncode != 0:
                LOGGER.error("Config saver failed, configuration will not work as expected...")
        else:
            LOGGER.warning("Ignored reload operation because scheduler is not running ...")
    except:
        LOGGER.error(f"Exception while reloading scheduler : {format_exc()}")


signal(SIGHUP, handle_reload)


def stop(status):
    Path(sep, "var", "run", "bunkerweb", "scheduler.pid").unlink(missing_ok=True)
    HEALTHY_PATH.unlink(missing_ok=True)
    _exit(status)


def send_nginx_configs(sent_path: Path = CONFIG_PATH):
    assert SCHEDULER is not None, "SCHEDULER is not defined"
    logger.info(f"Sending {sent_path} folder ...")
    ret = SCHEDULER.send_files(sent_path.as_posix(), "/confs")
    if not ret:
        logger.error("Sending nginx configs failed, configuration will not work as expected...")


def send_nginx_cache(sent_path: Path = CACHE_PATH):
    assert SCHEDULER is not None, "SCHEDULER is not defined"
    logger.info(f"Sending {sent_path} folder ...")
    if not SCHEDULER.send_files(sent_path.as_posix(), "/cache"):
        logger.error(f"Error while sending {sent_path} folder")
    else:
        logger.info(f"Successfully sent {sent_path} folder")


def send_nginx_custom_configs(sent_path: Path = CUSTOM_CONFIGS_PATH):
    assert SCHEDULER is not None, "SCHEDULER is not defined"
    logger.info(f"Sending {sent_path} folder ...")
    if not SCHEDULER.send_files(sent_path.as_posix(), "/custom_configs"):
        logger.error(f"Error while sending {sent_path} folder")
    else:
        logger.info(f"Successfully sent {sent_path} folder")


def send_nginx_external_plugins(sent_path: Path = EXTERNAL_PLUGINS_PATH):
    assert SCHEDULER is not None, "SCHEDULER is not defined"
    logger.info(f"Sending {sent_path} folder ...")
    if not SCHEDULER.send_files(sent_path.as_posix(), "/pro_plugins" if sent_path.as_posix().endswith("/pro/plugins") else "/plugins"):
        logger.error(f"Error while sending {sent_path} folder")
    else:
        logger.info(f"Successfully sent {sent_path} folder")


def listen_for_instances_reload():
    from docker import DockerClient

    global SCHEDULER
    assert SCHEDULER is not None, "SCHEDULER is not defined"

    docker_client = DockerClient(base_url=getenv("DOCKER_HOST", "unix:///var/run/docker.sock"))
    for event in docker_client.events(decode=True, filters={"type": "container", "label": "bunkerweb.INSTANCE"}):
        if event["Action"] in ("start", "die"):
            logger.info(f"🐋 Detected {event['Action']} event on container {event['Actor']['Attributes']['name']}")
            SCHEDULER.auto_setup()
            try:
                ret = SCHEDULER.db.update_instances([api_to_instance(api) for api in SCHEDULER.apis], changed=event["Action"] == "die")
                if ret:
                    logger.error(f"Error while updating instances after {event['Action']} event: {ret}")
                    continue
                if event["Action"] == "start":
                    ret = SCHEDULER.db.checked_changes(value=True)
                    if ret:
                        logger.error(f"Error while setting changes to checked in the database after {event['Action']} event: {ret}")
            except BaseException as e:
                logger.error(f"Error while updating instances after {event['Action']} event: {e}")


def generate_custom_configs(configs: Optional[List[Dict[str, Any]]] = None, *, original_path: Union[Path, str] = CUSTOM_CONFIGS_PATH):
    if not isinstance(original_path, Path):
        original_path = Path(original_path)

    # Remove old custom configs files
    LOGGER.info("Removing old custom configs files ...")
    if original_path.is_dir():
        for file in original_path.glob("*/*"):
            if file.is_symlink() or file.is_file():
                with suppress(OSError):
                    file.unlink()
            elif file.is_dir():
                rmtree(file, ignore_errors=True)

    if configs is None:
        assert SCHEDULER is not None
        configs = SCHEDULER.db.get_custom_configs()

    if configs:
        LOGGER.info("Generating new custom configs ...")
        original_path.mkdir(parents=True, exist_ok=True)
        for custom_config in configs:
            try:
                if custom_config["data"]:
                    tmp_path = original_path.joinpath(
                        custom_config["type"].replace("_", "-"),
                        custom_config["service_id"] or "",
                        f"{Path(custom_config['name']).stem}.conf",
                    )
                    tmp_path.parent.mkdir(parents=True, exist_ok=True)
                    tmp_path.write_bytes(custom_config["data"])
            except OSError as e:
                LOGGER.debug(format_exc())
                if custom_config["method"] != "manual":
                    LOGGER.error(
                        f"Error while generating custom configs \"{custom_config['name']}\"{' for service ' + custom_config['service_id'] if custom_config['service_id'] else ''}: {e}"
                    )
            except BaseException as e:
                LOGGER.debug(format_exc())
                LOGGER.error(
                    f"Error while generating custom configs \"{custom_config['name']}\"{' for service ' + custom_config['service_id'] if custom_config['service_id'] else ''}: {e}"
                )

    if SCHEDULER and SCHEDULER.apis:
<<<<<<< HEAD
        LOGGER.info("Sending custom configs to BunkerWeb")
        ret = SCHEDULER.send_files(original_path, "/custom_configs")

        if not ret:
            LOGGER.error("Sending custom configs failed, configuration will not work as expected...")
=======
        send_nginx_custom_configs(original_path)
>>>>>>> 8bba38d6


def generate_external_plugins(original_path: Union[Path, str] = EXTERNAL_PLUGINS_PATH):
    if not isinstance(original_path, Path):
        original_path = Path(original_path)
    pro = original_path.as_posix().endswith("/pro/plugins")

    assert SCHEDULER is not None
    plugins = SCHEDULER.db.get_plugins(_type="pro" if pro else "external", with_data=True)
    assert plugins is not None, "Couldn't get plugins from database"

    # Remove old external/pro plugins files
    LOGGER.info(f"Removing old/changed {'pro ' if pro else ''}external plugins files ...")
    ignored_plugins = set()
    if original_path.is_dir():
        for file in original_path.glob("*"):
            with suppress(StopIteration, IndexError):
                index = next(i for i, plugin in enumerate(plugins) if plugin["id"] == file.name)

                with BytesIO() as plugin_content:
                    with tar_open(fileobj=plugin_content, mode="w:gz", compresslevel=9) as tar:
                        tar.add(file, arcname=file.name, recursive=True)
                    plugin_content.seek(0, 0)
                    if bytes_hash(plugin_content, algorithm="sha256") == plugins[index]["checksum"]:
                        ignored_plugins.add(file.name)
                        continue
                    LOGGER.debug(f"Checksum of {file} has changed, removing it ...")

            if file.is_symlink() or file.is_file():
                with suppress(OSError):
                    file.unlink()
            elif file.is_dir():
                rmtree(file, ignore_errors=True)

    if plugins:
        LOGGER.info(f"Generating new {'pro ' if pro else ''}external plugins ...")
        original_path.mkdir(parents=True, exist_ok=True)
        for plugin in plugins:
            if plugin["id"] in ignored_plugins:
                continue

            try:
                if plugin["data"]:
                    tmp_path = TMP_PATH.joinpath(f"{plugin['id']}_{plugin['name']}.tar.gz")
                    tmp_path.write_bytes(plugin["data"])
                    with tar_open(str(tmp_path), "r:gz") as tar:
                        try:
                            tar.extractall(original_path, filter="fully_trusted")
                        except TypeError:
                            tar.extractall(original_path)
                    tmp_path.unlink(missing_ok=True)

                    for job_file in chain(original_path.joinpath(plugin["id"], "jobs").glob("*"), original_path.joinpath(plugin["id"], "bwcli").glob("*")):
                        job_file.chmod(job_file.stat().st_mode | S_IEXEC)
            except OSError as e:
                LOGGER.debug(format_exc())
                if plugin["method"] != "manual":
                    LOGGER.error(f"Error while generating {'pro ' if pro else ''}external plugins \"{plugin['name']}\": {e}")
            except BaseException as e:
                LOGGER.debug(format_exc())
                LOGGER.error(f"Error while generating {'pro ' if pro else ''}external plugins \"{plugin['name']}\": {e}")

    if SCHEDULER and SCHEDULER.apis:
<<<<<<< HEAD
        LOGGER.info(f"Sending {'pro ' if pro else ''}external plugins to BunkerWeb")
        ret = SCHEDULER.send_files(original_path, "/pro_plugins" if original_path.as_posix().endswith("/pro/plugins") else "/plugins")

        if not ret:
            LOGGER.error(f"Sending {'pro ' if pro else ''}external plugins failed, configuration will not work as expected...")
=======
        logger.info(f"Sending {'pro ' if pro else ''}external plugins to BunkerWeb")
        send_nginx_external_plugins(original_path)
>>>>>>> 8bba38d6


def generate_caches():
    assert SCHEDULER is not None

    job_cache_files = SCHEDULER.db.get_jobs_cache_files()
    plugin_cache_files = set()
    ignored_dirs = set()

    for job_cache_file in job_cache_files:
        job_path = Path(sep, "var", "cache", "bunkerweb", job_cache_file["plugin_id"])
        cache_path = job_path.joinpath(job_cache_file["service_id"] or "", job_cache_file["file_name"])
        plugin_cache_files.add(cache_path)

        try:
            if job_cache_file["file_name"].endswith(".tgz"):
                extract_path = cache_path.parent
                if job_cache_file["file_name"].startswith("folder:"):
                    extract_path = Path(job_cache_file["file_name"].split("folder:", 1)[1].rsplit(".tgz", 1)[0])
                ignored_dirs.add(extract_path.as_posix())
                rmtree(extract_path, ignore_errors=True)
                extract_path.mkdir(parents=True, exist_ok=True)
                with tar_open(fileobj=BytesIO(job_cache_file["data"]), mode="r:gz") as tar:
                    assert isinstance(tar, TarFile)
                    try:
                        for member in tar.getmembers():
                            try:
                                tar.extract(member, path=extract_path)
                            except Exception as e:
                                LOGGER.error(f"Error extracting {member.name}: {e}")
                    except Exception as e:
                        LOGGER.error(f"Error extracting tar file: {e}")
                LOGGER.debug(f"Restored cache directory {extract_path}")
                continue
            cache_path.parent.mkdir(parents=True, exist_ok=True)
            cache_path.write_bytes(job_cache_file["data"])
            LOGGER.debug(f"Restored cache file {job_cache_file['file_name']}")
        except BaseException as e:
            LOGGER.error(f"Exception while restoring cache file {job_cache_file['file_name']} :\n{e}")

    if job_path.is_dir():
        for file in job_path.rglob("*"):
            if file.as_posix().startswith(tuple(ignored_dirs)):
                continue

            LOGGER.debug(f"Checking if {file} should be removed")
            if file not in plugin_cache_files and file.is_file():
                LOGGER.debug(f"Removing non-cached file {file}")
                file.unlink(missing_ok=True)
                if file.parent.is_dir() and not list(file.parent.iterdir()):
                    LOGGER.debug(f"Removing empty directory {file.parent}")
                    rmtree(file.parent, ignore_errors=True)
                    if file.parent == job_path:
                        break
            elif file.is_dir() and not list(file.iterdir()):
                LOGGER.debug(f"Removing empty directory {file}")
                rmtree(file, ignore_errors=True)


def run_in_slave_mode():  # TODO: Refactor this feature
    assert SCHEDULER is not None

    ready = False
    while not ready:
        db_metadata = SCHEDULER.db.get_metadata()
        env = SCHEDULER.db.get_config()
        if isinstance(db_metadata, str) or not db_metadata["is_initialized"]:
            LOGGER.warning("Database is not initialized, retrying in 5s ...")
        elif not db_metadata["first_config_saved"] or not env:
            LOGGER.warning("Database doesn't have any config saved yet, retrying in 5s ...")
        else:
            ready = True
            continue
        sleep(5)

    # Instantiate scheduler environment
    SCHEDULER.env = env

    threads = [
        Thread(target=generate_custom_configs),
        Thread(target=generate_external_plugins),
        Thread(target=generate_external_plugins, args=(PRO_PLUGINS_PATH,)),
        Thread(target=generate_caches),
    ]

    for thread in threads:
        thread.start()

    for thread in threads:
        thread.join()

    # Gen config
    content = ""
    for k, v in env.items():
        content += f"{k}={v}\n"
    SCHEDULER_TMP_ENV_PATH.write_text(content)
    proc = subprocess_run(
        [
            "python3",
            join(sep, "usr", "share", "bunkerweb", "gen", "main.py"),
            "--settings",
            join(sep, "usr", "share", "bunkerweb", "settings.json"),
            "--templates",
            join(sep, "usr", "share", "bunkerweb", "confs"),
            "--output",
            CONFIG_PATH.as_posix(),
            "--variables",
            str(SCHEDULER_TMP_ENV_PATH),
        ],
        stdin=DEVNULL,
        stderr=STDOUT,
        check=False,
    )
    if proc.returncode != 0:
        LOGGER.error("Config generator failed, configuration will not work as expected...")

    # TODO : check nginx status + check DB status
    while True:
        sleep(5)


def healthcheck_job():
    return  # TODO: remove this when the healthcheck endpoint is ready @fl0ppy-d1sk

    if HEALTHCHECK_EVENT.is_set():
        LOGGER.warning("Healthcheck job is already running, skipping execution ...")
        return

    try:
        assert SCHEDULER is not None
    except AssertionError:
        return

    HEALTHCHECK_EVENT.set()

    for db_instance in SCHEDULER.db.get_instances():
        try:
            bw_instance = API(f"http://{db_instance['hostname']}:{db_instance['port']}", db_instance["server_name"])
            sent, err, status, resp = bw_instance.request("GET", "health")

            if not sent:
                LOGGER.warning(
                    f"instances_healthcheck - Can't send API request to {bw_instance.endpoint}health : {err}, healthcheck will be retried in {HEALTHCHECK_INTERVAL} seconds ..."
                )
                if bw_instance in SCHEDULER.apis:
                    SCHEDULER.apis.remove(bw_instance)
                continue
            if status != 200:
                LOGGER.warning(
                    f"instances_healthcheck - Error while sending API request to {bw_instance.endpoint}health : status = {resp['status']}, msg = {resp['msg']}, healthcheck will be retried in {HEALTHCHECK_INTERVAL} seconds ..."
                )
                if bw_instance in SCHEDULER.apis:
                    SCHEDULER.apis.remove(bw_instance)
                continue

            if resp["state"] == "loading":
                LOGGER.info(f"instances_healthcheck - Instance {bw_instance.endpoint} is loading, sending config ...")
                api_caller = ApiCaller([bw_instance])
                api_caller.send_files(CUSTOM_CONFIGS_PATH, "/custom_configs")
                api_caller.send_files(EXTERNAL_PLUGINS_PATH, "/plugins")
                api_caller.send_files(PRO_PLUGINS_PATH, "/pro_plugins")
                api_caller.send_files(join(sep, "etc", "nginx"), "/confs")
                api_caller.send_files(CACHE_PATH, "/cache")
                if api_caller.send_to_apis("POST", "/reload"):
                    LOGGER.info(f"Successfully reloaded instance {bw_instance.endpoint}")
                else:
                    LOGGER.error(f"Error while reloading instance {bw_instance.endpoint}")
            elif resp["state"] == "down":
                LOGGER.warning(f"instances_healthcheck - Instance {bw_instance.endpoint} is down")
                if bw_instance in SCHEDULER.apis:
                    SCHEDULER.apis.remove(bw_instance)
                continue

            if bw_instance not in SCHEDULER.apis:
                SCHEDULER.apis.append(bw_instance)
        except BaseException:
            LOGGER.exception(f"instances_healthcheck - Exception while checking instance {bw_instance.endpoint}")
            if bw_instance in SCHEDULER.apis:
                SCHEDULER.apis.remove(bw_instance)

    HEALTHCHECK_EVENT.clear()


if __name__ == "__main__":
    try:
        # Don't execute if pid file exists
        pid_path = Path(sep, "var", "run", "bunkerweb", "scheduler.pid")
        if pid_path.is_file():
            LOGGER.error("Scheduler is already running, skipping execution ...")
            _exit(1)

        # Write pid to file
        pid_path.write_text(str(getpid()), encoding="utf-8")

        del pid_path

        # Parse arguments
        parser = ArgumentParser(description="Job scheduler for BunkerWeb")
        parser.add_argument("--variables", type=str, help="path to the file containing environment variables")
        args = parser.parse_args()

        INTEGRATION = get_integration()
        tmp_variables_path = Path(args.variables or join(sep, "var", "tmp", "bunkerweb", "variables.env"))
        nginx_variables_path = CONFIG_PATH.joinpath("variables.env")
        dotenv_env = dotenv_values(str(tmp_variables_path))

        SCHEDULER = JobScheduler(environ, LOGGER, INTEGRATION, db=Database(LOGGER, sqlalchemy_string=dotenv_env.get("DATABASE_URI", getenv("DATABASE_URI", None))))  # type: ignore

        JOB = Job(logger, SCHEDULER.db)

        if SLAVE_MODE:
            run_in_slave_mode()
            stop(1)

<<<<<<< HEAD
        schedule_every(HEALTHCHECK_INTERVAL).seconds.do(healthcheck_job)

        db_metadata = SCHEDULER.db.get_metadata()
=======
        APPLYING_CHANGES.set()
>>>>>>> 8bba38d6

        if (
            isinstance(db_metadata, str)
            or (db_metadata["is_initialized"] and SCHEDULER.db.get_config() != dotenv_env)
            or not tmp_variables_path.exists()
            or not nginx_variables_path.exists()
            or (tmp_variables_path.read_text(encoding="utf-8") != nginx_variables_path.read_text(encoding="utf-8"))
        ):
            if SCHEDULER.db.readonly:
                LOGGER.warning("The database is read-only, no need to save the changes in the configuration as they will not be saved")
            else:
                # run the config saver
                proc = subprocess_run(
                    [
                        "python3",
                        join(sep, "usr", "share", "bunkerweb", "gen", "save_config.py"),
                        "--settings",
                        join(sep, "usr", "share", "bunkerweb", "settings.json"),
                    ]
                    + (["--variables", str(tmp_variables_path)] if args.variables else []),
                    stdin=DEVNULL,
                    stderr=STDOUT,
                    check=False,
                )
                if proc.returncode != 0:
                    LOGGER.error("Config saver failed, configuration will not work as expected...")

        ready = False
        while not ready:
            db_metadata = SCHEDULER.db.get_metadata()
            if isinstance(db_metadata, str) or not db_metadata["is_initialized"]:
                LOGGER.warning("Database is not initialized, retrying in 5s ...")
            else:
                ready = True
                continue
            sleep(5)

        env = SCHEDULER.db.get_config()
        env["DATABASE_URI"] = SCHEDULER.db.database_uri

        # Instantiate scheduler environment
        SCHEDULER.env = env

        threads = []

        SCHEDULER.apis = []
        for db_instance in SCHEDULER.db.get_instances():
            SCHEDULER.apis.append(API(f"http://{db_instance['hostname']}:{db_instance['port']}", db_instance["server_name"]))

        scheduler_first_start = db_metadata["scheduler_first_start"]

        LOGGER.info("Scheduler started ...")

        def check_configs_changes():
            # Checking if any custom config has been created by the user
<<<<<<< HEAD
            LOGGER.info("Checking if there are any changes in custom configs ...")
=======
            assert SCHEDULER is not None, "SCHEDULER is not defined"
            logger.info("Checking if there are any changes in custom configs ...")
>>>>>>> 8bba38d6
            custom_configs = []
            db_configs = SCHEDULER.db.get_custom_configs()
            changes = False
            for file in CUSTOM_CONFIGS_PATH.rglob("*.conf"):
                if len(file.parts) > len(CUSTOM_CONFIGS_PATH.parts) + 3:
                    LOGGER.warning(f"Custom config file {file} is not in the correct path, skipping ...")

                content = file.read_text(encoding="utf-8")
                service_id = file.parent.name if file.parent.name not in CUSTOM_CONFIGS_DIRS else None
                config_type = file.parent.parent.name if service_id else file.parent.name

                saving = True
                in_db = False
                for db_conf in db_configs:
                    if db_conf["service_id"] == service_id and db_conf["name"] == file.stem:
                        in_db = True

                if not in_db and content.startswith("# CREATED BY ENV"):
                    saving = False
                    changes = True

                if saving:
                    custom_configs.append({"value": content, "exploded": (service_id, config_type, file.stem)})

            changes = changes or {hash(dict_to_frozenset(d)) for d in custom_configs} != {hash(dict_to_frozenset(d)) for d in db_configs}

            if changes:
                try:
                    err = SCHEDULER.db.save_custom_configs(custom_configs, "manual")
                    if err:
                        LOGGER.error(f"Couldn't save some manually created custom configs to database: {err}")
                except BaseException as e:
                    LOGGER.error(f"Error while saving custom configs to database: {e}")

            generate_custom_configs(SCHEDULER.db.get_custom_configs())

        threads.append(Thread(target=check_configs_changes))

        def check_plugin_changes(_type: Literal["external", "pro"] = "external"):
            # Check if any external or pro plugin has been added by the user
<<<<<<< HEAD
            LOGGER.info(f"Checking if there are any changes in {_type} plugins ...")
=======
            assert SCHEDULER is not None, "SCHEDULER is not defined"
            logger.info(f"Checking if there are any changes in {_type} plugins ...")
>>>>>>> 8bba38d6
            plugin_path = EXTERNAL_PLUGINS_PATH if _type == "external" else PRO_PLUGINS_PATH
            db_plugins = SCHEDULER.db.get_plugins(_type=_type)
            external_plugins = []
            tmp_external_plugins = []
            for file in plugin_path.glob("*/plugin.json"):
                with BytesIO() as plugin_content:
                    with tar_open(fileobj=plugin_content, mode="w:gz", compresslevel=9) as tar:
                        tar.add(file.parent, arcname=file.parent.name, recursive=True)
                    plugin_content.seek(0, 0)

                    with file.open("r", encoding="utf-8") as f:
                        plugin_data = json_load(f)

                    checksum = bytes_hash(plugin_content, algorithm="sha256")
                    common_data = plugin_data | {
                        "type": _type,
                        "page": file.parent.joinpath("ui").is_dir(),
                        "checksum": checksum,
                    }
                    jobs = common_data.pop("jobs", [])

                    with suppress(StopIteration, IndexError):
                        index = next(i for i, plugin in enumerate(db_plugins) if plugin["id"] == common_data["id"])

                        if checksum == db_plugins[index]["checksum"] or db_plugins[index]["method"] != "manual":
                            continue

                    tmp_external_plugins.append(common_data.copy())

                    external_plugins.append(
                        common_data
                        | {
                            "method": "manual",
                            "data": plugin_content.getvalue(),
                        }
                        | ({"jobs": jobs} if jobs else {})
                    )

            changes = False
            if tmp_external_plugins:
                changes = {hash(dict_to_frozenset(d)) for d in tmp_external_plugins} != {hash(dict_to_frozenset(d)) for d in db_plugins}

                if changes:
                    try:
                        err = SCHEDULER.db.update_external_plugins(external_plugins, _type=_type, delete_missing=True)
                        if err:
                            LOGGER.error(f"Couldn't save some manually added {_type} plugins to database: {err}")
                    except BaseException as e:
<<<<<<< HEAD
                        LOGGER.error(f"Error while saving {_type} plugins to database: {e}")
=======
                        logger.error(f"Error while saving {_type} plugins to database: {e}")
                else:
                    return send_nginx_external_plugins(plugin_path)
>>>>>>> 8bba38d6

            generate_external_plugins(plugin_path)

        threads.extend([Thread(target=check_plugin_changes, args=("external",)), Thread(target=check_plugin_changes, args=("pro",))])

        for thread in threads:
            thread.start()

        for thread in threads:
            thread.join()

        LOGGER.info("Running plugins download jobs ...")

        # Update the environment variables of the scheduler
        SCHEDULER.env = env
        if not SCHEDULER.run_single("download-plugins"):
            LOGGER.warning("download-plugins job failed at first start, plugins settings set by the user may not be up to date ...")
        if not SCHEDULER.run_single("download-pro-plugins"):
            LOGGER.warning("download-pro-plugins job failed at first start, pro plugins settings set by the user may not be up to date ...")

        db_metadata = SCHEDULER.db.get_metadata()
        if db_metadata["pro_plugins_changed"] or db_metadata["external_plugins_changed"]:
            threads.clear()

<<<<<<< HEAD
            if db_metadata["pro_plugins_changed"]:
                threads.append(Thread(target=generate_external_plugins, kwargs={"original_path": PRO_PLUGINS_PATH}))
            if db_metadata["external_plugins_changed"]:
=======
            if changes["pro_plugins_changed"]:
                threads.append(Thread(target=generate_external_plugins, args=(PRO_PLUGINS_PATH,)))
            if changes["external_plugins_changed"]:
>>>>>>> 8bba38d6
                threads.append(Thread(target=generate_external_plugins))

            for thread in threads:
                thread.start()

            for thread in threads:
                thread.join()

            if SCHEDULER.db.readonly:
                LOGGER.warning("The database is read-only, no need to look for changes in the plugins settings as they will not be saved")
            else:
                # run the config saver to save potential ignored external plugins settings
                LOGGER.info("Running config saver to save potential ignored external plugins settings ...")
                proc = subprocess_run(
                    [
                        "python3",
                        join(sep, "usr", "share", "bunkerweb", "gen", "save_config.py"),
                        "--settings",
                        join(sep, "usr", "share", "bunkerweb", "settings.json"),
                    ],
                    stdin=DEVNULL,
                    stderr=STDOUT,
                    check=False,
                )
                if proc.returncode != 0:
                    LOGGER.error("Config saver failed, configuration will not work as expected...")

            SCHEDULER.update_jobs()
            env = SCHEDULER.db.get_config()
            env["DATABASE_URI"] = SCHEDULER.db.database_uri

        LOGGER.info("Executing scheduler ...")

        del dotenv_env

        CONFIG_NEED_GENERATION = True
        RUN_JOBS_ONCE = True
        CHANGES = []

<<<<<<< HEAD
        def send_nginx_configs():
            LOGGER.info(f"Sending {join(sep, 'etc', 'nginx')} folder ...")
            ret = SCHEDULER.send_files(join(sep, "etc", "nginx"), "/confs")
            if not ret:
                LOGGER.error("Sending nginx configs failed, configuration will not work as expected...")

        def send_nginx_cache():
            LOGGER.info(f"Sending {CACHE_PATH} folder ...")
            if not SCHEDULER.send_files(CACHE_PATH, "/cache"):
                LOGGER.error(f"Error while sending {CACHE_PATH} folder")
            else:
                LOGGER.info(f"Successfully sent {CACHE_PATH} folder")
=======
        if INTEGRATION == "Docker" and not override_instances:
            Thread(target=listen_for_instances_reload, name="listen_for_instances_reload").start()
>>>>>>> 8bba38d6

        changed_plugins = []
        old_changes = {}

        while True:
            threads.clear()

            if RUN_JOBS_ONCE:
                # Only run jobs once
                if not SCHEDULER.reload(env, changed_plugins=changed_plugins):
                    LOGGER.error("At least one job in run_once() failed")
                else:
                    LOGGER.info("All jobs in run_once() were successful")
                    if SCHEDULER.db.readonly:
                        generate_caches()

            if CONFIG_NEED_GENERATION:
                content = ""
                for k, v in env.items():
                    content += f"{k}={v}\n"
                SCHEDULER_TMP_ENV_PATH.write_text(content)
                # run the generator
                proc = subprocess_run(
                    [
                        "python3",
                        join(sep, "usr", "share", "bunkerweb", "gen", "main.py"),
                        "--settings",
                        join(sep, "usr", "share", "bunkerweb", "settings.json"),
                        "--templates",
                        join(sep, "usr", "share", "bunkerweb", "confs"),
                        "--output",
                        CONFIG_PATH.as_posix(),
                        "--variables",
                        str(SCHEDULER_TMP_ENV_PATH),
                    ]
                    + (["--no-linux-reload"] if MASTER_MODE else []),
                    stdin=DEVNULL,
                    stderr=STDOUT,
                    check=False,
                )

                if proc.returncode != 0:
                    LOGGER.error("Config generator failed, configuration will not work as expected...")
                else:
                    copy(str(nginx_variables_path), join(sep, "var", "tmp", "bunkerweb", "variables.env"))

                    if SCHEDULER.apis:
                        # send nginx configs
                        thread = Thread(target=send_nginx_configs)
                        thread.start()
                        threads.append(thread)
                    elif INTEGRATION != "Linux":
                        LOGGER.warning("No BunkerWeb instance found, skipping nginx configs sending ...")

            try:
                failed = False
                if SCHEDULER.apis:
                    # send cache
                    thread = Thread(target=send_nginx_cache)
                    thread.start()
                    threads.append(thread)

                    for thread in threads:
                        thread.join()

<<<<<<< HEAD
                    if SCHEDULER.send_to_apis("POST", "/reload"):
                        LOGGER.info("Successfully reloaded nginx")
                    else:
                        LOGGER.error("Error while reloading nginx")
=======
                    failed = not SCHEDULER.send_to_apis("POST", "/reload")
>>>>>>> 8bba38d6
                elif INTEGRATION == "Linux":
                    # Reload nginx
                    LOGGER.info("Reloading nginx ...")
                    proc = subprocess_run(
                        [join(sep, "usr", "sbin", "nginx"), "-s", "reload"],
                        stdin=DEVNULL,
                        stderr=STDOUT,
                        env=env.copy(),
                        check=False,
                        stdout=PIPE,
                    )
<<<<<<< HEAD
                    if proc.returncode == 0:
                        LOGGER.info("Successfully sent reload signal to nginx")
                    else:
                        LOGGER.error(
                            f"Error while reloading nginx - returncode: {proc.returncode} - error: {proc.stdout.decode('utf-8') if proc.stdout else 'no output'}"
                        )
                else:
                    LOGGER.warning("No BunkerWeb instance found, skipping nginx reload ...")
=======
                    failed = proc.returncode != 0
                else:
                    logger.warning("No BunkerWeb instance found, skipping bunkerweb reload ...")

                try:
                    SCHEDULER.db.set_failover(failed)
                except BaseException as e:
                    logger.error(f"Error while setting failover to true in the database: {e}")

                if failed:
                    logger.error("Error while reloading bunkerweb, failing over to last working configuration ...")
                    if (
                        not FAILOVER_PATH.joinpath("config").is_dir()
                        or not FAILOVER_PATH.joinpath("custom_configs").is_dir()
                        or not FAILOVER_PATH.joinpath("cache").is_dir()
                    ):
                        logger.error("No failover configuration found, ignoring failover ...")
                    else:
                        # Failover to last working configuration
                        if SCHEDULER.apis:
                            tmp_threads = [
                                Thread(target=send_nginx_configs, args=(FAILOVER_PATH.joinpath("config"),)),
                                Thread(target=send_nginx_cache, args=(FAILOVER_PATH.joinpath("cache"),)),
                                Thread(target=send_nginx_custom_configs, args=(FAILOVER_PATH.joinpath("custom_configs"),)),
                            ]
                            for thread in tmp_threads:
                                thread.start()

                            for thread in tmp_threads:
                                thread.join()

                        SCHEDULER.send_to_apis("POST", "/reload")
                else:
                    logger.info("Successfully reloaded bunkerweb")
                    # Update the failover path with the working configuration
                    rmtree(FAILOVER_PATH, ignore_errors=True)
                    FAILOVER_PATH.mkdir(parents=True, exist_ok=True)
                    copytree(CONFIG_PATH, FAILOVER_PATH.joinpath("config"))
                    copytree(CUSTOM_CONFIGS_PATH, FAILOVER_PATH.joinpath("custom_configs"))
                    copytree(CACHE_PATH, FAILOVER_PATH.joinpath("cache"))
                    Thread(target=JOB.cache_dir, args=(FAILOVER_PATH,), kwargs={"job_name": "failover-backup"}).start()
>>>>>>> 8bba38d6
            except:
                LOGGER.error(f"Exception while reloading after running jobs once scheduling : {format_exc()}")

            try:
                ret = SCHEDULER.db.checked_changes(CHANGES, plugins_changes="all")
                if ret:
                    LOGGER.error(f"An error occurred when setting the changes to checked in the database : {ret}")
            except BaseException as e:
                LOGGER.error(f"Error while setting changes to checked in the database: {e}")

            NEED_RELOAD = False
            RUN_JOBS_ONCE = False
            CONFIG_NEED_GENERATION = False
            CONFIGS_NEED_GENERATION = False
            PLUGINS_NEED_GENERATION = False
            PRO_PLUGINS_NEED_GENERATION = False
            INSTANCES_NEED_GENERATION = False
            changed_plugins.clear()

            if scheduler_first_start:
                try:
                    ret = SCHEDULER.db.set_metadata({"scheduler_first_start": False})

                    if ret == "The database is read-only, the changes will not be saved":
                        LOGGER.warning("The database is read-only, the scheduler first start will not be saved")
                    elif ret:
                        LOGGER.error(f"An error occurred when setting the scheduler first start : {ret}")
                except BaseException as e:
                    LOGGER.error(f"Error while setting the scheduler first start : {e}")
                finally:
                    scheduler_first_start = False

            if not HEALTHY_PATH.is_file():
                HEALTHY_PATH.write_text(datetime.now().isoformat(), encoding="utf-8")

            APPLYING_CHANGES.clear()

            # infinite schedule for the jobs
            LOGGER.info("Executing job scheduler ...")
            errors = 0
            while RUN and not NEED_RELOAD:
                try:
                    sleep(3 if SCHEDULER.db.readonly else 1)
                    run_pending()
                    SCHEDULER.run_pending()
                    current_time = datetime.now()

                    while DB_LOCK_FILE.is_file() and DB_LOCK_FILE.stat().st_ctime + 30 > current_time.timestamp():
                        LOGGER.debug("Database is locked, waiting for it to be unlocked (timeout: 30s) ...")
                        sleep(1)

                    DB_LOCK_FILE.unlink(missing_ok=True)

                    db_metadata = SCHEDULER.db.get_metadata()

                    if isinstance(db_metadata, str):
                        raise Exception(f"An error occurred when checking for changes in the database : {db_metadata}")

                    changes = {
                        "pro_plugins_changed": db_metadata["pro_plugins_changed"],
                        "last_pro_plugins_change": db_metadata["last_pro_plugins_change"],
                        "external_plugins_changed": db_metadata["external_plugins_changed"],
                        "last_external_plugins_change": db_metadata["last_external_plugins_change"],
                        "custom_configs_changed": db_metadata["custom_configs_changed"],
                        "last_custom_configs_change": db_metadata["last_custom_configs_change"],
                        "plugins_config_changed": db_metadata["plugins_config_changed"],
                        "instances_changed": db_metadata["instances_changed"],
                        "last_instances_change": db_metadata["last_instances_change"],
                    }

                    if SCHEDULER.db.readonly and changes == old_changes:
                        continue

                    # check if the plugins have changed since last time
                    if changes["pro_plugins_changed"] and (
                        not SCHEDULER.db.readonly
                        or not changes["last_pro_plugins_change"]
                        or not old_changes
                        or old_changes["last_pro_plugins_change"] != changes["last_pro_plugins_change"]
                    ):
                        LOGGER.info("Pro plugins changed, generating ...")
                        PRO_PLUGINS_NEED_GENERATION = True
                        CONFIG_NEED_GENERATION = True
                        RUN_JOBS_ONCE = True
                        NEED_RELOAD = True

                    if changes["external_plugins_changed"] and (
                        not SCHEDULER.db.readonly
                        or not changes["last_external_plugins_change"]
                        or not old_changes
                        or old_changes["last_external_plugins_change"] != changes["last_external_plugins_change"]
                    ):
                        LOGGER.info("External plugins changed, generating ...")
                        PLUGINS_NEED_GENERATION = True
                        CONFIG_NEED_GENERATION = True
                        RUN_JOBS_ONCE = True
                        NEED_RELOAD = True

                    # check if the custom configs have changed since last time
                    if changes["custom_configs_changed"] and (
                        not SCHEDULER.db.readonly
                        or not changes["last_custom_configs_change"]
                        or not old_changes
                        or old_changes["last_custom_configs_change"] != changes["last_custom_configs_change"]
                    ):
                        LOGGER.info("Custom configs changed, generating ...")
                        CONFIGS_NEED_GENERATION = True
                        CONFIG_NEED_GENERATION = True
                        NEED_RELOAD = True

                    # check if the config have changed since last time
                    if changes["plugins_config_changed"] and (
                        not SCHEDULER.db.readonly
                        or not changes["last_plugins_config_change"]
                        or not old_changes
                        or old_changes["plugins_config_changed"] != changes["plugins_config_changed"]
                    ):
                        LOGGER.info("Plugins config changed, generating ...")
                        CONFIG_NEED_GENERATION = True
                        RUN_JOBS_ONCE = True
                        NEED_RELOAD = True
                        changed_plugins = list(changes["plugins_config_changed"])

                    # check if the instances have changed since last time
                    if changes["instances_changed"] and (
                        not SCHEDULER.db.readonly
                        or not changes["last_instances_change"]
                        or not old_changes
                        or old_changes["last_instances_change"] != changes["last_instances_change"]
                    ):
                        LOGGER.info("Instances changed, generating ...")
                        INSTANCES_NEED_GENERATION = True
                        CONFIGS_NEED_GENERATION = True
                        CONFIG_NEED_GENERATION = True
                        NEED_RELOAD = True

                    old_changes = changes.copy()
                except BaseException:
                    LOGGER.debug(format_exc())
                    if errors > 5:
                        LOGGER.error(f"An error occurred when executing the scheduler : {format_exc()}")
                        stop(1)
                    errors += 1
                    sleep(5)

            if NEED_RELOAD:
<<<<<<< HEAD
                LOGGER.debug(f"Changes: {changes}")
=======
                APPLYING_CHANGES.set()
                logger.debug(f"Changes: {changes}")
>>>>>>> 8bba38d6
                SCHEDULER.try_database_readonly(force=True)
                CHANGES.clear()

                if INSTANCES_NEED_GENERATION:
                    CHANGES.append("instances")
                    SCHEDULER.apis = []
                    for db_instance in SCHEDULER.db.get_instances():
                        SCHEDULER.apis.append(API(f"http://{db_instance['hostname']}:{db_instance['port']}", db_instance["server_name"]))

                if CONFIGS_NEED_GENERATION:
                    CHANGES.append("custom_configs")
                    generate_custom_configs(SCHEDULER.db.get_custom_configs())

                if PLUGINS_NEED_GENERATION:
                    CHANGES.append("external_plugins")
                    generate_external_plugins()
                    SCHEDULER.update_jobs()

                if PRO_PLUGINS_NEED_GENERATION:
                    CHANGES.append("pro_plugins")
                    generate_external_plugins(PRO_PLUGINS_PATH)
                    SCHEDULER.update_jobs()

                if CONFIG_NEED_GENERATION:
                    CHANGES.append("config")
                    env = SCHEDULER.db.get_config()
                    env["DATABASE_URI"] = SCHEDULER.db.database_uri

    except:
        LOGGER.error(f"Exception while executing scheduler : {format_exc()}")
        stop(1)<|MERGE_RESOLUTION|>--- conflicted
+++ resolved
@@ -31,13 +31,9 @@
 from logger import setup_logger  # type: ignore
 from Database import Database  # type: ignore
 from JobScheduler import JobScheduler
-<<<<<<< HEAD
-from API import API  # type: ignore
-from ApiCaller import ApiCaller  # type: ignore
-=======
 from jobs import Job  # type: ignore
 from API import API  # type: ignore
->>>>>>> 8bba38d6
+from ApiCaller import ApiCaller  # type: ignore  # type: ignore
 
 APPLYING_CHANGES = Event()
 RUN = True
@@ -100,11 +96,11 @@
 def handle_stop(signum, frame):
     current_time = datetime.now()
     while APPLYING_CHANGES.is_set() and (datetime.now() - current_time).seconds < 30:
-        logger.warning("Waiting for the changes to be applied before stopping ...")
+        LOGGER.warning("Waiting for the changes to be applied before stopping ...")
         sleep(1)
 
     if APPLYING_CHANGES.is_set():
-        logger.warning("Timeout reached, stopping without waiting for the changes to be applied ...")
+        LOGGER.warning("Timeout reached, stopping without waiting for the changes to be applied ...")
 
     if SCHEDULER is not None:
         SCHEDULER.clear()
@@ -156,61 +152,37 @@
 
 def send_nginx_configs(sent_path: Path = CONFIG_PATH):
     assert SCHEDULER is not None, "SCHEDULER is not defined"
-    logger.info(f"Sending {sent_path} folder ...")
+    LOGGER.info(f"Sending {sent_path} folder ...")
     ret = SCHEDULER.send_files(sent_path.as_posix(), "/confs")
     if not ret:
-        logger.error("Sending nginx configs failed, configuration will not work as expected...")
+        LOGGER.error("Sending nginx configs failed, configuration will not work as expected...")
 
 
 def send_nginx_cache(sent_path: Path = CACHE_PATH):
     assert SCHEDULER is not None, "SCHEDULER is not defined"
-    logger.info(f"Sending {sent_path} folder ...")
+    LOGGER.info(f"Sending {sent_path} folder ...")
     if not SCHEDULER.send_files(sent_path.as_posix(), "/cache"):
-        logger.error(f"Error while sending {sent_path} folder")
+        LOGGER.error(f"Error while sending {sent_path} folder")
     else:
-        logger.info(f"Successfully sent {sent_path} folder")
+        LOGGER.info(f"Successfully sent {sent_path} folder")
 
 
 def send_nginx_custom_configs(sent_path: Path = CUSTOM_CONFIGS_PATH):
     assert SCHEDULER is not None, "SCHEDULER is not defined"
-    logger.info(f"Sending {sent_path} folder ...")
+    LOGGER.info(f"Sending {sent_path} folder ...")
     if not SCHEDULER.send_files(sent_path.as_posix(), "/custom_configs"):
-        logger.error(f"Error while sending {sent_path} folder")
+        LOGGER.error(f"Error while sending {sent_path} folder")
     else:
-        logger.info(f"Successfully sent {sent_path} folder")
+        LOGGER.info(f"Successfully sent {sent_path} folder")
 
 
 def send_nginx_external_plugins(sent_path: Path = EXTERNAL_PLUGINS_PATH):
     assert SCHEDULER is not None, "SCHEDULER is not defined"
-    logger.info(f"Sending {sent_path} folder ...")
+    LOGGER.info(f"Sending {sent_path} folder ...")
     if not SCHEDULER.send_files(sent_path.as_posix(), "/pro_plugins" if sent_path.as_posix().endswith("/pro/plugins") else "/plugins"):
-        logger.error(f"Error while sending {sent_path} folder")
+        LOGGER.error(f"Error while sending {sent_path} folder")
     else:
-        logger.info(f"Successfully sent {sent_path} folder")
-
-
-def listen_for_instances_reload():
-    from docker import DockerClient
-
-    global SCHEDULER
-    assert SCHEDULER is not None, "SCHEDULER is not defined"
-
-    docker_client = DockerClient(base_url=getenv("DOCKER_HOST", "unix:///var/run/docker.sock"))
-    for event in docker_client.events(decode=True, filters={"type": "container", "label": "bunkerweb.INSTANCE"}):
-        if event["Action"] in ("start", "die"):
-            logger.info(f"🐋 Detected {event['Action']} event on container {event['Actor']['Attributes']['name']}")
-            SCHEDULER.auto_setup()
-            try:
-                ret = SCHEDULER.db.update_instances([api_to_instance(api) for api in SCHEDULER.apis], changed=event["Action"] == "die")
-                if ret:
-                    logger.error(f"Error while updating instances after {event['Action']} event: {ret}")
-                    continue
-                if event["Action"] == "start":
-                    ret = SCHEDULER.db.checked_changes(value=True)
-                    if ret:
-                        logger.error(f"Error while setting changes to checked in the database after {event['Action']} event: {ret}")
-            except BaseException as e:
-                logger.error(f"Error while updating instances after {event['Action']} event: {e}")
+        LOGGER.info(f"Successfully sent {sent_path} folder")
 
 
 def generate_custom_configs(configs: Optional[List[Dict[str, Any]]] = None, *, original_path: Union[Path, str] = CUSTOM_CONFIGS_PATH):
@@ -257,15 +229,7 @@
                 )
 
     if SCHEDULER and SCHEDULER.apis:
-<<<<<<< HEAD
-        LOGGER.info("Sending custom configs to BunkerWeb")
-        ret = SCHEDULER.send_files(original_path, "/custom_configs")
-
-        if not ret:
-            LOGGER.error("Sending custom configs failed, configuration will not work as expected...")
-=======
         send_nginx_custom_configs(original_path)
->>>>>>> 8bba38d6
 
 
 def generate_external_plugins(original_path: Union[Path, str] = EXTERNAL_PLUGINS_PATH):
@@ -329,16 +293,8 @@
                 LOGGER.error(f"Error while generating {'pro ' if pro else ''}external plugins \"{plugin['name']}\": {e}")
 
     if SCHEDULER and SCHEDULER.apis:
-<<<<<<< HEAD
         LOGGER.info(f"Sending {'pro ' if pro else ''}external plugins to BunkerWeb")
-        ret = SCHEDULER.send_files(original_path, "/pro_plugins" if original_path.as_posix().endswith("/pro/plugins") else "/plugins")
-
-        if not ret:
-            LOGGER.error(f"Sending {'pro ' if pro else ''}external plugins failed, configuration will not work as expected...")
-=======
-        logger.info(f"Sending {'pro ' if pro else ''}external plugins to BunkerWeb")
         send_nginx_external_plugins(original_path)
->>>>>>> 8bba38d6
 
 
 def generate_caches():
@@ -547,19 +503,17 @@
 
         SCHEDULER = JobScheduler(environ, LOGGER, INTEGRATION, db=Database(LOGGER, sqlalchemy_string=dotenv_env.get("DATABASE_URI", getenv("DATABASE_URI", None))))  # type: ignore
 
-        JOB = Job(logger, SCHEDULER.db)
+        JOB = Job(LOGGER, SCHEDULER.db)
 
         if SLAVE_MODE:
             run_in_slave_mode()
             stop(1)
 
-<<<<<<< HEAD
         schedule_every(HEALTHCHECK_INTERVAL).seconds.do(healthcheck_job)
 
         db_metadata = SCHEDULER.db.get_metadata()
-=======
+
         APPLYING_CHANGES.set()
->>>>>>> 8bba38d6
 
         if (
             isinstance(db_metadata, str)
@@ -615,12 +569,8 @@
 
         def check_configs_changes():
             # Checking if any custom config has been created by the user
-<<<<<<< HEAD
+            assert SCHEDULER is not None, "SCHEDULER is not defined"
             LOGGER.info("Checking if there are any changes in custom configs ...")
-=======
-            assert SCHEDULER is not None, "SCHEDULER is not defined"
-            logger.info("Checking if there are any changes in custom configs ...")
->>>>>>> 8bba38d6
             custom_configs = []
             db_configs = SCHEDULER.db.get_custom_configs()
             changes = False
@@ -661,12 +611,8 @@
 
         def check_plugin_changes(_type: Literal["external", "pro"] = "external"):
             # Check if any external or pro plugin has been added by the user
-<<<<<<< HEAD
+            assert SCHEDULER is not None, "SCHEDULER is not defined"
             LOGGER.info(f"Checking if there are any changes in {_type} plugins ...")
-=======
-            assert SCHEDULER is not None, "SCHEDULER is not defined"
-            logger.info(f"Checking if there are any changes in {_type} plugins ...")
->>>>>>> 8bba38d6
             plugin_path = EXTERNAL_PLUGINS_PATH if _type == "external" else PRO_PLUGINS_PATH
             db_plugins = SCHEDULER.db.get_plugins(_type=_type)
             external_plugins = []
@@ -715,13 +661,9 @@
                         if err:
                             LOGGER.error(f"Couldn't save some manually added {_type} plugins to database: {err}")
                     except BaseException as e:
-<<<<<<< HEAD
                         LOGGER.error(f"Error while saving {_type} plugins to database: {e}")
-=======
-                        logger.error(f"Error while saving {_type} plugins to database: {e}")
                 else:
                     return send_nginx_external_plugins(plugin_path)
->>>>>>> 8bba38d6
 
             generate_external_plugins(plugin_path)
 
@@ -746,15 +688,9 @@
         if db_metadata["pro_plugins_changed"] or db_metadata["external_plugins_changed"]:
             threads.clear()
 
-<<<<<<< HEAD
             if db_metadata["pro_plugins_changed"]:
-                threads.append(Thread(target=generate_external_plugins, kwargs={"original_path": PRO_PLUGINS_PATH}))
+                threads.append(Thread(target=generate_external_plugins, args=(PRO_PLUGINS_PATH,)))
             if db_metadata["external_plugins_changed"]:
-=======
-            if changes["pro_plugins_changed"]:
-                threads.append(Thread(target=generate_external_plugins, args=(PRO_PLUGINS_PATH,)))
-            if changes["external_plugins_changed"]:
->>>>>>> 8bba38d6
                 threads.append(Thread(target=generate_external_plugins))
 
             for thread in threads:
@@ -793,24 +729,6 @@
         CONFIG_NEED_GENERATION = True
         RUN_JOBS_ONCE = True
         CHANGES = []
-
-<<<<<<< HEAD
-        def send_nginx_configs():
-            LOGGER.info(f"Sending {join(sep, 'etc', 'nginx')} folder ...")
-            ret = SCHEDULER.send_files(join(sep, "etc", "nginx"), "/confs")
-            if not ret:
-                LOGGER.error("Sending nginx configs failed, configuration will not work as expected...")
-
-        def send_nginx_cache():
-            LOGGER.info(f"Sending {CACHE_PATH} folder ...")
-            if not SCHEDULER.send_files(CACHE_PATH, "/cache"):
-                LOGGER.error(f"Error while sending {CACHE_PATH} folder")
-            else:
-                LOGGER.info(f"Successfully sent {CACHE_PATH} folder")
-=======
-        if INTEGRATION == "Docker" and not override_instances:
-            Thread(target=listen_for_instances_reload, name="listen_for_instances_reload").start()
->>>>>>> 8bba38d6
 
         changed_plugins = []
         old_changes = {}
@@ -876,14 +794,7 @@
                     for thread in threads:
                         thread.join()
 
-<<<<<<< HEAD
-                    if SCHEDULER.send_to_apis("POST", "/reload"):
-                        LOGGER.info("Successfully reloaded nginx")
-                    else:
-                        LOGGER.error("Error while reloading nginx")
-=======
                     failed = not SCHEDULER.send_to_apis("POST", "/reload")
->>>>>>> 8bba38d6
                 elif INTEGRATION == "Linux":
                     # Reload nginx
                     LOGGER.info("Reloading nginx ...")
@@ -895,33 +806,23 @@
                         check=False,
                         stdout=PIPE,
                     )
-<<<<<<< HEAD
-                    if proc.returncode == 0:
-                        LOGGER.info("Successfully sent reload signal to nginx")
-                    else:
-                        LOGGER.error(
-                            f"Error while reloading nginx - returncode: {proc.returncode} - error: {proc.stdout.decode('utf-8') if proc.stdout else 'no output'}"
-                        )
-                else:
-                    LOGGER.warning("No BunkerWeb instance found, skipping nginx reload ...")
-=======
                     failed = proc.returncode != 0
                 else:
-                    logger.warning("No BunkerWeb instance found, skipping bunkerweb reload ...")
+                    LOGGER.warning("No BunkerWeb instance found, skipping bunkerweb reload ...")
 
                 try:
                     SCHEDULER.db.set_failover(failed)
                 except BaseException as e:
-                    logger.error(f"Error while setting failover to true in the database: {e}")
+                    LOGGER.error(f"Error while setting failover to true in the database: {e}")
 
                 if failed:
-                    logger.error("Error while reloading bunkerweb, failing over to last working configuration ...")
+                    LOGGER.error("Error while reloading bunkerweb, failing over to last working configuration ...")
                     if (
                         not FAILOVER_PATH.joinpath("config").is_dir()
                         or not FAILOVER_PATH.joinpath("custom_configs").is_dir()
                         or not FAILOVER_PATH.joinpath("cache").is_dir()
                     ):
-                        logger.error("No failover configuration found, ignoring failover ...")
+                        LOGGER.error("No failover configuration found, ignoring failover ...")
                     else:
                         # Failover to last working configuration
                         if SCHEDULER.apis:
@@ -938,7 +839,7 @@
 
                         SCHEDULER.send_to_apis("POST", "/reload")
                 else:
-                    logger.info("Successfully reloaded bunkerweb")
+                    LOGGER.info("Successfully reloaded bunkerweb")
                     # Update the failover path with the working configuration
                     rmtree(FAILOVER_PATH, ignore_errors=True)
                     FAILOVER_PATH.mkdir(parents=True, exist_ok=True)
@@ -946,7 +847,6 @@
                     copytree(CUSTOM_CONFIGS_PATH, FAILOVER_PATH.joinpath("custom_configs"))
                     copytree(CACHE_PATH, FAILOVER_PATH.joinpath("cache"))
                     Thread(target=JOB.cache_dir, args=(FAILOVER_PATH,), kwargs={"job_name": "failover-backup"}).start()
->>>>>>> 8bba38d6
             except:
                 LOGGER.error(f"Exception while reloading after running jobs once scheduling : {format_exc()}")
 
@@ -1093,12 +993,8 @@
                     sleep(5)
 
             if NEED_RELOAD:
-<<<<<<< HEAD
+                APPLYING_CHANGES.set()
                 LOGGER.debug(f"Changes: {changes}")
-=======
-                APPLYING_CHANGES.set()
-                logger.debug(f"Changes: {changes}")
->>>>>>> 8bba38d6
                 SCHEDULER.try_database_readonly(force=True)
                 CHANGES.clear()
 
