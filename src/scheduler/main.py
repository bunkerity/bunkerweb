#!/usr/bin/env python3

from argparse import ArgumentParser
from contextlib import suppress
from datetime import datetime
from io import BytesIO
from itertools import chain
from json import load as json_load
from os import _exit, environ, getenv, getpid, sep
from os.path import join
from pathlib import Path
from shutil import copy, rmtree
from signal import SIGINT, SIGTERM, signal, SIGHUP
from stat import S_IEXEC
from subprocess import run as subprocess_run, DEVNULL, STDOUT, PIPE
from sys import path as sys_path
<<<<<<< HEAD
from tarfile import open as tar_open
from threading import Event, Thread
=======
from tarfile import TarFile, open as tar_open
from threading import Thread
>>>>>>> 51194f0f
from time import sleep
from traceback import format_exc
from typing import Any, Dict, List, Literal, Optional, Union

for deps_path in [join(sep, "usr", "share", "bunkerweb", *paths) for paths in (("deps", "python"), ("utils",), ("api",), ("db",))]:
    if deps_path not in sys_path:
        sys_path.append(deps_path)

from dotenv import dotenv_values
from schedule import every as schedule_every, run_pending

from common_utils import bytes_hash, dict_to_frozenset, get_integration  # type: ignore
from logger import setup_logger  # type: ignore
from Database import Database  # type: ignore
from JobScheduler import JobScheduler
from API import API  # type: ignore
from ApiCaller import ApiCaller  # type: ignore

RUN = True
SCHEDULER: Optional[JobScheduler] = None

CACHE_PATH = join(sep, "var", "cache", "bunkerweb")
Path(CACHE_PATH).mkdir(parents=True, exist_ok=True)

CUSTOM_CONFIGS_PATH = Path(sep, "etc", "bunkerweb", "configs")
CUSTOM_CONFIGS_PATH.mkdir(parents=True, exist_ok=True)
CUSTOM_CONFIGS_DIRS = (
    "http",
    "stream",
    "server-http",
    "server-stream",
    "default-server-http",
    "default-server-stream",
    "modsec",
    "modsec-crs",
)

for custom_config_dir in CUSTOM_CONFIGS_DIRS:
    CUSTOM_CONFIGS_PATH.joinpath(custom_config_dir).mkdir(parents=True, exist_ok=True)

EXTERNAL_PLUGINS_PATH = Path(sep, "etc", "bunkerweb", "plugins")
EXTERNAL_PLUGINS_PATH.mkdir(parents=True, exist_ok=True)

PRO_PLUGINS_PATH = Path(sep, "etc", "bunkerweb", "pro", "plugins")
PRO_PLUGINS_PATH.mkdir(parents=True, exist_ok=True)

TMP_PATH = Path(sep, "var", "tmp", "bunkerweb")
TMP_PATH.mkdir(parents=True, exist_ok=True)

HEALTHY_PATH = TMP_PATH.joinpath("scheduler.healthy")

SCHEDULER_TMP_ENV_PATH = TMP_PATH.joinpath("scheduler.env")
SCHEDULER_TMP_ENV_PATH.touch()

DB_LOCK_FILE = Path(sep, "var", "lib", "bunkerweb", "db.lock")
LOGGER = setup_logger("Scheduler", getenv("CUSTOM_LOG_LEVEL", getenv("LOG_LEVEL", "INFO")))

HEALTHCHECK_INTERVAL = getenv("HEALTHCHECK_INTERVAL", "10")

if not HEALTHCHECK_INTERVAL.isdigit():
    LOGGER.error("HEALTHCHECK_INTERVAL must be an integer, defaulting to 10")
    HEALTHCHECK_INTERVAL = 10

HEALTHCHECK_INTERVAL = int(HEALTHCHECK_INTERVAL)
HEALTHCHECK_EVENT = Event()

SLAVE_MODE = getenv("SLAVE_MODE", "no") == "yes"
MASTER_MODE = getenv("MASTER_MODE", "no") == "yes"


def handle_stop(signum, frame):
    if SCHEDULER is not None:
        SCHEDULER.clear()
    stop(0)


signal(SIGINT, handle_stop)
signal(SIGTERM, handle_stop)


# Function to catch SIGHUP and reload the scheduler
def handle_reload(signum, frame):
    try:
        if SCHEDULER is not None and RUN:
            # run the config saver
            proc = subprocess_run(
                [
                    "python3",
                    join(sep, "usr", "share", "bunkerweb", "gen", "save_config.py"),
                    "--settings",
                    join(sep, "usr", "share", "bunkerweb", "settings.json"),
                    "--variables",
                    join(sep, "etc", "bunkerweb", "variables.env"),
                ],
                stdin=DEVNULL,
                stderr=STDOUT,
                check=False,
            )
            if proc.returncode != 0:
                LOGGER.error("Config saver failed, configuration will not work as expected...")
        else:
            LOGGER.warning("Ignored reload operation because scheduler is not running ...")
    except:
        LOGGER.error(f"Exception while reloading scheduler : {format_exc()}")


signal(SIGHUP, handle_reload)


def stop(status):
    Path(sep, "var", "run", "bunkerweb", "scheduler.pid").unlink(missing_ok=True)
    HEALTHY_PATH.unlink(missing_ok=True)
    _exit(status)


def generate_custom_configs(configs: List[Dict[str, Any]], *, original_path: Union[Path, str] = CUSTOM_CONFIGS_PATH):
    if not isinstance(original_path, Path):
        original_path = Path(original_path)

    # Remove old custom configs files
    LOGGER.info("Removing old custom configs files ...")
    if original_path.is_dir():
        for file in original_path.glob("*/*"):
            if file.is_symlink() or file.is_file():
                with suppress(OSError):
                    file.unlink()
            elif file.is_dir():
                rmtree(file, ignore_errors=True)

    if configs:
        LOGGER.info("Generating new custom configs ...")
        original_path.mkdir(parents=True, exist_ok=True)
        for custom_config in configs:
            try:
                if custom_config["data"]:
                    tmp_path = original_path.joinpath(
                        custom_config["type"].replace("_", "-"),
                        custom_config["service_id"] or "",
                        f"{Path(custom_config['name']).stem}.conf",
                    )
                    tmp_path.parent.mkdir(parents=True, exist_ok=True)
                    tmp_path.write_bytes(custom_config["data"])
            except OSError as e:
                LOGGER.debug(format_exc())
                if custom_config["method"] != "manual":
                    LOGGER.error(
                        f"Error while generating custom configs \"{custom_config['name']}\"{' for service ' + custom_config['service_id'] if custom_config['service_id'] else ''}: {e}"
                    )
            except BaseException as e:
                LOGGER.debug(format_exc())
                LOGGER.error(
                    f"Error while generating custom configs \"{custom_config['name']}\"{' for service ' + custom_config['service_id'] if custom_config['service_id'] else ''}: {e}"
                )

    if SCHEDULER and SCHEDULER.apis:
        LOGGER.info("Sending custom configs to BunkerWeb")
        ret = SCHEDULER.send_files(original_path, "/custom_configs")

        if not ret:
            LOGGER.error("Sending custom configs failed, configuration will not work as expected...")


def generate_external_plugins(plugins: Optional[List[Dict[str, Any]]], *, original_path: Union[Path, str] = EXTERNAL_PLUGINS_PATH):
    if not isinstance(original_path, Path):
        original_path = Path(original_path)
    pro = "pro" in original_path.parts

    if not plugins:
        assert SCHEDULER is not None
        plugins = SCHEDULER.db.get_plugins(_type="pro" if pro else "external", with_data=True)
        assert plugins is not None, "Couldn't get plugins from database"

    # Remove old external/pro plugins files
    LOGGER.info(f"Removing old/changed {'pro ' if pro else ''}external plugins files ...")
    ignored_plugins = set()
    if original_path.is_dir():
        for file in original_path.glob("*"):
            with suppress(StopIteration, IndexError):
                index = next(i for i, plugin in enumerate(plugins) if plugin["id"] == file.name)

                with BytesIO() as plugin_content:
                    with tar_open(fileobj=plugin_content, mode="w:gz", compresslevel=9) as tar:
                        tar.add(file, arcname=file.name, recursive=True)
                    plugin_content.seek(0, 0)
                    if bytes_hash(plugin_content, algorithm="sha256") == plugins[index]["checksum"]:
                        ignored_plugins.add(file.name)
                        continue
                    LOGGER.debug(f"Checksum of {file} has changed, removing it ...")

            if file.is_symlink() or file.is_file():
                with suppress(OSError):
                    file.unlink()
            elif file.is_dir():
                rmtree(file, ignore_errors=True)

    if plugins:
        LOGGER.info(f"Generating new {'pro ' if pro else ''}external plugins ...")
        original_path.mkdir(parents=True, exist_ok=True)
        for plugin in plugins:
            if plugin["id"] in ignored_plugins:
                continue

            try:
                if plugin["data"]:
                    tmp_path = TMP_PATH.joinpath(f"{plugin['id']}_{plugin['name']}.tar.gz")
                    tmp_path.write_bytes(plugin["data"])
                    with tar_open(str(tmp_path), "r:gz") as tar:
                        try:
                            tar.extractall(original_path, filter="fully_trusted")
                        except TypeError:
                            tar.extractall(original_path)
                    tmp_path.unlink(missing_ok=True)

                    for job_file in chain(original_path.joinpath(plugin["id"], "jobs").glob("*"), original_path.joinpath(plugin["id"], "bwcli").glob("*")):
                        job_file.chmod(job_file.stat().st_mode | S_IEXEC)
            except OSError as e:
                LOGGER.debug(format_exc())
                if plugin["method"] != "manual":
                    LOGGER.error(f"Error while generating {'pro ' if pro else ''}external plugins \"{plugin['name']}\": {e}")
            except BaseException as e:
                LOGGER.debug(format_exc())
                LOGGER.error(f"Error while generating {'pro ' if pro else ''}external plugins \"{plugin['name']}\": {e}")

    if SCHEDULER and SCHEDULER.apis:
        LOGGER.info(f"Sending {'pro ' if pro else ''}external plugins to BunkerWeb")
        ret = SCHEDULER.send_files(original_path, "/pro_plugins" if original_path.as_posix().endswith("/pro/plugins") else "/plugins")

        if not ret:
            LOGGER.error(f"Sending {'pro ' if pro else ''}external plugins failed, configuration will not work as expected...")


def generate_caches(plugins: List[Dict[str, Any]]):
    assert SCHEDULER is not None

    for plugin in plugins:
        job_cache_files = SCHEDULER.db.get_jobs_cache_files(plugin_id=plugin["id"])
        plugin_cache_files = set()
        ignored_dirs = set()
        job_path = Path(sep, "var", "cache", "bunkerweb", plugin["id"])

        for job_cache_file in job_cache_files:
            cache_path = job_path.joinpath(job_cache_file["service_id"] or "", job_cache_file["file_name"])
            plugin_cache_files.add(cache_path)

            try:
                if job_cache_file["file_name"].endswith(".tgz"):
                    extract_path = cache_path.parent
                    if job_cache_file["file_name"].startswith("folder:"):
                        extract_path = Path(job_cache_file["file_name"].split("folder:", 1)[1].rsplit(".tgz", 1)[0])
                    ignored_dirs.add(extract_path.as_posix())
                    rmtree(extract_path, ignore_errors=True)
                    extract_path.mkdir(parents=True, exist_ok=True)
                    with tar_open(fileobj=BytesIO(job_cache_file["data"]), mode="r:gz") as tar:
                        assert isinstance(tar, TarFile)
                        try:
                            for member in tar.getmembers():
                                try:
                                    tar.extract(member, path=extract_path)
                                except Exception as e:
                                    logger.error(f"Error extracting {member.name}: {e}")
                        except Exception as e:
                            logger.error(f"Error extracting tar file: {e}")
                    logger.debug(f"Restored cache directory {extract_path}")
                    continue
                cache_path.parent.mkdir(parents=True, exist_ok=True)
                cache_path.write_bytes(job_cache_file["data"])
                logger.debug(f"Restored cache file {job_cache_file['file_name']}")
            except BaseException as e:
<<<<<<< HEAD
                LOGGER.error(f"Exception while restoring cache file {job_cache_file['file_name']} :\n{e}")
=======
                logger.error(f"Exception while restoring cache file {job_cache_file['file_name']} :\n{e}")

>>>>>>> 51194f0f
        if job_path.is_dir():
            for file in job_path.rglob("*"):
                if file.as_posix().startswith(tuple(ignored_dirs)):
                    continue
<<<<<<< HEAD
                LOGGER.debug(f"Checking if {file} should be removed")
=======

                logger.debug(f"Checking if {file} should be removed")
>>>>>>> 51194f0f
                if file not in plugin_cache_files and file.is_file():
                    LOGGER.debug(f"Removing non-cached file {file}")
                    file.unlink(missing_ok=True)
                    if file.parent.is_dir() and not list(file.parent.iterdir()):
                        LOGGER.debug(f"Removing empty directory {file.parent}")
                        rmtree(file.parent, ignore_errors=True)
                        if file.parent == job_path:
                            break
                elif file.is_dir() and not list(file.iterdir()):
                    LOGGER.debug(f"Removing empty directory {file}")
                    rmtree(file, ignore_errors=True)


def run_in_slave_mode():  # TODO: Refactor this feature
    assert SCHEDULER is not None

    ready = False
    while not ready:
        db_metadata = SCHEDULER.db.get_metadata()
        env = SCHEDULER.db.get_config()
        if isinstance(db_metadata, str) or not db_metadata["is_initialized"]:
            LOGGER.warning("Database is not initialized, retrying in 5s ...")
        elif not db_metadata["first_config_saved"] or not env:
            LOGGER.warning("Database doesn't have any config saved yet, retrying in 5s ...")
        else:
            ready = True
            continue
        sleep(5)

    # Instantiate scheduler environment
    SCHEDULER.env = env

    # Download plugins
    pro_plugins = SCHEDULER.db.get_plugins(_type="pro", with_data=True)
    generate_external_plugins(pro_plugins, original_path=PRO_PLUGINS_PATH)
    external_plugins = SCHEDULER.db.get_plugins(_type="external", with_data=True)
    generate_external_plugins(external_plugins)

    # Download custom configs
    generate_custom_configs(SCHEDULER.db.get_custom_configs())

    # Download caches
    generate_caches(pro_plugins + external_plugins)

    # Gen config
    content = ""
    for k, v in env.items():
        content += f"{k}={v}\n"
    SCHEDULER_TMP_ENV_PATH.write_text(content)
    proc = subprocess_run(
        [
            "python3",
            join(sep, "usr", "share", "bunkerweb", "gen", "main.py"),
            "--settings",
            join(sep, "usr", "share", "bunkerweb", "settings.json"),
            "--templates",
            join(sep, "usr", "share", "bunkerweb", "confs"),
            "--output",
            join(sep, "etc", "nginx"),
            "--variables",
            str(SCHEDULER_TMP_ENV_PATH),
        ],
        stdin=DEVNULL,
        stderr=STDOUT,
        check=False,
    )
    if proc.returncode != 0:
        LOGGER.error("Config generator failed, configuration will not work as expected...")

    # TODO : check nginx status + check DB status
    while True:
        sleep(5)


def healthcheck_job():
    return  # TODO: remove this when the healthcheck endpoint is ready @fl0ppy-d1sk

    if HEALTHCHECK_EVENT.is_set():
        LOGGER.warning("Healthcheck job is already running, skipping execution ...")
        return

    try:
        assert SCHEDULER is not None
    except AssertionError:
        return

    HEALTHCHECK_EVENT.set()

    for db_instance in SCHEDULER.db.get_instances():
        try:
            bw_instance = API(f"http://{db_instance['hostname']}:{db_instance['port']}", db_instance["server_name"])
            sent, err, status, resp = bw_instance.request("GET", "health")

            if not sent:
                LOGGER.warning(
                    f"instances_healthcheck - Can't send API request to {bw_instance.endpoint}health : {err}, healthcheck will be retried in {HEALTHCHECK_INTERVAL} seconds ..."
                )
                if bw_instance in SCHEDULER.apis:
                    SCHEDULER.apis.remove(bw_instance)
                continue
            if status != 200:
                LOGGER.warning(
                    f"instances_healthcheck - Error while sending API request to {bw_instance.endpoint}health : status = {resp['status']}, msg = {resp['msg']}, healthcheck will be retried in {HEALTHCHECK_INTERVAL} seconds ..."
                )
                if bw_instance in SCHEDULER.apis:
                    SCHEDULER.apis.remove(bw_instance)
                continue

            if resp["state"] == "loading":
                LOGGER.info(f"instances_healthcheck - Instance {bw_instance.endpoint} is loading, sending config ...")
                api_caller = ApiCaller([bw_instance])
                api_caller.send_files(CUSTOM_CONFIGS_PATH, "/custom_configs")
                api_caller.send_files(EXTERNAL_PLUGINS_PATH, "/plugins")
                api_caller.send_files(PRO_PLUGINS_PATH, "/pro_plugins")
                api_caller.send_files(join(sep, "etc", "nginx"), "/confs")
                api_caller.send_files(CACHE_PATH, "/cache")
                if api_caller.send_to_apis("POST", "/reload"):
                    LOGGER.info(f"Successfully reloaded instance {bw_instance.endpoint}")
                else:
                    LOGGER.error(f"Error while reloading instance {bw_instance.endpoint}")
            elif resp["state"] == "down":
                LOGGER.warning(f"instances_healthcheck - Instance {bw_instance.endpoint} is down")
                if bw_instance in SCHEDULER.apis:
                    SCHEDULER.apis.remove(bw_instance)
                continue

            if bw_instance not in SCHEDULER.apis:
                SCHEDULER.apis.append(bw_instance)
        except BaseException:
            LOGGER.exception(f"instances_healthcheck - Exception while checking instance {bw_instance.endpoint}")
            if bw_instance in SCHEDULER.apis:
                SCHEDULER.apis.remove(bw_instance)

    HEALTHCHECK_EVENT.clear()


if __name__ == "__main__":
    try:
        # Don't execute if pid file exists
        pid_path = Path(sep, "var", "run", "bunkerweb", "scheduler.pid")
        if pid_path.is_file():
            LOGGER.error("Scheduler is already running, skipping execution ...")
            _exit(1)

        # Write pid to file
        pid_path.write_text(str(getpid()), encoding="utf-8")

        del pid_path

        # Parse arguments
        parser = ArgumentParser(description="Job scheduler for BunkerWeb")
        parser.add_argument("--variables", type=str, help="path to the file containing environment variables")
        args = parser.parse_args()

        INTEGRATION = get_integration()
        tmp_variables_path = Path(args.variables or join(sep, "var", "tmp", "bunkerweb", "variables.env"))
        nginx_variables_path = Path(sep, "etc", "nginx", "variables.env")
        dotenv_env = dotenv_values(str(tmp_variables_path))

        SCHEDULER = JobScheduler(environ, LOGGER, INTEGRATION, db=Database(LOGGER, sqlalchemy_string=dotenv_env.get("DATABASE_URI", getenv("DATABASE_URI", None))))  # type: ignore

        if SLAVE_MODE:
            run_in_slave_mode()
            stop(1)

        schedule_every(HEALTHCHECK_INTERVAL).seconds.do(healthcheck_job)

        db_metadata = SCHEDULER.db.get_metadata()

        if (
            isinstance(db_metadata, str)
            or (db_metadata["is_initialized"] and SCHEDULER.db.get_config() != dotenv_env)
            or not tmp_variables_path.exists()
            or not nginx_variables_path.exists()
            or (tmp_variables_path.read_text(encoding="utf-8") != nginx_variables_path.read_text(encoding="utf-8"))
        ):
            # run the config saver
            proc = subprocess_run(
                [
                    "python3",
                    join(sep, "usr", "share", "bunkerweb", "gen", "save_config.py"),
                    "--settings",
                    join(sep, "usr", "share", "bunkerweb", "settings.json"),
                ]
                + (["--variables", str(tmp_variables_path)] if args.variables else []),
                stdin=DEVNULL,
                stderr=STDOUT,
                check=False,
            )
            if proc.returncode != 0:
                LOGGER.error("Config saver failed, configuration will not work as expected...")

        ready = False
        while not ready:
            db_metadata = SCHEDULER.db.get_metadata()
            if isinstance(db_metadata, str) or not db_metadata["is_initialized"]:
                LOGGER.warning("Database is not initialized, retrying in 5s ...")
            else:
                ready = True
                continue
            sleep(5)

        env = SCHEDULER.db.get_config()
        env["DATABASE_URI"] = SCHEDULER.db.database_uri

        # Instantiate scheduler environment
        SCHEDULER.env = env

        threads = []

        SCHEDULER.apis = []
        for db_instance in SCHEDULER.db.get_instances():
            SCHEDULER.apis.append(API(f"http://{db_instance['hostname']}:{db_instance['port']}", db_instance["server_name"]))

        scheduler_first_start = db_metadata["scheduler_first_start"]

        LOGGER.info("Scheduler started ...")

        def check_configs_changes():
            # Checking if any custom config has been created by the user
            LOGGER.info("Checking if there are any changes in custom configs ...")
            custom_configs = []
            db_configs = SCHEDULER.db.get_custom_configs()
            changes = False
            for file in CUSTOM_CONFIGS_PATH.rglob("*.conf"):
                if len(file.parts) > len(CUSTOM_CONFIGS_PATH.parts) + 3:
                    LOGGER.warning(f"Custom config file {file} is not in the correct path, skipping ...")

                content = file.read_text(encoding="utf-8")
                service_id = file.parent.name if file.parent.name not in CUSTOM_CONFIGS_DIRS else None
                config_type = file.parent.parent.name if service_id else file.parent.name

                saving = True
                in_db = False
                for db_conf in db_configs:
                    if db_conf["service_id"] == service_id and db_conf["name"] == file.stem:
                        in_db = True

                if not in_db and content.startswith("# CREATED BY ENV"):
                    saving = False
                    changes = True

                if saving:
                    custom_configs.append({"value": content, "exploded": (service_id, config_type, file.stem)})

            changes = changes or {hash(dict_to_frozenset(d)) for d in custom_configs} != {hash(dict_to_frozenset(d)) for d in db_configs}

            if changes:
<<<<<<< HEAD
                err = SCHEDULER.db.save_custom_configs(custom_configs, "manual")
                if err:
                    LOGGER.error(f"Couldn't save some manually created custom configs to database: {err}")
=======
                try:
                    err = SCHEDULER.db.save_custom_configs(custom_configs, "manual")
                    if err:
                        logger.error(f"Couldn't save some manually created custom configs to database: {err}")
                except BaseException as e:
                    logger.error(f"Error while saving custom configs to database: {e}")
>>>>>>> 51194f0f

            generate_custom_configs(SCHEDULER.db.get_custom_configs())

        threads.append(Thread(target=check_configs_changes))

        def check_plugin_changes(_type: Literal["external", "pro"] = "external"):
            # Check if any external or pro plugin has been added by the user
            LOGGER.info(f"Checking if there are any changes in {_type} plugins ...")
            plugin_path = EXTERNAL_PLUGINS_PATH if _type == "external" else PRO_PLUGINS_PATH
            db_plugins = SCHEDULER.db.get_plugins(_type=_type)
            external_plugins = []
            tmp_external_plugins = []
            for file in plugin_path.glob("*/plugin.json"):
                with BytesIO() as plugin_content:
                    with tar_open(fileobj=plugin_content, mode="w:gz", compresslevel=9) as tar:
                        tar.add(file.parent, arcname=file.parent.name, recursive=True)
                    plugin_content.seek(0, 0)

                    with file.open("r", encoding="utf-8") as f:
                        plugin_data = json_load(f)

                    checksum = bytes_hash(plugin_content, algorithm="sha256")
                    common_data = plugin_data | {
                        "type": _type,
                        "page": file.parent.joinpath("ui").is_dir(),
                        "checksum": checksum,
                    }
                    jobs = common_data.pop("jobs", [])

                    with suppress(StopIteration, IndexError):
                        index = next(i for i, plugin in enumerate(db_plugins) if plugin["id"] == common_data["id"])

                        if checksum == db_plugins[index]["checksum"] or db_plugins[index]["method"] != "manual":
                            continue

                    tmp_external_plugins.append(common_data.copy())

                    external_plugins.append(
                        common_data
                        | {
                            "method": "manual",
                            "data": plugin_content.getvalue(),
                        }
                        | ({"jobs": jobs} if jobs else {})
                    )

            if tmp_external_plugins:
                changes = {hash(dict_to_frozenset(d)) for d in tmp_external_plugins} != {hash(dict_to_frozenset(d)) for d in db_plugins}

                if changes:
<<<<<<< HEAD
                    err = SCHEDULER.db.update_external_plugins(external_plugins, _type=_type, delete_missing=True)
                    if err:
                        LOGGER.error(f"Couldn't save some manually added {_type} plugins to database: {err}")
=======
                    try:
                        err = SCHEDULER.db.update_external_plugins(external_plugins, _type=_type, delete_missing=True)
                        if err:
                            logger.error(f"Couldn't save some manually added {_type} plugins to database: {err}")
                    except BaseException as e:
                        logger.error(f"Error while saving {_type} plugins to database: {e}")
>>>>>>> 51194f0f

            generate_external_plugins(SCHEDULER.db.get_plugins(_type=_type, with_data=True), original_path=plugin_path)

        threads.extend([Thread(target=check_plugin_changes, args=("external",)), Thread(target=check_plugin_changes, args=("pro",))])

        for thread in threads:
            thread.start()

        for thread in threads:
            thread.join()

        LOGGER.info("Running plugins download jobs ...")

        # Update the environment variables of the scheduler
        SCHEDULER.env = env
        if not SCHEDULER.run_single("download-plugins"):
            LOGGER.warning("download-plugins job failed at first start, plugins settings set by the user may not be up to date ...")
        if not SCHEDULER.run_single("download-pro-plugins"):
            LOGGER.warning("download-pro-plugins job failed at first start, pro plugins settings set by the user may not be up to date ...")

        db_metadata = SCHEDULER.db.get_metadata()
        if db_metadata["pro_plugins_changed"] or db_metadata["external_plugins_changed"]:
            threads.clear()

            if db_metadata["pro_plugins_changed"]:
                threads.append(Thread(target=generate_external_plugins, args=(None,), kwargs={"original_path": PRO_PLUGINS_PATH}))
            if db_metadata["external_plugins_changed"]:
                threads.append(Thread(target=generate_external_plugins, args=(None,)))

            for thread in threads:
                thread.start()

            for thread in threads:
                thread.join()

            # run the config saver to save potential ignored external plugins settings
            LOGGER.info("Running config saver to save potential ignored external plugins settings ...")
            proc = subprocess_run(
                [
                    "python3",
                    join(sep, "usr", "share", "bunkerweb", "gen", "save_config.py"),
                    "--settings",
                    join(sep, "usr", "share", "bunkerweb", "settings.json"),
                ],
                stdin=DEVNULL,
                stderr=STDOUT,
                check=False,
            )
            if proc.returncode != 0:
                LOGGER.error("Config saver failed, configuration will not work as expected...")

            SCHEDULER.update_jobs()
            env = SCHEDULER.db.get_config()
            env["DATABASE_URI"] = SCHEDULER.db.database_uri

        LOGGER.info("Executing scheduler ...")

        del dotenv_env

        CONFIG_NEED_GENERATION = True
        RUN_JOBS_ONCE = True
        CHANGES = []

        def send_nginx_configs():
            LOGGER.info(f"Sending {join(sep, 'etc', 'nginx')} folder ...")
            ret = SCHEDULER.send_files(join(sep, "etc", "nginx"), "/confs")
            if not ret:
                LOGGER.error("Sending nginx configs failed, configuration will not work as expected...")

        def send_nginx_cache():
            LOGGER.info(f"Sending {CACHE_PATH} folder ...")
            if not SCHEDULER.send_files(CACHE_PATH, "/cache"):
                LOGGER.error(f"Error while sending {CACHE_PATH} folder")
            else:
<<<<<<< HEAD
                LOGGER.info(f"Successfully sent {CACHE_PATH} folder")
=======
                logger.info(f"Successfully sent {CACHE_PATH} folder")

        def listen_for_instances_reload():
            from docker import DockerClient

            global SCHEDULER

            docker_client = DockerClient(base_url=getenv("DOCKER_HOST", "unix:///var/run/docker.sock"))
            for event in docker_client.events(decode=True, filters={"type": "container", "label": "bunkerweb.INSTANCE"}):
                if event["Action"] in ("start", "die"):
                    logger.info(f"🐋 Detected {event['Action']} event on container {event['Actor']['Attributes']['name']}")
                    SCHEDULER.auto_setup()
                    try:
                        ret = SCHEDULER.db.update_instances([api_to_instance(api) for api in SCHEDULER.apis], changed=event["Action"] == "die")
                        if ret:
                            logger.error(f"Error while updating instances after {event['Action']} event: {ret}")
                            continue
                        if event["Action"] == "start":
                            ret = SCHEDULER.db.checked_changes(value=True)
                            if ret:
                                logger.error(f"Error while setting changes to checked in the database after {event['Action']} event: {ret}")
                    except BaseException as e:
                        logger.error(f"Error while updating instances after {event['Action']} event: {e}")

        if INTEGRATION == "Docker" and not override_instances:
            Thread(target=listen_for_instances_reload, name="listen_for_instances_reload").start()
>>>>>>> 51194f0f

        while True:
            threads.clear()

            if RUN_JOBS_ONCE:
                # Only run jobs once
                if not SCHEDULER.reload(env):
                    LOGGER.error("At least one job in run_once() failed")
                else:
<<<<<<< HEAD
                    LOGGER.info("All jobs in run_once() were successful")
=======
                    logger.info("All jobs in run_once() were successful")
                    if SCHEDULER.db.readonly:
                        generate_caches(SCHEDULER.db.get_plugins())
>>>>>>> 51194f0f

            if CONFIG_NEED_GENERATION:
                content = ""
                for k, v in env.items():
                    content += f"{k}={v}\n"
                SCHEDULER_TMP_ENV_PATH.write_text(content)
                # run the generator
                args = [
                    "python3",
                    join(sep, "usr", "share", "bunkerweb", "gen", "main.py"),
                    "--settings",
                    join(sep, "usr", "share", "bunkerweb", "settings.json"),
                    "--templates",
                    join(sep, "usr", "share", "bunkerweb", "confs"),
                    "--output",
                    join(sep, "etc", "nginx"),
                    "--variables",
                    str(SCHEDULER_TMP_ENV_PATH),
                ]
                if MASTER_MODE:
                    args.append("--no-linux-reload")
                proc = subprocess_run(args, stdin=DEVNULL, stderr=STDOUT, check=False)

                if proc.returncode != 0:
                    LOGGER.error("Config generator failed, configuration will not work as expected...")
                else:
                    copy(str(nginx_variables_path), join(sep, "var", "tmp", "bunkerweb", "variables.env"))

                    if SCHEDULER.apis:
                        # send nginx configs
                        thread = Thread(target=send_nginx_configs)
                        thread.start()
                        threads.append(thread)
                    elif INTEGRATION != "Linux":
                        LOGGER.warning("No BunkerWeb instance found, skipping nginx configs sending ...")

            try:
                if SCHEDULER.apis:
                    # send cache
                    thread = Thread(target=send_nginx_cache)
                    thread.start()
                    threads.append(thread)

                    for thread in threads:
                        thread.join()

                    if SCHEDULER.send_to_apis("POST", "/reload"):
                        LOGGER.info("Successfully reloaded nginx")
                    else:
                        LOGGER.error("Error while reloading nginx")
                elif INTEGRATION == "Linux":
                    # Reload nginx
                    LOGGER.info("Reloading nginx ...")
                    proc = subprocess_run(
                        [join(sep, "usr", "sbin", "nginx"), "-s", "reload"],
                        stdin=DEVNULL,
                        stderr=STDOUT,
                        env=env.copy(),
                        check=False,
                        stdout=PIPE,
                    )
                    if proc.returncode == 0:
                        LOGGER.info("Successfully sent reload signal to nginx")
                    else:
                        LOGGER.error(
                            f"Error while reloading nginx - returncode: {proc.returncode} - error: {proc.stdout.decode('utf-8') if proc.stdout else 'no output'}"
                        )
                else:
                    LOGGER.warning("No BunkerWeb instance found, skipping nginx reload ...")
            except:
                LOGGER.error(f"Exception while reloading after running jobs once scheduling : {format_exc()}")

<<<<<<< HEAD
            ret = SCHEDULER.db.checked_changes(CHANGES)

            if ret:
                LOGGER.error(f"An error occurred when setting the changes to checked in the database : {ret}")
                stop(1)
=======
            try:
                ret = SCHEDULER.db.checked_changes(CHANGES)
                if ret:
                    logger.error(f"An error occurred when setting the changes to checked in the database : {ret}")
            except BaseException as e:
                logger.error(f"Error while setting changes to checked in the database: {e}")
>>>>>>> 51194f0f

            NEED_RELOAD = False
            RUN_JOBS_ONCE = False
            CONFIG_NEED_GENERATION = False
            CONFIGS_NEED_GENERATION = False
            PLUGINS_NEED_GENERATION = False
            PRO_PLUGINS_NEED_GENERATION = False
            INSTANCES_NEED_GENERATION = False

            if scheduler_first_start:
<<<<<<< HEAD
                ret = SCHEDULER.db.set_metadata({"scheduler_first_start": False})

                if ret == "The database is read-only, the changes will not be saved":
                    LOGGER.warning("The database is read-only, the scheduler first start will not be saved")
                elif ret:
                    LOGGER.error(f"An error occurred when setting the scheduler first start : {ret}")
                    stop(1)
                scheduler_first_start = False
=======
                try:
                    ret = SCHEDULER.db.set_scheduler_first_start()

                    if ret == "The database is read-only, the changes will not be saved":
                        logger.warning("The database is read-only, the scheduler first start will not be saved")
                    elif ret:
                        logger.error(f"An error occurred when setting the scheduler first start : {ret}")
                except BaseException as e:
                    logger.error(f"Error while setting the scheduler first start : {e}")
                finally:
                    scheduler_first_start = False
>>>>>>> 51194f0f

            if not HEALTHY_PATH.is_file():
                HEALTHY_PATH.write_text(datetime.now().isoformat(), encoding="utf-8")

            # infinite schedule for the jobs
            LOGGER.info("Executing job scheduler ...")
            errors = 0
            while RUN and not NEED_RELOAD:
                try:
                    sleep(1)
                    run_pending()
                    SCHEDULER.run_pending()
                    current_time = datetime.now()

                    while DB_LOCK_FILE.is_file() and DB_LOCK_FILE.stat().st_ctime + 30 > current_time.timestamp():
                        LOGGER.debug("Database is locked, waiting for it to be unlocked (timeout: 30s) ...")
                        sleep(1)

                    DB_LOCK_FILE.unlink(missing_ok=True)

                    db_metadata = SCHEDULER.db.get_metadata()

                    if isinstance(db_metadata, str):
                        raise Exception(f"An error occurred when checking for changes in the database : {db_metadata}")

                    # check if the plugins have changed since last time
                    if db_metadata["pro_plugins_changed"]:
                        LOGGER.info("Pro plugins changed, generating ...")
                        PRO_PLUGINS_NEED_GENERATION = True
                        CONFIG_NEED_GENERATION = True
                        RUN_JOBS_ONCE = True
                        NEED_RELOAD = True

                    if db_metadata["external_plugins_changed"]:
                        LOGGER.info("External plugins changed, generating ...")
                        PLUGINS_NEED_GENERATION = True
                        CONFIG_NEED_GENERATION = True
                        RUN_JOBS_ONCE = True
                        NEED_RELOAD = True

                    # check if the custom configs have changed since last time
                    if db_metadata["custom_configs_changed"]:
                        LOGGER.info("Custom configs changed, generating ...")
                        CONFIGS_NEED_GENERATION = True
                        CONFIG_NEED_GENERATION = True
                        NEED_RELOAD = True

                    # check if the config have changed since last time
                    if db_metadata["config_changed"]:
                        LOGGER.info("Config changed, generating ...")
                        CONFIG_NEED_GENERATION = True
                        RUN_JOBS_ONCE = True
                        NEED_RELOAD = True

                    # check if the instances have changed since last time
                    if db_metadata["instances_changed"]:
                        LOGGER.info("Instances changed, generating ...")
                        INSTANCES_NEED_GENERATION = True
                        CONFIGS_NEED_GENERATION = True
                        CONFIG_NEED_GENERATION = True
                        NEED_RELOAD = True
                except BaseException:
                    LOGGER.debug(format_exc())
                    if errors > 5:
                        LOGGER.error(f"An error occurred when executing the scheduler : {format_exc()}")
                        stop(1)
                    errors += 1
                    sleep(5)

            if NEED_RELOAD:
                CHANGES.clear()

                if INSTANCES_NEED_GENERATION:
                    CHANGES.append("instances")
                    SCHEDULER.apis = []
                    for db_instance in SCHEDULER.db.get_instances():
                        SCHEDULER.apis.append(API(f"http://{db_instance['hostname']}:{db_instance['port']}", db_instance["server_name"]))

                if CONFIGS_NEED_GENERATION:
                    CHANGES.append("custom_configs")
                    generate_custom_configs(SCHEDULER.db.get_custom_configs())

                if PLUGINS_NEED_GENERATION:
                    CHANGES.append("external_plugins")
                    generate_external_plugins(SCHEDULER.db.get_plugins(_type="external", with_data=True))
                    SCHEDULER.update_jobs()

                if PRO_PLUGINS_NEED_GENERATION:
                    CHANGES.append("pro_plugins")
                    generate_external_plugins(SCHEDULER.db.get_plugins(_type="pro", with_data=True), original_path=PRO_PLUGINS_PATH)
                    SCHEDULER.update_jobs()

                if CONFIG_NEED_GENERATION:
                    CHANGES.append("config")
                    env = SCHEDULER.db.get_config()
                    env["DATABASE_URI"] = SCHEDULER.db.database_uri

    except:
        LOGGER.error(f"Exception while executing scheduler : {format_exc()}")
        stop(1)<|MERGE_RESOLUTION|>--- conflicted
+++ resolved
@@ -14,13 +14,8 @@
 from stat import S_IEXEC
 from subprocess import run as subprocess_run, DEVNULL, STDOUT, PIPE
 from sys import path as sys_path
-<<<<<<< HEAD
-from tarfile import open as tar_open
+from tarfile import TarFile, open as tar_open
 from threading import Event, Thread
-=======
-from tarfile import TarFile, open as tar_open
-from threading import Thread
->>>>>>> 51194f0f
 from time import sleep
 from traceback import format_exc
 from typing import Any, Dict, List, Literal, Optional, Union
@@ -280,31 +275,23 @@
                                 try:
                                     tar.extract(member, path=extract_path)
                                 except Exception as e:
-                                    logger.error(f"Error extracting {member.name}: {e}")
+                                    LOGGER.error(f"Error extracting {member.name}: {e}")
                         except Exception as e:
-                            logger.error(f"Error extracting tar file: {e}")
-                    logger.debug(f"Restored cache directory {extract_path}")
+                            LOGGER.error(f"Error extracting tar file: {e}")
+                    LOGGER.debug(f"Restored cache directory {extract_path}")
                     continue
                 cache_path.parent.mkdir(parents=True, exist_ok=True)
                 cache_path.write_bytes(job_cache_file["data"])
-                logger.debug(f"Restored cache file {job_cache_file['file_name']}")
+                LOGGER.debug(f"Restored cache file {job_cache_file['file_name']}")
             except BaseException as e:
-<<<<<<< HEAD
                 LOGGER.error(f"Exception while restoring cache file {job_cache_file['file_name']} :\n{e}")
-=======
-                logger.error(f"Exception while restoring cache file {job_cache_file['file_name']} :\n{e}")
-
->>>>>>> 51194f0f
+
         if job_path.is_dir():
             for file in job_path.rglob("*"):
                 if file.as_posix().startswith(tuple(ignored_dirs)):
                     continue
-<<<<<<< HEAD
+
                 LOGGER.debug(f"Checking if {file} should be removed")
-=======
-
-                logger.debug(f"Checking if {file} should be removed")
->>>>>>> 51194f0f
                 if file not in plugin_cache_files and file.is_file():
                     LOGGER.debug(f"Removing non-cached file {file}")
                     file.unlink(missing_ok=True)
@@ -553,18 +540,12 @@
             changes = changes or {hash(dict_to_frozenset(d)) for d in custom_configs} != {hash(dict_to_frozenset(d)) for d in db_configs}
 
             if changes:
-<<<<<<< HEAD
-                err = SCHEDULER.db.save_custom_configs(custom_configs, "manual")
-                if err:
-                    LOGGER.error(f"Couldn't save some manually created custom configs to database: {err}")
-=======
                 try:
                     err = SCHEDULER.db.save_custom_configs(custom_configs, "manual")
                     if err:
-                        logger.error(f"Couldn't save some manually created custom configs to database: {err}")
+                        LOGGER.error(f"Couldn't save some manually created custom configs to database: {err}")
                 except BaseException as e:
-                    logger.error(f"Error while saving custom configs to database: {e}")
->>>>>>> 51194f0f
+                    LOGGER.error(f"Error while saving custom configs to database: {e}")
 
             generate_custom_configs(SCHEDULER.db.get_custom_configs())
 
@@ -615,18 +596,12 @@
                 changes = {hash(dict_to_frozenset(d)) for d in tmp_external_plugins} != {hash(dict_to_frozenset(d)) for d in db_plugins}
 
                 if changes:
-<<<<<<< HEAD
-                    err = SCHEDULER.db.update_external_plugins(external_plugins, _type=_type, delete_missing=True)
-                    if err:
-                        LOGGER.error(f"Couldn't save some manually added {_type} plugins to database: {err}")
-=======
                     try:
                         err = SCHEDULER.db.update_external_plugins(external_plugins, _type=_type, delete_missing=True)
                         if err:
-                            logger.error(f"Couldn't save some manually added {_type} plugins to database: {err}")
+                            LOGGER.error(f"Couldn't save some manually added {_type} plugins to database: {err}")
                     except BaseException as e:
-                        logger.error(f"Error while saving {_type} plugins to database: {e}")
->>>>>>> 51194f0f
+                        LOGGER.error(f"Error while saving {_type} plugins to database: {e}")
 
             generate_external_plugins(SCHEDULER.db.get_plugins(_type=_type, with_data=True), original_path=plugin_path)
 
@@ -701,36 +676,7 @@
             if not SCHEDULER.send_files(CACHE_PATH, "/cache"):
                 LOGGER.error(f"Error while sending {CACHE_PATH} folder")
             else:
-<<<<<<< HEAD
                 LOGGER.info(f"Successfully sent {CACHE_PATH} folder")
-=======
-                logger.info(f"Successfully sent {CACHE_PATH} folder")
-
-        def listen_for_instances_reload():
-            from docker import DockerClient
-
-            global SCHEDULER
-
-            docker_client = DockerClient(base_url=getenv("DOCKER_HOST", "unix:///var/run/docker.sock"))
-            for event in docker_client.events(decode=True, filters={"type": "container", "label": "bunkerweb.INSTANCE"}):
-                if event["Action"] in ("start", "die"):
-                    logger.info(f"🐋 Detected {event['Action']} event on container {event['Actor']['Attributes']['name']}")
-                    SCHEDULER.auto_setup()
-                    try:
-                        ret = SCHEDULER.db.update_instances([api_to_instance(api) for api in SCHEDULER.apis], changed=event["Action"] == "die")
-                        if ret:
-                            logger.error(f"Error while updating instances after {event['Action']} event: {ret}")
-                            continue
-                        if event["Action"] == "start":
-                            ret = SCHEDULER.db.checked_changes(value=True)
-                            if ret:
-                                logger.error(f"Error while setting changes to checked in the database after {event['Action']} event: {ret}")
-                    except BaseException as e:
-                        logger.error(f"Error while updating instances after {event['Action']} event: {e}")
-
-        if INTEGRATION == "Docker" and not override_instances:
-            Thread(target=listen_for_instances_reload, name="listen_for_instances_reload").start()
->>>>>>> 51194f0f
 
         while True:
             threads.clear()
@@ -740,13 +686,9 @@
                 if not SCHEDULER.reload(env):
                     LOGGER.error("At least one job in run_once() failed")
                 else:
-<<<<<<< HEAD
                     LOGGER.info("All jobs in run_once() were successful")
-=======
-                    logger.info("All jobs in run_once() were successful")
                     if SCHEDULER.db.readonly:
                         generate_caches(SCHEDULER.db.get_plugins())
->>>>>>> 51194f0f
 
             if CONFIG_NEED_GENERATION:
                 content = ""
@@ -819,20 +761,12 @@
             except:
                 LOGGER.error(f"Exception while reloading after running jobs once scheduling : {format_exc()}")
 
-<<<<<<< HEAD
-            ret = SCHEDULER.db.checked_changes(CHANGES)
-
-            if ret:
-                LOGGER.error(f"An error occurred when setting the changes to checked in the database : {ret}")
-                stop(1)
-=======
             try:
                 ret = SCHEDULER.db.checked_changes(CHANGES)
                 if ret:
-                    logger.error(f"An error occurred when setting the changes to checked in the database : {ret}")
+                    LOGGER.error(f"An error occurred when setting the changes to checked in the database : {ret}")
             except BaseException as e:
-                logger.error(f"Error while setting changes to checked in the database: {e}")
->>>>>>> 51194f0f
+                LOGGER.error(f"Error while setting changes to checked in the database: {e}")
 
             NEED_RELOAD = False
             RUN_JOBS_ONCE = False
@@ -843,28 +777,17 @@
             INSTANCES_NEED_GENERATION = False
 
             if scheduler_first_start:
-<<<<<<< HEAD
-                ret = SCHEDULER.db.set_metadata({"scheduler_first_start": False})
-
-                if ret == "The database is read-only, the changes will not be saved":
-                    LOGGER.warning("The database is read-only, the scheduler first start will not be saved")
-                elif ret:
-                    LOGGER.error(f"An error occurred when setting the scheduler first start : {ret}")
-                    stop(1)
-                scheduler_first_start = False
-=======
                 try:
-                    ret = SCHEDULER.db.set_scheduler_first_start()
+                    ret = SCHEDULER.db.set_metadata({"scheduler_first_start": False})
 
                     if ret == "The database is read-only, the changes will not be saved":
-                        logger.warning("The database is read-only, the scheduler first start will not be saved")
+                        LOGGER.warning("The database is read-only, the scheduler first start will not be saved")
                     elif ret:
-                        logger.error(f"An error occurred when setting the scheduler first start : {ret}")
+                        LOGGER.error(f"An error occurred when setting the scheduler first start : {ret}")
                 except BaseException as e:
-                    logger.error(f"Error while setting the scheduler first start : {e}")
+                    LOGGER.error(f"Error while setting the scheduler first start : {e}")
                 finally:
                     scheduler_first_start = False
->>>>>>> 51194f0f
 
             if not HEALTHY_PATH.is_file():
                 HEALTHY_PATH.write_text(datetime.now().isoformat(), encoding="utf-8")
