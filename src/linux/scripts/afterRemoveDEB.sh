#!/bin/bash

# Function to run a command and check its return code
function do_and_check_cmd() {
    output=$("$@" 2>&1)
    ret="$?"
    if [ $ret -ne 0 ] ; then
        echo "❌ Error from command : $*"
        echo "$output"
        exit $ret
    else
        echo "✔️ Success: $*"
        echo "$output"
    fi
    return 0
}

function reload_systemd() {
    do_and_check_cmd systemctl daemon-reload
    do_and_check_cmd systemctl reset-failed
}

# remove a systemd service 
function remove_systemd_service {
    service=$1
    service_file="/lib/systemd/system/$service.service"
    echo "checking service $service with $service_file file "
    if [ -f "$service_file" ]; then
        echo "ℹ️ Remove $service service"
        do_and_check_cmd systemctl stop "$service"
        do_and_check_cmd systemctl disable "$service"
        do_and_check_cmd rm -f "$service_file"
        reload_systemd
    else
        echo "$service_file not found"
    fi
}

function remove {
    echo "Package is being uninstalled"

    # Stop nginx
    if systemctl is-active nginx; then
        echo "ℹ️ Stop nginx service"
        do_and_check_cmd systemctl stop nginx
    fi

    remove_systemd_service "bunkerweb"
    remove_systemd_service "bunkerweb-ui"

    # Remove /usr/share/bunkerweb
    if test -e "/usr/share/bunkerweb"; then
        echo "ℹ️ Remove /usr/share/bunkerweb"
        do_and_check_cmd rm -rf /usr/share/bunkerweb
    fi

    # Remove /var/tmp/bunkerweb
    if test -e "/var/tmp/bunkerweb"; then
        echo "ℹ️ Remove /var/tmp/bunkerweb"
        do_and_check_cmd rm -rf /var/tmp/bunkerweb
    fi

    # Remove /var/run/bunkerweb
    if test -e "/var/run/bunkerweb"; then
        echo "ℹ️ Remove /var/run/bunkerweb"
        do_and_check_cmd rm -rf /var/run/bunkerweb
    fi

    # Remove /var/log/bunkerweb
    if test -e "/var/log/bunkerweb"; then
        echo "ℹ️ Remove /var/log/bunkerweb"
        do_and_check_cmd rm -rf /var/log/bunkerweb
    fi

    # Remove /var/lib/bunkerweb
    if test -e "/var/cache/bunkerweb"; then
        echo "ℹ️ Remove  /var/cache/bunkerweb"
        do_and_check_cmd rm -rf /var/cache/bunkerweb
    fi

    # Remove /usr/bin/bwcli
    if test -f "/usr/bin/bwcli"; then
        echo "ℹ️ Remove /usr/bin/bwcli"
        do_and_check_cmd rm -f /usr/bin/bwcli
    fi

    echo "ℹ️ BunkerWeb successfully uninstalled"
}

function purge() {
    echo "Package is being purged"
    remove

    # Remove /var/lib/bunkerweb
    if test -e "/var/lib/bunkerweb"; then
        echo "ℹ️ Remove /var/lib/bunkerweb"
        do_and_check_cmd rm -rf /var/lib/bunkerweb
    fi

    # Remove /var/tmp/bunkerweb/variables.env
    if test -d "/etc/bunkerweb"; then
        echo "ℹ️ Remove /etc/bunkerweb"
        do_and_check_cmd rm -rf /etc/bunkerweb
    fi

    echo "ℹ️ BunkerWeb successfully purged"
}

# Check if we are root
if [ "$(id -u)" -ne 0 ] ; then
    echo "❌ Run me as root"
    exit 1
fi

# Detect OS
OS=$(lsb_release -is | tr '[:upper:]' '[:lower:]')
if ! [[ "$OS" =~ (debian|ubuntu) ]]; then
    echo "❌ Unsupported Operating System"
    exit 1
fi

# Check if the package is being upgraded or uninstalled
if [ "$1" = "remove" ]; then
    # Call the remove function
    remove
elif [ "$1" = "purge" ]; then
    # Call the purge function
    purge
else 
    echo "Package is being upgraded"
<<<<<<< HEAD
    # Check the version of the package and if it's inferior to 1.5.1, we need to copy the variables.env file
    VERSION=$(dpkg-query -W -f='${Version}' bunkerweb)
    if [ "$VERSION" != "1.5.1" ]; then
=======
    # Check the version of the package and if it's inferior to 1.5.2, we need to copy the variables.env file
    VERSION=$(dpkg-query -W -f='${Version}' bunkerweb)
    if [ "$VERSION" != "1.5.2" ]; then
>>>>>>> 8ab4ea2e
        echo "ℹ️ Copyenv variables to /var/tmp/bunkerweb/*.env"
        do_and_check_cmd cp -f /opt/bunkerweb/variables.env /var/tmp/variables.env
        do_and_check_cmd cp -f /opt/bunkerweb/ui.env /var/tmp/ui.env
    fi
    cp -f /etc/bunkerweb/variables.env /var/tmp/variables.env
    cp -f /etc/bunkerweb/ui.env /var/tmp/ui.env
    exit 0
fi<|MERGE_RESOLUTION|>--- conflicted
+++ resolved
@@ -128,15 +128,9 @@
     purge
 else 
     echo "Package is being upgraded"
-<<<<<<< HEAD
-    # Check the version of the package and if it's inferior to 1.5.1, we need to copy the variables.env file
-    VERSION=$(dpkg-query -W -f='${Version}' bunkerweb)
-    if [ "$VERSION" != "1.5.1" ]; then
-=======
     # Check the version of the package and if it's inferior to 1.5.2, we need to copy the variables.env file
     VERSION=$(dpkg-query -W -f='${Version}' bunkerweb)
     if [ "$VERSION" != "1.5.2" ]; then
->>>>>>> 8ab4ea2e
         echo "ℹ️ Copyenv variables to /var/tmp/bunkerweb/*.env"
         do_and_check_cmd cp -f /opt/bunkerweb/variables.env /var/tmp/variables.env
         do_and_check_cmd cp -f /opt/bunkerweb/ui.env /var/tmp/ui.env
