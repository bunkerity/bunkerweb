#!/bin/bash

# Source the utils script
# shellcheck disable=SC1091
source /usr/share/bunkerweb/helpers/utils.sh
# shellcheck disable=SC1091
source /usr/share/bunkerweb/scripts/utils.sh

export PYTHONPATH=/usr/share/bunkerweb/deps/python/

function get_var() {
    rerunuserlt="$(grep "^$1=" /etc/bunkerweb/variables.env | cut -d '=' -f 2)"
    if [ "$rerunuserlt" = "" ] ; then
        rerunuserlt="$(echo "$@" | cut -d ' ' -f 2-)"
    fi
    echo "$rerunuserlt"
}

# Start the bunkerweb service
function start() {
    log "SYSTEMCTL" "ℹ️" "Starting BunkerWeb service ..."

    setcap 'CAP_NET_BIND_SERVICE=+eip' /usr/sbin/nginx
    chown -R nginx:nginx /etc/nginx

    # Create dummy variables.env
    if [ ! -f /etc/bunkerweb/variables.env ]; then
        runuser -p -g nginx -s /bin/bash -c "echo -ne '# remove IS_LOADING=yes when your config is ready\nIS_LOADING=yes\nUSE_BUNKERNET=no\nDNS_RESOLVERS=9.9.9.9 8.8.8.8 8.8.4.4\nHTTP_PORT=80\nHTTPS_PORT=443\nAPI_LISTEN_IP=127.0.0.1\nSERVER_NAME=\n' > /etc/bunkerweb/variables.env" nginx
        log "SYSTEMCTL" "ℹ️" "Created dummy variables.env file"
    fi

    # Stop nginx if it's running
    stop

    # Generate temp conf for jobs and start nginx
<<<<<<< HEAD
    DNS_RESOLVERS="$(get_var "DNS_RESOLVERS" "9.9.9.9 8.8.8.8 8.8.4.4")"
    API_LISTEN_IP="$(get_var "API_LISTEN_IP" "127.0.0.1")"
    API_HTTP_PORT="$(get_var "API_HTTP_PORT" "5000")"
    API_SERVER_NAME="$(get_var "API_SERVER_NAME" "bwapi")"
    API_WHITELIST_IP="$(get_var "API_WHITELIST_IP" "127.0.0.0/8")"
    USE_REAL_IP="$(get_var "USE_REAL_IP" "no")"
    USE_PROXY_PROTOCOL="$(get_var "USE_PROXY_PROTOCOL" "no")"
    REAL_IP_FROM="$(get_var "REAL_IP_FROM" "192.168.0.0/16 172.16.0.0/12 10.0.0.0/8")"
    REAL_IP_HEADER="$(get_var "REAL_IP_HEADER" "X-Forwarded-For")"
    HTTP_PORT="$(get_var "HTTP_PORT" "80")"
    HTTPS_PORT="$(get_var "HTTPS_PORT" "443")"
    runuser -p -g nginx -s /bin/bash -c "echo -ne 'IS_LOADING=yes\nUSE_BUNKERNET=no\nSERVER_NAME=\nDNS_RESOLVERS=${DNS_RESOLVERS}\nAPI_HTTP_PORT=${API_HTTP_PORT}\nAPI_LISTEN_IP=${API_LISTEN_IP}\nAPI_SERVER_NAME=${API_SERVER_NAME}\nAPI_WHITELIST_IP=${API_WHITELIST_IP}\nUSE_REAL_IP=${USE_REAL_IP}\nUSE_PROXY_PROTOCOL=${USE_PROXY_PROTOCOL}\nREAL_IP_FROM=${REAL_IP_FROM}\nREAL_IP_HEADER=${REAL_IP_HEADER}\nHTTP_PORT=${HTTP_PORT}\nHTTPS_PORT=${HTTPS_PORT}\n' > /var/tmp/bunkerweb/tmp.env" nginx
    runuser -p -g nginx -s /bin/bash -c "/usr/share/bunkerweb/gen/main.py --variables /var/tmp/bunkerweb/tmp.env --no-linux-reload" nginx
=======
    DNS_RESOLVERS="$(grep "^DNS_RESOLVERS=" /etc/bunkerweb/variables.env | cut -d '=' -f 2)"
    if [ "$DNS_RESOLVERS" = "" ] ; then
        DNS_RESOLVERS="8.8.8.8 8.8.4.4"
    fi
    API_LISTEN_IP="$(grep "^API_LISTEN_IP=" /etc/bunkerweb/variables.env | cut -d '=' -f 2)"
    if [ "$API_LISTEN_IP" = "" ] ; then
        API_LISTEN_IP="127.0.0.1"
    fi
    API_HTTP_PORT="$(grep "^API_HTTP_PORT=" /etc/bunkerweb/variables.env | cut -d '=' -f 2)"
    if [ "$API_HTTP_PORT" = "" ] ; then
        API_HTTP_PORT="5000"
    fi
    API_SERVER_NAME="$(grep "^API_SERVER_NAME=" /etc/bunkerweb/variables.env | cut -d '=' -f 2)"
    if [ "$API_SERVER_NAME" = "" ] ; then
        API_SERVER_NAME="bwapi"
    fi
    API_WHITELIST_IP="$(grep "^API_WHITELIST_IP=" /etc/bunkerweb/variables.env | cut -d '=' -f 2)"
    if [ "$API_WHITELIST_IP" = "" ] ; then
        API_WHITELIST_IP="127.0.0.0/8"
    fi
    USE_REAL_IP="$(grep "^USE_REAL_IP=" /etc/bunkerweb/variables.env | cut -d '=' -f 2)"
    if [ "$USE_REAL_IP" = "" ] ; then
        USE_REAL_IP="no"
    fi
    USE_PROXY_PROTOCOL="$(grep "^USE_PROXY_PROTOCOL=" /etc/bunkerweb/variables.env | cut -d '=' -f 2)"
    if [ "$USE_PROXY_PROTOCOL" = "" ] ; then
        USE_PROXY_PROTOCOL="no"
    fi
    REAL_IP_FROM="$(grep "^REAL_IP_FROM=" /etc/bunkerweb/variables.env | cut -d '=' -f 2)"
    if [ "$REAL_IP_FROM" = "" ] ; then
        REAL_IP_FROM="192.168.0.0/16 172.16.0.0/12 10.0.0.0/8"
    fi
    REAL_IP_HEADER="$(grep "^REAL_IP_HEADER=" /etc/bunkerweb/variables.env | cut -d '=' -f 2)"
    if [ "$REAL_IP_HEADER" = "" ] ; then
        REAL_IP_HEADER="X-Forwarded-For"
    fi
    HTTP_PORT="$(grep "^HTTP_PORT=" /etc/bunkerweb/variables.env | cut -d '=' -f 2)"
    if [ "$HTTP_PORT" = "" ] ; then
        HTTP_PORT="80"
    fi
    HTTPS_PORT="$(grep "^HTTPS_PORT=" /etc/bunkerweb/variables.env | cut -d '=' -f 2)"
    if [ "$HTTPS_PORT" = "" ] ; then
        HTTPS_PORT="443"
    fi
    sudo -E -u nginx -g nginx /bin/bash -c "echo -ne 'IS_LOADING=yes\nUSE_BUNKERNET=no\nSEND_ANONYMOUS_REPORT=no\nSERVER_NAME=\nDNS_RESOLVERS=${DNS_RESOLVERS}\nAPI_HTTP_PORT=${API_HTTP_PORT}\nAPI_LISTEN_IP=${API_LISTEN_IP}\nAPI_SERVER_NAME=${API_SERVER_NAME}\nAPI_WHITELIST_IP=${API_WHITELIST_IP}\nUSE_REAL_IP=${USE_REAL_IP}\nUSE_PROXY_PROTOCOL=${USE_PROXY_PROTOCOL}\nREAL_IP_FROM=${REAL_IP_FROM}\nREAL_IP_HEADER=${REAL_IP_HEADER}\nHTTP_PORT=${HTTP_PORT}\nHTTPS_PORT=${HTTPS_PORT}\n' > /var/tmp/bunkerweb/tmp.env"
    sudo -E -u nginx -g nginx /bin/bash -c "PYTHONPATH=/usr/share/bunkerweb/deps/python/ /usr/share/bunkerweb/gen/main.py --variables /var/tmp/bunkerweb/tmp.env --no-linux-reload"
>>>>>>> 494e111c
    # shellcheck disable=SC2181
    if [ $? -ne 0 ] ; then
        log "SYSTEMCTL" "❌" "Error while generating config from /var/tmp/bunkerweb/tmp.env"
        exit 1
    fi

    if [ ! -f /var/run/bunkerweb ] ; then
        mkdir -p /var/run/bunkerweb
        chown root:nginx /var/run/bunkerweb
    fi

    # Start nginx
    log "SYSTEMCTL" "ℹ️" "Starting nginx ..."
    runuser -p -g nginx -s /bin/bash -c "/usr/sbin/nginx -e /var/log/bunkerweb/error.log" nginx
    # shellcheck disable=SC2181
    if [ $? -ne 0 ] ; then
        log "SYSTEMCTL" "❌" "Error while executing temp nginx"
        exit 1
    fi
    count=0

    while [ $count -lt 10 ] ; do
        check="$(curl -s -H "Host: healthcheck.bunkerweb.io" http://127.0.0.1:6000/healthz 2>&1)"
        # shellcheck disable=SC2181
        if [ $? -eq 0 ] && [ "$check" = "ok" ] ; then
            break
        fi
        count=$((count + 1))
        sleep 1
        log "SYSTEMCTL" "ℹ️" "Waiting for nginx to start ..."
    done

    if [ $count -ge 10 ] ; then
        log "SYSTEMCTL" "❌" "nginx is not started"
        exit 1
    fi

    log "SYSTEMCTL" "ℹ️" "nginx started ..."
}

function stop() {
    pgrep nginx > /dev/null 2>&1
    # shellcheck disable=SC2181
    if [ $? -eq 0 ] ; then
        log "SYSTEMCTL" "ℹ️ " "Stopping nginx..."
        nginx -s stop
        # shellcheck disable=SC2181
        if [ $? -ne 0 ] ; then
            log "SYSTEMCTL" "❌" "Error while sending stop signal to nginx"
            log "SYSTEMCTL" "ℹ️ " "Stopping nginx (force)..."
            kill -TERM "$(cat /var/run/bunkerweb/nginx.pid)"
            if [ $? -ne 0 ] ; then
                log "SYSTEMCTL" "❌" "Error while sending term signal to nginx"
            fi
        fi
    fi

    count=0
    while true ; do
        pgrep nginx > /dev/null 2>&1
        # shellcheck disable=SC2181
        if [ $? -ne 0 ] ; then
            break
        fi
        log "SYSTEMCTL" "ℹ️ " "Waiting for nginx to stop..."
        sleep 1
        count=$((count + 1))
        if [ $count -ge 20 ] ; then
            break
        fi
    done

    if [ $count -ge 20 ] ; then
        log "SYSTEMCTL" "❌" "Timeout while waiting nginx to stop"
        exit 1
    fi

    log "SYSTEMCTL" "ℹ️ " "nginx is stopped"
}

# List of different args
case $1 in
    "start")
        start
        ;;
    "stop")
        stop
        ;;
    "reload")
        stop
        sleep 5
        start
        ;;
    *)
        echo "Invalid option!"
        echo "List of options availables:"
        display_help "bunkerweb"
        exit 1
esac<|MERGE_RESOLUTION|>--- conflicted
+++ resolved
@@ -33,7 +33,6 @@
     stop
 
     # Generate temp conf for jobs and start nginx
-<<<<<<< HEAD
     DNS_RESOLVERS="$(get_var "DNS_RESOLVERS" "9.9.9.9 8.8.8.8 8.8.4.4")"
     API_LISTEN_IP="$(get_var "API_LISTEN_IP" "127.0.0.1")"
     API_HTTP_PORT="$(get_var "API_HTTP_PORT" "5000")"
@@ -45,56 +44,8 @@
     REAL_IP_HEADER="$(get_var "REAL_IP_HEADER" "X-Forwarded-For")"
     HTTP_PORT="$(get_var "HTTP_PORT" "80")"
     HTTPS_PORT="$(get_var "HTTPS_PORT" "443")"
-    runuser -p -g nginx -s /bin/bash -c "echo -ne 'IS_LOADING=yes\nUSE_BUNKERNET=no\nSERVER_NAME=\nDNS_RESOLVERS=${DNS_RESOLVERS}\nAPI_HTTP_PORT=${API_HTTP_PORT}\nAPI_LISTEN_IP=${API_LISTEN_IP}\nAPI_SERVER_NAME=${API_SERVER_NAME}\nAPI_WHITELIST_IP=${API_WHITELIST_IP}\nUSE_REAL_IP=${USE_REAL_IP}\nUSE_PROXY_PROTOCOL=${USE_PROXY_PROTOCOL}\nREAL_IP_FROM=${REAL_IP_FROM}\nREAL_IP_HEADER=${REAL_IP_HEADER}\nHTTP_PORT=${HTTP_PORT}\nHTTPS_PORT=${HTTPS_PORT}\n' > /var/tmp/bunkerweb/tmp.env" nginx
+    runuser -p -g nginx -s /bin/bash -c "echo -ne 'IS_LOADING=yes\nUSE_BUNKERNET=no\nSEND_ANONYMOUS_REPORT=no\nSERVER_NAME=\nDNS_RESOLVERS=${DNS_RESOLVERS}\nAPI_HTTP_PORT=${API_HTTP_PORT}\nAPI_LISTEN_IP=${API_LISTEN_IP}\nAPI_SERVER_NAME=${API_SERVER_NAME}\nAPI_WHITELIST_IP=${API_WHITELIST_IP}\nUSE_REAL_IP=${USE_REAL_IP}\nUSE_PROXY_PROTOCOL=${USE_PROXY_PROTOCOL}\nREAL_IP_FROM=${REAL_IP_FROM}\nREAL_IP_HEADER=${REAL_IP_HEADER}\nHTTP_PORT=${HTTP_PORT}\nHTTPS_PORT=${HTTPS_PORT}\n' > /var/tmp/bunkerweb/tmp.env" nginx
     runuser -p -g nginx -s /bin/bash -c "/usr/share/bunkerweb/gen/main.py --variables /var/tmp/bunkerweb/tmp.env --no-linux-reload" nginx
-=======
-    DNS_RESOLVERS="$(grep "^DNS_RESOLVERS=" /etc/bunkerweb/variables.env | cut -d '=' -f 2)"
-    if [ "$DNS_RESOLVERS" = "" ] ; then
-        DNS_RESOLVERS="8.8.8.8 8.8.4.4"
-    fi
-    API_LISTEN_IP="$(grep "^API_LISTEN_IP=" /etc/bunkerweb/variables.env | cut -d '=' -f 2)"
-    if [ "$API_LISTEN_IP" = "" ] ; then
-        API_LISTEN_IP="127.0.0.1"
-    fi
-    API_HTTP_PORT="$(grep "^API_HTTP_PORT=" /etc/bunkerweb/variables.env | cut -d '=' -f 2)"
-    if [ "$API_HTTP_PORT" = "" ] ; then
-        API_HTTP_PORT="5000"
-    fi
-    API_SERVER_NAME="$(grep "^API_SERVER_NAME=" /etc/bunkerweb/variables.env | cut -d '=' -f 2)"
-    if [ "$API_SERVER_NAME" = "" ] ; then
-        API_SERVER_NAME="bwapi"
-    fi
-    API_WHITELIST_IP="$(grep "^API_WHITELIST_IP=" /etc/bunkerweb/variables.env | cut -d '=' -f 2)"
-    if [ "$API_WHITELIST_IP" = "" ] ; then
-        API_WHITELIST_IP="127.0.0.0/8"
-    fi
-    USE_REAL_IP="$(grep "^USE_REAL_IP=" /etc/bunkerweb/variables.env | cut -d '=' -f 2)"
-    if [ "$USE_REAL_IP" = "" ] ; then
-        USE_REAL_IP="no"
-    fi
-    USE_PROXY_PROTOCOL="$(grep "^USE_PROXY_PROTOCOL=" /etc/bunkerweb/variables.env | cut -d '=' -f 2)"
-    if [ "$USE_PROXY_PROTOCOL" = "" ] ; then
-        USE_PROXY_PROTOCOL="no"
-    fi
-    REAL_IP_FROM="$(grep "^REAL_IP_FROM=" /etc/bunkerweb/variables.env | cut -d '=' -f 2)"
-    if [ "$REAL_IP_FROM" = "" ] ; then
-        REAL_IP_FROM="192.168.0.0/16 172.16.0.0/12 10.0.0.0/8"
-    fi
-    REAL_IP_HEADER="$(grep "^REAL_IP_HEADER=" /etc/bunkerweb/variables.env | cut -d '=' -f 2)"
-    if [ "$REAL_IP_HEADER" = "" ] ; then
-        REAL_IP_HEADER="X-Forwarded-For"
-    fi
-    HTTP_PORT="$(grep "^HTTP_PORT=" /etc/bunkerweb/variables.env | cut -d '=' -f 2)"
-    if [ "$HTTP_PORT" = "" ] ; then
-        HTTP_PORT="80"
-    fi
-    HTTPS_PORT="$(grep "^HTTPS_PORT=" /etc/bunkerweb/variables.env | cut -d '=' -f 2)"
-    if [ "$HTTPS_PORT" = "" ] ; then
-        HTTPS_PORT="443"
-    fi
-    sudo -E -u nginx -g nginx /bin/bash -c "echo -ne 'IS_LOADING=yes\nUSE_BUNKERNET=no\nSEND_ANONYMOUS_REPORT=no\nSERVER_NAME=\nDNS_RESOLVERS=${DNS_RESOLVERS}\nAPI_HTTP_PORT=${API_HTTP_PORT}\nAPI_LISTEN_IP=${API_LISTEN_IP}\nAPI_SERVER_NAME=${API_SERVER_NAME}\nAPI_WHITELIST_IP=${API_WHITELIST_IP}\nUSE_REAL_IP=${USE_REAL_IP}\nUSE_PROXY_PROTOCOL=${USE_PROXY_PROTOCOL}\nREAL_IP_FROM=${REAL_IP_FROM}\nREAL_IP_HEADER=${REAL_IP_HEADER}\nHTTP_PORT=${HTTP_PORT}\nHTTPS_PORT=${HTTPS_PORT}\n' > /var/tmp/bunkerweb/tmp.env"
-    sudo -E -u nginx -g nginx /bin/bash -c "PYTHONPATH=/usr/share/bunkerweb/deps/python/ /usr/share/bunkerweb/gen/main.py --variables /var/tmp/bunkerweb/tmp.env --no-linux-reload"
->>>>>>> 494e111c
     # shellcheck disable=SC2181
     if [ $? -ne 0 ] ; then
         log "SYSTEMCTL" "❌" "Error while generating config from /var/tmp/bunkerweb/tmp.env"
