-s dir
--name bunkerweb
--license agpl3
--version %VERSION%
--architecture x86_64
<<<<<<< HEAD
--depends bash --depends epel-release --depends python39 --depends 'nginx = 1:1.24.0-1.el8.ngx' --depends libcurl-devel --depends libxml2 --depends lmdb-libs --depends GeoIP-devel --depends file-libs --depends net-tools --depends gd --depends sudo --depends procps --depends lsof --depends brotli --depends openssl --depends grep --depends libmagic
=======
--depends bash --depends epel-release --depends python39 --depends 'nginx = 1:1.24.0-1.el8.ngx' --depends libcurl-devel --depends libxml2 --depends yajl --depends lmdb-libs --depends GeoIP-devel --depends file-libs --depends net-tools --depends gd --depends sudo --depends procps --depends lsof --depends brotli --depends openssl
>>>>>>> 8ab4ea2e
--description "BunkerWeb %VERSION% for CentOS Stream 8"
--url "https://www.bunkerweb.io"
--maintainer "Bunkerity <contact at bunkerity dot com>"
--before-install /usr/share/bunkerweb/scripts/beforeInstall.sh
--after-install /usr/share/bunkerweb/scripts/postinstall.sh
--after-remove /usr/share/bunkerweb/scripts/afterRemoveRPM.sh
/usr/share/bunkerweb/=/usr/share/bunkerweb/ /usr/bin/bwcli=/usr/bin/bwcli /etc/bunkerweb/=/etc/bunkerweb /var/tmp/bunkerweb/=/var/tmp/bunkerweb /var/run/bunkerweb/=/var/run/bunkerweb /var/log/bunkerweb/=/var/log/bunkerweb /var/cache/bunkerweb/=/var/cache/bunkerweb /lib/systemd/system/bunkerweb.service=/lib/systemd/system/bunkerweb.service /lib/systemd/system/bunkerweb-ui.service=/lib/systemd/system/bunkerweb-ui.service /lib/systemd/system/bunkerweb-core.service=/lib/systemd/system/bunkerweb-core.service /var/lib/bunkerweb=/var/lib/bunkerweb<|MERGE_RESOLUTION|>--- conflicted
+++ resolved
@@ -3,11 +3,7 @@
 --license agpl3
 --version %VERSION%
 --architecture x86_64
-<<<<<<< HEAD
---depends bash --depends epel-release --depends python39 --depends 'nginx = 1:1.24.0-1.el8.ngx' --depends libcurl-devel --depends libxml2 --depends lmdb-libs --depends GeoIP-devel --depends file-libs --depends net-tools --depends gd --depends sudo --depends procps --depends lsof --depends brotli --depends openssl --depends grep --depends libmagic
-=======
---depends bash --depends epel-release --depends python39 --depends 'nginx = 1:1.24.0-1.el8.ngx' --depends libcurl-devel --depends libxml2 --depends yajl --depends lmdb-libs --depends GeoIP-devel --depends file-libs --depends net-tools --depends gd --depends sudo --depends procps --depends lsof --depends brotli --depends openssl
->>>>>>> 8ab4ea2e
+--depends bash --depends epel-release --depends python39 --depends 'nginx = 1:1.24.0-1.el8.ngx' --depends libcurl-devel --depends libxml2 --depends yajl --depends lmdb-libs --depends GeoIP-devel --depends file-libs --depends net-tools --depends gd --depends sudo --depends procps --depends lsof --depends brotli --depends openssl --depends grep --depends libmagic
 --description "BunkerWeb %VERSION% for CentOS Stream 8"
 --url "https://www.bunkerweb.io"
 --maintainer "Bunkerity <contact at bunkerity dot com>"
