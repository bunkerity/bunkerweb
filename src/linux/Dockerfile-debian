FROM debian:bullseye-slim

ENV OS=debian
ENV NGINX_VERSION 1.24.0

# Install fpm
RUN apt update && \
    apt install -y --no-install-recommends ruby ruby-dev && \
    gem install fpm

# Copy dependencies sources folder
COPY src/deps /tmp/bunkerweb/deps
COPY src/core/requirements.txt /tmp/req/requirements.txt
COPY src/ui/requirements.txt /tmp/req/requirements.txt.1
COPY src/common/gen/requirements.txt /tmp/req/requirements.txt.2
COPY src/common/db/requirements.txt /tmp/req/requirements.txt.3

WORKDIR /usr/share/bunkerweb

RUN mkdir -p deps && \
    cat /tmp/req/requirements.txt* > deps/requirements.txt && \
    rm -rf /tmp/req

# Nginx
RUN apt-get install gnupg2 ca-certificates wget -y && \
    echo "deb https://nginx.org/packages/debian/ bullseye nginx" > /etc/apt/sources.list.d/nginx.list && \
    echo "deb-src https://nginx.org/packages/debian/ bullseye nginx" >> /etc/apt/sources.list.d/nginx.list && \
    apt-key adv --keyserver keyserver.ubuntu.com --recv-keys ABF5BD827BD9BF62 && \
    apt-get update && \
    apt-get install -y --no-install-recommends nginx=${NGINX_VERSION}-1~bullseye

# Compile and install dependencies
<<<<<<< HEAD
RUN apt install --no-install-recommends python3-pip bash libssl-dev git libpcre++-dev zlib1g-dev libxml2-dev libyajl-dev pkgconf libcurl4-openssl-dev libgeoip-dev liblmdb-dev apt-utils bash build-essential autoconf libtool automake g++ gcc libxml2-dev make musl-dev gnupg patch libreadline-dev libpcre3-dev libgd-dev -y && \
    export MAKEFLAGS="-j$(nproc)" && \
    pip3 install --no-cache-dir --upgrade pip && \
    pip3 install --no-cache-dir --upgrade pip-tools wheel setuptools && \
    #mkdir -p deps && \
=======
RUN apt install --no-install-recommends curl python3 python3-distutils python3-dev bash libssl-dev git libpcre++-dev zlib1g-dev libxml2-dev libyajl2 libyajl-dev yajl-tools pkgconf libcurl4-openssl-dev libgeoip-dev liblmdb-dev apt-utils bash build-essential autoconf libtool automake g++ gcc libxml2-dev make musl-dev gnupg patch libreadline-dev libpcre3-dev libgd-dev -y && \
    curl https://bootstrap.pypa.io/get-pip.py > /tmp/get-pip.py && \
    python3 /tmp/get-pip.py && \
    pip install --no-cache-dir --upgrade pip && \
    pip install --no-cache-dir --upgrade pip-tools wheel setuptools && \
>>>>>>> 8ab4ea2e
    chmod +x /tmp/bunkerweb/deps/install.sh && \
    bash /tmp/bunkerweb/deps/install.sh && \
    mkdir deps/python && \
    pip install --no-cache-dir --require-hashes --target deps/python -r deps/requirements.txt

# Copy files
# can't exclude deps from . so we are copying everything by hand
COPY src/bw/loading loading
COPY src/bw/lua lua
COPY src/bw/misc misc
COPY src/common/api api
COPY src/common/cli cli
COPY src/common/confs confs
COPY src/common/core core_plugins
COPY src/common/db db
COPY src/common/gen gen
COPY src/common/helpers helpers
COPY src/common/settings.json settings.json
COPY src/common/utils utils
COPY src/core core
COPY src/ui ui
COPY src/VERSION VERSION

# Setup BW
RUN cp helpers/bwcli /usr/bin/ && \
    chmod 755 /usr/bin/bwcli && \
    mkdir -p /etc/bunkerweb/configs && \
    mkdir -p /var/cache/bunkerweb/ && \
    mkdir -p /etc/bunkerweb/plugins && \
    mkdir -p /var/tmp/bunkerweb/ && \
    mkdir -p /var/run/bunkerweb/ && \
    mkdir -p /var/log/bunkerweb/ && \
    mkdir -p /var/www/html && \
    mkdir -p /var/lib/bunkerweb && \
    echo "Linux" > INTEGRATION && \
    find /usr/share/bunkerweb -path ui/deps -prune -o -type f -exec chmod 0740 {} \; && \
    find /usr/share/bunkerweb -path ui/deps -prune -o -type d -exec chmod 0750 {} \; && \
    chmod 770 /var/cache/bunkerweb/ /var/tmp/bunkerweb/ /var/run/bunkerweb/ /var/log/bunkerweb/ && \
    chmod 750 gen/main.py core/app/*.py core/app/routers/*.py cli/main.py helpers/*.sh /var/www/ && \
    find core_plugins/*/jobs/* -type f -exec chmod 750 {} \; && \
    chmod 755 /usr/share/bunkerweb

# Copy Linux files
COPY src/linux/scripts scripts
COPY src/linux/fpm.sh /usr/share/fpm.sh
RUN chmod +x scripts/*.sh /usr/share/fpm.sh
COPY src/linux/fpm-debian /usr/share/.fpm
COPY src/linux/*.service /lib/systemd/system/

# Generate DEB at startup
VOLUME /data
WORKDIR /usr/share/
ENTRYPOINT ["./fpm.sh", "deb"]<|MERGE_RESOLUTION|>--- conflicted
+++ resolved
@@ -30,19 +30,10 @@
     apt-get install -y --no-install-recommends nginx=${NGINX_VERSION}-1~bullseye
 
 # Compile and install dependencies
-<<<<<<< HEAD
-RUN apt install --no-install-recommends python3-pip bash libssl-dev git libpcre++-dev zlib1g-dev libxml2-dev libyajl-dev pkgconf libcurl4-openssl-dev libgeoip-dev liblmdb-dev apt-utils bash build-essential autoconf libtool automake g++ gcc libxml2-dev make musl-dev gnupg patch libreadline-dev libpcre3-dev libgd-dev -y && \
+RUN apt install --no-install-recommends curl python3 python3-distutils python3-dev python3-pip bash libssl-dev git libpcre++-dev zlib1g-dev libxml2-dev libyajl2 libyajl-dev yajl-tools libyajl-dev pkgconf libcurl4-openssl-dev libgeoip-dev liblmdb-dev apt-utils bash build-essential autoconf libtool automake g++ gcc libxml2-dev make musl-dev gnupg patch libreadline-dev libpcre3-dev libgd-dev -y && \
     export MAKEFLAGS="-j$(nproc)" && \
-    pip3 install --no-cache-dir --upgrade pip && \
-    pip3 install --no-cache-dir --upgrade pip-tools wheel setuptools && \
-    #mkdir -p deps && \
-=======
-RUN apt install --no-install-recommends curl python3 python3-distutils python3-dev bash libssl-dev git libpcre++-dev zlib1g-dev libxml2-dev libyajl2 libyajl-dev yajl-tools pkgconf libcurl4-openssl-dev libgeoip-dev liblmdb-dev apt-utils bash build-essential autoconf libtool automake g++ gcc libxml2-dev make musl-dev gnupg patch libreadline-dev libpcre3-dev libgd-dev -y && \
-    curl https://bootstrap.pypa.io/get-pip.py > /tmp/get-pip.py && \
-    python3 /tmp/get-pip.py && \
     pip install --no-cache-dir --upgrade pip && \
     pip install --no-cache-dir --upgrade pip-tools wheel setuptools && \
->>>>>>> 8ab4ea2e
     chmod +x /tmp/bunkerweb/deps/install.sh && \
     bash /tmp/bunkerweb/deps/install.sh && \
     mkdir deps/python && \
