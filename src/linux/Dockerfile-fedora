FROM fedora:38

ENV OS=fedora
ENV NGINX_VERSION 1.24.0

# Install fpm
RUN dnf update -y && \
    dnf install -y ruby ruby-devel make gcc redhat-rpm-config rpm-build && \
    gem install fpm

# Nginx
RUN dnf install -y curl gnupg2 ca-certificates redhat-lsb-core && \
    dnf install nginx-${NGINX_VERSION} -y

# Copy dependencies sources folder
COPY src/deps /tmp/bunkerweb/deps
COPY src/scheduler/requirements.txt /tmp/req/requirements.txt
COPY src/ui/requirements.txt /tmp/req/requirements.txt.1
COPY src/common/gen/requirements.txt /tmp/req/requirements.txt.2
COPY src/common/db/requirements.txt /tmp/req/requirements.txt.3

RUN mkdir -p /usr/share/bunkerweb/deps && \
    cat /tmp/req/requirements.txt /tmp/req/requirements.txt.1 /tmp/req/requirements.txt.2 /tmp/req/requirements.txt.3 > /usr/share/bunkerweb/deps/requirements.txt && \
    rm -rf /tmp/req

# Compile and install dependencies
RUN dnf install -y --setopt=install_weak_deps=False python3 python3-devel brotli brotli-devel gperftools-devel perl libxslt-devel libxml2 libxslt bash gd gd-devel gcc-c++ kernel-devel curl znc-modtcl libmpc-devel gmp-devel gawk mpfr-devel libtool pcre-devel automake autoconf readline-devel gcc make openssl-devel git zlib-devel libxml2-devel pkgconf libcurl-devel geoip-devel lmdb-devel && \
    curl https://bootstrap.pypa.io/get-pip.py > /tmp/get-pip.py && \
    python3 /tmp/get-pip.py && \
    pip install --no-cache-dir --upgrade pip && \
<<<<<<< HEAD
    pip3 install --no-cache-dir --upgrade pip-tools wheel setuptools && \
=======
    pip install --no-cache-dir --upgrade pip-tools wheel && \
>>>>>>> b8778de0
    #mkdir -p /usr/share/bunkerweb/deps && \
    chmod +x /tmp/bunkerweb/deps/install.sh && \
    bash /tmp/bunkerweb/deps/install.sh && \
    mkdir /usr/share/bunkerweb/deps/python && \
    export MAKEFLAGS="-j$(nproc)" && \
    pip install --no-cache-dir --require-hashes --target /usr/share/bunkerweb/deps/python -r /usr/share/bunkerweb/deps/requirements.txt && \
    if [ ! -f /usr/share/bunkerweb/deps/python/zope/__init__.py ] ; then touch /usr/share/bunkerweb/deps/python/zope/__init__.py ; fi

# Copy files
# can't exclude deps from . so we are copying everything by hand
COPY src/bw/loading /usr/share/bunkerweb/loading
COPY src/bw/lua /usr/share/bunkerweb/lua
COPY src/bw/misc /usr/share/bunkerweb/misc
COPY src/common/api /usr/share/bunkerweb/api
COPY src/common/cli /usr/share/bunkerweb/cli
COPY src/common/confs /usr/share/bunkerweb/confs
COPY src/common/core /usr/share/bunkerweb/core
COPY src/common/db /usr/share/bunkerweb/db
COPY src/common/gen /usr/share/bunkerweb/gen
COPY src/common/helpers /usr/share/bunkerweb/helpers
COPY src/common/settings.json /usr/share/bunkerweb/settings.json
COPY src/common/utils /usr/share/bunkerweb/utils
COPY src/scheduler /usr/share/bunkerweb/scheduler
COPY src/ui /usr/share/bunkerweb/ui
COPY src/VERSION /usr/share/bunkerweb/VERSION

# Setup BW
RUN cp /usr/share/bunkerweb/helpers/bwcli /usr/bin/ && \
    chmod 755 /usr/bin/bwcli && \
    mkdir -p /etc/bunkerweb/configs && \
    mkdir -p /var/cache/bunkerweb/ && \
    mkdir -p /etc/bunkerweb/plugins && \
    mkdir -p /var/tmp/bunkerweb/ && \
    mkdir -p /var/run/bunkerweb/ && \
    mkdir -p /var/log/bunkerweb/ && \
    mkdir -p /var/www/html && \
    mkdir -p /var/lib/bunkerweb && \
    echo "Linux" > /usr/share/bunkerweb/INTEGRATION && \
    find /usr/share/bunkerweb -path /usr/share/bunkerweb/ui/deps -prune -o -type f -exec chmod 0740 {} \; && \
    find /usr/share/bunkerweb -path /usr/share/bunkerweb/ui/deps -prune -o -type d -exec chmod 0750 {} \; && \
    chmod 770 /var/cache/bunkerweb/ /var/tmp/bunkerweb/ /var/run/bunkerweb/ /var/log/bunkerweb/ && \
    chmod 750 /usr/share/bunkerweb/gen/main.py /usr/share/bunkerweb/scheduler/main.py /usr/share/bunkerweb/cli/main.py /usr/share/bunkerweb/helpers/*.sh /usr/share/bunkerweb/ui/main.py /var/www/ && \
    find /usr/share/bunkerweb/core/*/jobs/* -type f -exec chmod 750 {} \; && \
    chmod 755 /usr/share/bunkerweb

# Copy Linux files
COPY src/linux/scripts /usr/share/bunkerweb/scripts
COPY src/linux/fpm.sh /usr/share/fpm.sh
RUN chmod +x /usr/share/bunkerweb/scripts/*.sh /usr/share/fpm.sh
COPY src/linux/fpm-fedora /usr/share/.fpm
COPY src/linux/bunkerweb.service /lib/systemd/system/bunkerweb.service
COPY src/linux/bunkerweb-ui.service /lib/systemd/system/bunkerweb-ui.service

# Generate DEB at startup
VOLUME /data
WORKDIR /usr/share/
ENTRYPOINT ["/usr/share/fpm.sh", "rpm"]<|MERGE_RESOLUTION|>--- conflicted
+++ resolved
@@ -28,11 +28,7 @@
     curl https://bootstrap.pypa.io/get-pip.py > /tmp/get-pip.py && \
     python3 /tmp/get-pip.py && \
     pip install --no-cache-dir --upgrade pip && \
-<<<<<<< HEAD
     pip3 install --no-cache-dir --upgrade pip-tools wheel setuptools && \
-=======
-    pip install --no-cache-dir --upgrade pip-tools wheel && \
->>>>>>> b8778de0
     #mkdir -p /usr/share/bunkerweb/deps && \
     chmod +x /tmp/bunkerweb/deps/install.sh && \
     bash /tmp/bunkerweb/deps/install.sh && \
