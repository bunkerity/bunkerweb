-s dir
--name bunkerweb
--license agpl3
--version %VERSION%
--architecture %ARCH%
<<<<<<< HEAD
--depends bash --depends python3 --depends 'nginx = 1:1.24.0-1.fc38' --depends libcurl-devel --depends libxml2 --depends yajl --depends lmdb-libs --depends geoip-devel --depends gd --depends procps --depends lsof --depends nginx-mod-stream --depends pcre --depends grep --depends python3-magic --depends libpq --depends logrotate
--description "BunkerWeb %VERSION% for Fedora 38"
=======
--depends bash --depends python3 --depends 'nginx >= 1:1.24.0' --depends 'nginx < 1:1.25.0' --depends libcurl-devel --depends libxml2 --depends yajl --depends lmdb-libs --depends geoip-devel --depends gd --depends sudo --depends procps --depends lsof --depends nginx-mod-stream --depends pcre --depends libpq --depends libcap --depends openssl
--description "BunkerWeb %VERSION% for Fedora 39"
>>>>>>> 494e111c
--url "https://www.bunkerweb.io"
--maintainer "Bunkerity <contact at bunkerity dot com>"
--before-install /usr/share/bunkerweb/scripts/beforeInstall.sh
--after-install /usr/share/bunkerweb/scripts/postinstall.sh
--after-remove /usr/share/bunkerweb/scripts/afterRemoveRPM.sh
/usr/share/bunkerweb/=/usr/share/bunkerweb/ /etc/bunkerweb/=/etc/bunkerweb /var/tmp/bunkerweb/=/var/tmp/bunkerweb /var/run/bunkerweb/=/var/run/bunkerweb /var/log/bunkerweb/=/var/log/bunkerweb /var/cache/bunkerweb/=/var/cache/bunkerweb /lib/systemd/system/bunkerweb.service=/lib/systemd/system/bunkerweb.service /lib/systemd/system/bunkerweb-ui.service=/lib/systemd/system/bunkerweb-ui.service /lib/systemd/system/bunkerweb-autoconf.service=/lib/systemd/system/bunkerweb-autoconf.service /lib/systemd/system/bunkerweb-core.service=/lib/systemd/system/bunkerweb-core.service /var/lib/bunkerweb/=/var/lib/bunkerweb /etc/logrotate.d/bunkerweb=/etc/logrotate.d/bunkerweb<|MERGE_RESOLUTION|>--- conflicted
+++ resolved
@@ -3,13 +3,8 @@
 --license agpl3
 --version %VERSION%
 --architecture %ARCH%
-<<<<<<< HEAD
---depends bash --depends python3 --depends 'nginx = 1:1.24.0-1.fc38' --depends libcurl-devel --depends libxml2 --depends yajl --depends lmdb-libs --depends geoip-devel --depends gd --depends procps --depends lsof --depends nginx-mod-stream --depends pcre --depends grep --depends python3-magic --depends libpq --depends logrotate
---description "BunkerWeb %VERSION% for Fedora 38"
-=======
---depends bash --depends python3 --depends 'nginx >= 1:1.24.0' --depends 'nginx < 1:1.25.0' --depends libcurl-devel --depends libxml2 --depends yajl --depends lmdb-libs --depends geoip-devel --depends gd --depends sudo --depends procps --depends lsof --depends nginx-mod-stream --depends pcre --depends libpq --depends libcap --depends openssl
+--depends bash --depends python3 --depends 'nginx >= 1:1.24.0' --depends 'nginx < 1:1.25.0' --depends libcurl-devel --depends libxml2 --depends yajl --depends lmdb-libs --depends geoip-devel --depends gd --depends procps --depends lsof --depends nginx-mod-stream --depends pcre --depends grep --depends python3-magic --depends libpq --depends logrotate --depends libcap --depends openssl
 --description "BunkerWeb %VERSION% for Fedora 39"
->>>>>>> 494e111c
 --url "https://www.bunkerweb.io"
 --maintainer "Bunkerity <contact at bunkerity dot com>"
 --before-install /usr/share/bunkerweb/scripts/beforeInstall.sh
