--- conflicted
+++ resolved
@@ -68,12 +68,6 @@
   ln -s /proc/1/fd/1 /var/log/bunkerweb/ui-access.log && \
   ln -s /proc/1/fd/2 /var/log/bunkerweb/ui.log
 
-<<<<<<< HEAD
-=======
-# Fix CVEs
-RUN apk add --no-cache "libcrypto3>=3.3.2-r0" "libssl3>=3.3.2-r0" "openssl>=3.3.2-r0" # CVE-2024-6119
-
->>>>>>> 28a3d30c
 LABEL maintainer="Bunkerity <contact@bunkerity.com>"
 LABEL version="1.5.10"
 LABEL url="https://www.bunkerweb.io"
