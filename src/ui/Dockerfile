<<<<<<< HEAD
FROM python:3.11.5-alpine@sha256:cd311c6a0164f34a7edbf364e05258b07d66d3f7bc155139dcb9bef88a186ded AS builder
=======
FROM python:3.12.0-alpine@sha256:ae35274f417fc81ba6ee1fc84206e8517f28117566ee6a04a64f004c1409bdac AS builder

# Install python dependencies
RUN apk add --no-cache --virtual .build-deps g++ gcc musl-dev jpeg-dev zlib-dev libffi-dev cairo-dev pango-dev gdk-pixbuf-dev openssl-dev cargo postgresql-dev file make
>>>>>>> 8f456722

# Copy python requirements
COPY src/deps/requirements.txt /tmp/requirements-deps.txt
COPY src/ui/requirements.txt /tmp/req/requirements.txt
COPY src/common/gen/requirements.txt /tmp/req/requirements.txt.1
COPY src/common/db/requirements.txt /tmp/req/requirements.txt.2

WORKDIR /usr/share/bunkerweb
<<<<<<< HEAD

RUN mkdir -p deps/python && \
  cat /tmp/req/requirements.txt* > deps/requirements.txt && \
  rm -rf /tmp/req

# Install python dependencies
# RUN apk add --no-cache --virtual .build-deps g++ gcc musl-dev jpeg-dev zlib-dev libffi-dev cairo-dev pango-dev gdk-pixbuf-dev openssl-dev cargo postgresql-dev file make

WORKDIR /usr/share/bunkerweb

# Copy python requirements
COPY src/ui/requirements.txt deps/requirements.txt
=======

RUN mkdir -p deps/python && \
  cat /tmp/req/requirements.txt* > deps/requirements.txt && \
  rm -rf /tmp/req
>>>>>>> 8f456722

# Install python requirements
RUN export MAKEFLAGS="-j$(nproc)" && \
  pip install --no-cache-dir --ignore-installed --require-hashes -r /tmp/requirements-deps.txt && \
  pip install --no-cache-dir --require-hashes --target deps/python -r deps/requirements.txt

# Remove build dependencies
RUN apk del .build-deps && \
  rm -rf /var/cache/apk/*

# Copy files
# can't exclude specific files/dir from . so we are copying everything by hand
COPY src/common/api api
<<<<<<< HEAD
COPY src/common/cli cli
COPY src/common/helpers helpers
COPY src/common/utils utils
COPY src/VERSION VERSION

COPY src/ui ui

FROM python:3.11.5-alpine@sha256:cd311c6a0164f34a7edbf364e05258b07d66d3f7bc155139dcb9bef88a186ded
=======
COPY src/common/db db
COPY src/common/core core
COPY src/common/gen gen
COPY src/common/settings.json settings.json
COPY src/common/utils utils
COPY src/common/helpers helpers
COPY src/ui ui
COPY src/VERSION VERSION

FROM python:3.12.0-alpine@sha256:ae35274f417fc81ba6ee1fc84206e8517f28117566ee6a04a64f004c1409bdac
>>>>>>> 8f456722

# Set default umask to prevent huge recursive chmod increasing the final image size
RUN umask 027

# Copy dependencies
COPY --from=builder --chown=0:101 /usr/share/bunkerweb /usr/share/bunkerweb

WORKDIR /usr/share/bunkerweb

# Add ui user, drop bwcli, install runtime dependencies, create data folders and set permissions
<<<<<<< HEAD
RUN apk add --no-cache bash jq nodejs npm && \
  addgroup -g 101 ui && \
  adduser -h /usr/share/bunkerweb/ui -g ui -s /bin/sh -G ui -D -H -u 101 ui && \
  cp helpers/bwcli /usr/bin/ && \
  echo "Docker" > INTEGRATION && \
  mkdir -p /etc/bunkerweb && \
  mkdir -p /run/secrets && \
  mkdir -p /var/tmp/bunkerweb && \
  mkdir -p /var/run/bunkerweb && \
  mkdir -p /var/log/bunkerweb && \
  touch /etc/bunkerweb/ui.conf /etc/bunkerweb/config.yaml && \
  chown -R root:ui INTEGRATION /etc/bunkerweb /var/tmp/bunkerweb /var/run/bunkerweb /var/log/bunkerweb && \
  chown -R ui:ui ui && \
  chmod 770 /var/tmp/bunkerweb /var/run/bunkerweb /var/log/bunkerweb /usr/bin/bwcli && \
  chmod 750 ui/entrypoint.sh ui/*.py /usr/bin/bwcli deps/python/bin/* helpers/*.sh && \
  chmod 660 INTEGRATION && \
  chown root:ui INTEGRATION
# ln -s /proc/1/fd/1 /var/log/bunkerweb/ui-access.log && \ # TODO find a solution
# ln -s /proc/1/fd/2 /var/log/bunkerweb/ui.log
=======
RUN apk add --no-cache bash && \
  addgroup -g 101 ui && \
  adduser -h /var/cache/nginx -g ui -s /bin/sh -G ui -D -H -u 101 ui && \
  echo "Docker" > INTEGRATION && \
  mkdir -p /var/tmp/bunkerweb && \
  mkdir -p /var/run/bunkerweb && \
  mkdir -p /etc/bunkerweb && \
  mkdir -p /data/cache && ln -s /data/cache /var/cache/bunkerweb && \
  mkdir -p /data/lib && ln -s /data/lib /var/lib/bunkerweb && \
  mkdir -p /var/log/bunkerweb/ && \
  for dir in $(echo "configs plugins") ; do mkdir -p "/data/${dir}" && ln -s "/data/${dir}" "/etc/bunkerweb/${dir}" ; done && \
  for dir in $(echo "configs/http configs/stream configs/server-http configs/server-stream configs/default-server-http configs/default-server-stream configs/modsec configs/modsec-crs") ; do mkdir "/data/${dir}" ; done && \
  chown -R root:ui /data && \
  chmod -R 770 /data && \
  chown -R root:ui INTEGRATION /var/cache/bunkerweb /var/lib/bunkerweb /etc/bunkerweb /var/tmp/bunkerweb /var/run/bunkerweb /var/log/bunkerweb && \
  chmod 770 /var/cache/bunkerweb /var/lib/bunkerweb /var/tmp/bunkerweb /var/run/bunkerweb /var/log/bunkerweb && \
  chmod 750 gen/*.py ui/*.py ui/src/*.py deps/python/bin/* helpers/*.sh && \
  chmod 660 INTEGRATION && \
  chown root:ui INTEGRATION && \
  ln -s /proc/1/fd/1 /var/log/bunkerweb/ui-access.log && \
  ln -s /proc/1/fd/2 /var/log/bunkerweb/ui.log
>>>>>>> 8f456722

# Fix CVEs
# There are no CVE to fix for the moment

USER ui:ui

# Change working directory
WORKDIR /usr/share/bunkerweb/ui/nuxt

# Initialize project
RUN npm install

# Build project
RUN npm run build

# Remove no longer needed files
RUN rm -rf .nuxtignore assets components composables layouts node_modules nuxt.config.ts pages public server tsconfig.json utils

# Change working directory
WORKDIR /usr/share/bunkerweb/ui

EXPOSE 7000

HEALTHCHECK --interval=10s --timeout=10s --start-period=30s --retries=6 CMD /usr/share/bunkerweb/helpers/healthcheck-ui.sh

ENV PYTHONPATH /usr/share/bunkerweb/deps/python

<<<<<<< HEAD
ENTRYPOINT [ "./entrypoint.sh" ]
=======
CMD [ "python3", "-m", "gunicorn", "--config", "gunicorn.conf.py", "--user", "ui", "--group", "ui", "--bind", "0.0.0.0:7000" ]
>>>>>>> 8f456722
<|MERGE_RESOLUTION|>--- conflicted
+++ resolved
@@ -1,11 +1,7 @@
-<<<<<<< HEAD
-FROM python:3.11.5-alpine@sha256:cd311c6a0164f34a7edbf364e05258b07d66d3f7bc155139dcb9bef88a186ded AS builder
-=======
 FROM python:3.12.0-alpine@sha256:ae35274f417fc81ba6ee1fc84206e8517f28117566ee6a04a64f004c1409bdac AS builder
 
 # Install python dependencies
-RUN apk add --no-cache --virtual .build-deps g++ gcc musl-dev jpeg-dev zlib-dev libffi-dev cairo-dev pango-dev gdk-pixbuf-dev openssl-dev cargo postgresql-dev file make
->>>>>>> 8f456722
+# RUN apk add --no-cache --virtual .build-deps g++ gcc musl-dev jpeg-dev zlib-dev libffi-dev cairo-dev pango-dev gdk-pixbuf-dev openssl-dev cargo postgresql-dev file make
 
 # Copy python requirements
 COPY src/deps/requirements.txt /tmp/requirements-deps.txt
@@ -14,25 +10,15 @@
 COPY src/common/db/requirements.txt /tmp/req/requirements.txt.2
 
 WORKDIR /usr/share/bunkerweb
-<<<<<<< HEAD
 
 RUN mkdir -p deps/python && \
   cat /tmp/req/requirements.txt* > deps/requirements.txt && \
   rm -rf /tmp/req
 
-# Install python dependencies
-# RUN apk add --no-cache --virtual .build-deps g++ gcc musl-dev jpeg-dev zlib-dev libffi-dev cairo-dev pango-dev gdk-pixbuf-dev openssl-dev cargo postgresql-dev file make
-
 WORKDIR /usr/share/bunkerweb
 
 # Copy python requirements
 COPY src/ui/requirements.txt deps/requirements.txt
-=======
-
-RUN mkdir -p deps/python && \
-  cat /tmp/req/requirements.txt* > deps/requirements.txt && \
-  rm -rf /tmp/req
->>>>>>> 8f456722
 
 # Install python requirements
 RUN export MAKEFLAGS="-j$(nproc)" && \
@@ -46,7 +32,6 @@
 # Copy files
 # can't exclude specific files/dir from . so we are copying everything by hand
 COPY src/common/api api
-<<<<<<< HEAD
 COPY src/common/cli cli
 COPY src/common/helpers helpers
 COPY src/common/utils utils
@@ -54,19 +39,7 @@
 
 COPY src/ui ui
 
-FROM python:3.11.5-alpine@sha256:cd311c6a0164f34a7edbf364e05258b07d66d3f7bc155139dcb9bef88a186ded
-=======
-COPY src/common/db db
-COPY src/common/core core
-COPY src/common/gen gen
-COPY src/common/settings.json settings.json
-COPY src/common/utils utils
-COPY src/common/helpers helpers
-COPY src/ui ui
-COPY src/VERSION VERSION
-
 FROM python:3.12.0-alpine@sha256:ae35274f417fc81ba6ee1fc84206e8517f28117566ee6a04a64f004c1409bdac
->>>>>>> 8f456722
 
 # Set default umask to prevent huge recursive chmod increasing the final image size
 RUN umask 027
@@ -77,31 +50,10 @@
 WORKDIR /usr/share/bunkerweb
 
 # Add ui user, drop bwcli, install runtime dependencies, create data folders and set permissions
-<<<<<<< HEAD
-RUN apk add --no-cache bash jq nodejs npm && \
-  addgroup -g 101 ui && \
-  adduser -h /usr/share/bunkerweb/ui -g ui -s /bin/sh -G ui -D -H -u 101 ui && \
-  cp helpers/bwcli /usr/bin/ && \
-  echo "Docker" > INTEGRATION && \
-  mkdir -p /etc/bunkerweb && \
-  mkdir -p /run/secrets && \
-  mkdir -p /var/tmp/bunkerweb && \
-  mkdir -p /var/run/bunkerweb && \
-  mkdir -p /var/log/bunkerweb && \
-  touch /etc/bunkerweb/ui.conf /etc/bunkerweb/config.yaml && \
-  chown -R root:ui INTEGRATION /etc/bunkerweb /var/tmp/bunkerweb /var/run/bunkerweb /var/log/bunkerweb && \
-  chown -R ui:ui ui && \
-  chmod 770 /var/tmp/bunkerweb /var/run/bunkerweb /var/log/bunkerweb /usr/bin/bwcli && \
-  chmod 750 ui/entrypoint.sh ui/*.py /usr/bin/bwcli deps/python/bin/* helpers/*.sh && \
-  chmod 660 INTEGRATION && \
-  chown root:ui INTEGRATION
-# ln -s /proc/1/fd/1 /var/log/bunkerweb/ui-access.log && \ # TODO find a solution
-# ln -s /proc/1/fd/2 /var/log/bunkerweb/ui.log
-=======
 RUN apk add --no-cache bash && \
   addgroup -g 101 ui && \
   adduser -h /var/cache/nginx -g ui -s /bin/sh -G ui -D -H -u 101 ui && \
-  echo "Docker" > INTEGRATION && \
+  echo "Docker" > /usr/share/bunkerweb/INTEGRATION && \
   mkdir -p /var/tmp/bunkerweb && \
   mkdir -p /var/run/bunkerweb && \
   mkdir -p /etc/bunkerweb && \
@@ -112,14 +64,13 @@
   for dir in $(echo "configs/http configs/stream configs/server-http configs/server-stream configs/default-server-http configs/default-server-stream configs/modsec configs/modsec-crs") ; do mkdir "/data/${dir}" ; done && \
   chown -R root:ui /data && \
   chmod -R 770 /data && \
-  chown -R root:ui INTEGRATION /var/cache/bunkerweb /var/lib/bunkerweb /etc/bunkerweb /var/tmp/bunkerweb /var/run/bunkerweb /var/log/bunkerweb && \
+  chown -R root:ui /usr/share/bunkerweb/INTEGRATION /var/cache/bunkerweb /var/lib/bunkerweb /etc/bunkerweb /var/tmp/bunkerweb /var/run/bunkerweb /var/log/bunkerweb && \
   chmod 770 /var/cache/bunkerweb /var/lib/bunkerweb /var/tmp/bunkerweb /var/run/bunkerweb /var/log/bunkerweb && \
-  chmod 750 gen/*.py ui/*.py ui/src/*.py deps/python/bin/* helpers/*.sh && \
-  chmod 660 INTEGRATION && \
-  chown root:ui INTEGRATION && \
+  chmod 750 /usr/share/bunkerweb/gen/*.py /usr/share/bunkerweb/ui/*.py /usr/share/bunkerweb/ui/src/*.py /usr/share/bunkerweb/deps/python/bin/* /usr/share/bunkerweb/helpers/*.sh && \
+  chmod 660 /usr/share/bunkerweb/INTEGRATION && \
+  chown root:ui /usr/share/bunkerweb/INTEGRATION && \
   ln -s /proc/1/fd/1 /var/log/bunkerweb/ui-access.log && \
   ln -s /proc/1/fd/2 /var/log/bunkerweb/ui.log
->>>>>>> 8f456722
 
 # Fix CVEs
 # There are no CVE to fix for the moment
@@ -147,8 +98,4 @@
 
 ENV PYTHONPATH /usr/share/bunkerweb/deps/python
 
-<<<<<<< HEAD
-ENTRYPOINT [ "./entrypoint.sh" ]
-=======
-CMD [ "python3", "-m", "gunicorn", "--config", "gunicorn.conf.py", "--user", "ui", "--group", "ui", "--bind", "0.0.0.0:7000" ]
->>>>>>> 8f456722
+ENTRYPOINT [ "./entrypoint.sh" ]