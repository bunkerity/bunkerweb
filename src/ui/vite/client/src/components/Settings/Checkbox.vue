--- conflicted
+++ resolved
@@ -1,4 +1,3 @@
-<<<<<<< HEAD
 <script setup>
 import { reactive, defineProps } from "vue";
 
@@ -7,6 +6,10 @@
   settings: {
     type: Object,
     required: true,
+  },
+  inpClass: {
+    type: String,
+    required: false,
   },
 });
 
@@ -30,7 +33,11 @@
       :name="props.settings.id"
       :aria-checked="checkbox.value === 'yes' ? 'true' : 'false'"
       :checked="checkbox.value === 'yes' ? true : false"
-      :class="[checkbox.value === 'yes' ? 'check' : '', 'checkbox']"
+      :class="[
+        checkbox.value === 'yes' ? 'check' : '',
+        'checkbox',
+        props.inpClass,
+      ]"
       type="checkbox"
       :value="checkbox.value"
     />
@@ -47,59 +54,4 @@
       ></path>
     </svg>
   </div>
-</template>
-=======
-<script setup>
-import { reactive, defineProps } from "vue";
-
-const props = defineProps({
-  // id && value && method
-  settings: {
-    type: Object,
-    required: true,
-  },
-  inpClass: {
-    type: String,
-    required: false
-  }
-});
-
-const checkbox = reactive({
-  value: props.settings.value,
-});
-
-const emits = defineEmits(["inp"]);
-
-function updateValue() {
-  checkbox.value = checkbox.value === "yes" ? "no" : "yes";
-  return checkbox.value;
-}
-</script>
-
-<template>
-  <div class="relative z-10">
-    <input
-      @click="$emit('inp', updateValue())"
-      :id="props.settings.id"
-      :name="props.settings.id"
-      :aria-checked="checkbox.value === 'yes' ? 'true' : 'false'"
-      :checked="checkbox.value === 'yes' ? true : false"
-      :class="[checkbox.value === 'yes' ? 'check' : '', 'checkbox', props.inpClass]"
-      type="checkbox"
-      :value="checkbox.value"
-    />
-
-    <svg
-      v-show="checkbox.value === 'yes'"
-      class="checkbox-svg"
-      xmlns="http://www.w3.org/2000/svg"
-      viewBox="0 0 512 512"
-    >
-      <path
-        class="pointer-events-none"
-        d="M470.6 105.4c12.5 12.5 12.5 32.8 0 45.3l-256 256c-12.5 12.5-32.8 12.5-45.3 0l-128-128c-12.5-12.5-12.5-32.8 0-45.3s32.8-12.5 45.3 0L192 338.7 425.4 105.4c12.5-12.5 32.8-12.5 45.3 0z"
-      ></path>
-    </svg>
-  </div>
-</template>
->>>>>>> 66eb6553
+</template>