<<<<<<< HEAD
<script setup>
import { reactive, defineEmits, defineProps } from "vue";

const props = defineProps({
  // id && type && disabled && required && value
  settings: {
    type: Object,
    required: true,
  },
});

const inp = reactive({
  value: props.settings.value,
});

const emits = defineEmits(["inp"]);
</script>

<template>
  <div class="relative flex items-center">
    <input
      v-model="inp.value"
      @input="$emit('inp', inp.value)"
      :type="props.settings.type"
      :id="props.settings.id"
      class="input-regular"
      :required="
        props.settings.id === 'SERVER_NAME' || props.settings.required || false
          ? true
          : false
      "
      :disabled="props.settings.disabled || false"
      :placeholder="props.settings.placeholder || ''"
      :pattern="props.settings.pattern || ''"
      :name="props.settings.id"
      :value="inp.value"
    />
  </div>
</template>
=======
<script setup>
import { reactive, defineEmits, defineProps } from "vue";

const props = defineProps({
  // id && type && disabled && required && value
  settings: {
    type: Object,
    required: true,
  },
  inpClass: {
    type: String,
    required: false
  }
});

const inp = reactive({
  value : props.settings.value,
})

const emits = defineEmits(["inp"]);
</script>

<template>
  <div class="relative flex items-center">
    <input
      v-model="inp.value"
      @input="$emit('inp', inp.value)"
      :type="props.settings.type"
      :id="props.settings.id"
      :class="['input-regular', props.inpClass]"
      :required="props.settings.id === 'SERVER_NAME' || props.settings.required || false ? true : false"
      :disabled="props.settings.disabled || false"
      :placeholder="props.settings.placeholder || ''"
      :pattern="props.settings.pattern || '(?s).*'"
      :name="props.settings.id"
      :value="inp.value"
    />
  </div>
</template>
>>>>>>> 66eb6553
<|MERGE_RESOLUTION|>--- conflicted
+++ resolved
@@ -1,4 +1,3 @@
-<<<<<<< HEAD
 <script setup>
 import { reactive, defineEmits, defineProps } from "vue";
 
@@ -7,6 +6,10 @@
   settings: {
     type: Object,
     required: true,
+  },
+  inpClass: {
+    type: String,
+    required: false,
   },
 });
 
@@ -24,7 +27,7 @@
       @input="$emit('inp', inp.value)"
       :type="props.settings.type"
       :id="props.settings.id"
-      class="input-regular"
+      :class="['input-regular', props.inpClass]"
       :required="
         props.settings.id === 'SERVER_NAME' || props.settings.required || false
           ? true
@@ -32,50 +35,9 @@
       "
       :disabled="props.settings.disabled || false"
       :placeholder="props.settings.placeholder || ''"
-      :pattern="props.settings.pattern || ''"
-      :name="props.settings.id"
-      :value="inp.value"
-    />
-  </div>
-</template>
-=======
-<script setup>
-import { reactive, defineEmits, defineProps } from "vue";
-
-const props = defineProps({
-  // id && type && disabled && required && value
-  settings: {
-    type: Object,
-    required: true,
-  },
-  inpClass: {
-    type: String,
-    required: false
-  }
-});
-
-const inp = reactive({
-  value : props.settings.value,
-})
-
-const emits = defineEmits(["inp"]);
-</script>
-
-<template>
-  <div class="relative flex items-center">
-    <input
-      v-model="inp.value"
-      @input="$emit('inp', inp.value)"
-      :type="props.settings.type"
-      :id="props.settings.id"
-      :class="['input-regular', props.inpClass]"
-      :required="props.settings.id === 'SERVER_NAME' || props.settings.required || false ? true : false"
-      :disabled="props.settings.disabled || false"
-      :placeholder="props.settings.placeholder || ''"
       :pattern="props.settings.pattern || '(?s).*'"
       :name="props.settings.id"
       :value="inp.value"
     />
   </div>
-</template>
->>>>>>> 66eb6553
+</template>