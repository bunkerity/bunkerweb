<script setup>
import Dashboard from "@layouts/Dashboard.vue";
import SettingsLayout from "@components/Settings/Layout.vue";
import SettingsInput from "@components/Settings/Input.vue";
import SettingsSelect from "@components/Settings/Select.vue";
import CardBase from "@components/Card/Base.vue";
import CardItemList from "@components/Card/Item/List.vue";
import BansTabs from "@components/Bans/Tabs.vue";
import BansAdd from "@components/Bans/Add.vue";
import BansList from "@components/Bans/List.vue";
import { reactive, computed, onMounted } from "vue";
import { fetchAPI } from "@utils/api.js";
import { useFeedbackStore } from "@store/global.js";

const feedbackStore = useFeedbackStore();

// Hide / Show settings and plugin base on that filters
const filters = reactive({
  ipName: "",
  reason: "",
  dateMin: "",
  dateMax: "",
});

const instances = reactive({
  isPend: false,
  isErr: false,
  data: [],
  total: computed(() => {
    return instances.data.length;
  }),
  hostnames: computed(() => {
    if (instances.data.length === 0) return [];
    const hosts = [];
    instances.data.forEach((instance) => {
      hosts.push(instance["hostname"]);
    });
    return hosts;
  }),
});

async function getInstances() {
  await fetchAPI(
    "/api/instances",
    "GET",
    null,
    instances,
    feedbackStore.addFeedback,
  );
}

const bans = reactive({
  isPend: false,
  isErr: false,
  total: "",
  reasonList: ["all"], // Based on reasons find on fetch
  hostnames: [], // Only hostnames with retrieve ip ban
  setup: computed(() => {
    if (instances.hostnames.length === 0) return [];
    // Fetch all instances bans
    const promises = [];
    for (let i = 0; i < instances.hostnames.length; i++) {
      const hostname = instances.hostnames[i];
      promises.push(getHostBan(hostname));
    }

    // When all promises fulfill, setup data
    let bansList = [];
    Promise.all(promises).then((instances) => {
      let count = 0;
      const instNum = instances.length;
      // Loop on instances
      instances.forEach((fetchData) => {
        // Case didn't retrieve ip list
        if (fetchData.type === "error") return count++;

        const banIps = fetchData.data;
      });
      // Case no instances data
      if (count === instNum) return [];

      bansList = values;
    });
    return bansList;
  }),
});

async function getHostBan(hostname) {
  const data = {
    isPend: false,
    isErr: false,
    data: [],
  };
  return await fetchAPI(
    `/api/instances/${hostname}/bans`,
    "POST",
    null,
    data,
    feedbackStore.addFeedback,
  );
}

onMounted(async () => {
  await getInstances();
});

const tab = reactive({
  current: "list",
});
</script>

<template>
  <Dashboard>
    <CardBase
      class="h-fit col-span-12 md:col-span-4 2xl:col-span-3 3xl:col-span-2"
      label="info"
    >
      <CardItemList
        :items="[
          { label: 'instances total', value: instances.total },
          { label: 'ip bans total', value: bans.total },
        ]"
      />
    </CardBase>
    <CardBase
      label="ban list filter"
      class="z-[100] col-span-12 md:col-span-8 lg:col-span-6 2xl:col-span-5 3xl:col-span-4 grid grid-cols-12 relative"
    >
      <SettingsLayout
        class="flex w-full col-span-12 md:col-span-6"
        label="Search ip"
        name="ipName"
      >
        <SettingsInput
          @inp="(v) => (filters.ipName = v)"
          :settings="{
            id: 'ipName',
            type: 'text',
            value: '',
            placeholder: '127.0.0.1',
          }"
        />
      </SettingsLayout>
      <SettingsLayout class="sm:col-span-6" label="Select reason" name="reason">
        <SettingsSelect
          @inp="(v) => (filters.reason = v === 'all' ? 'all' : v)"
          :settings="{
            id: 'reason',
            value: 'all',
            values: bans.reasonList,
          }"
        />
      </SettingsLayout>
    </CardBase>
    <CardBase
      class="max-w-[1100px] col-span-12 overflow-y-hidden min-h-[400px]"
      label="ACTIONS"
    >
<<<<<<< HEAD
      <BansTabs @tab="(v) => (tab.current = v)" />
      <BansList :class="[tab.current === 'list' ? true : 'hidden']" />
      <BansAdd :class="[tab.current === 'add' ? true : 'hidden']" />
=======
      <BansTabs @tab="(v) => tab.current = v" />
      <BansList :class="[tab.current === 'list' ? true : 'hidden']"  />
      <BansAdd @addBans="getInstances()" :class="[tab.current === 'add' ? true : 'hidden']"  />
>>>>>>> 66eb6553
    </CardBase>
  </Dashboard>
</template><|MERGE_RESOLUTION|>--- conflicted
+++ resolved
@@ -156,15 +156,12 @@
       class="max-w-[1100px] col-span-12 overflow-y-hidden min-h-[400px]"
       label="ACTIONS"
     >
-<<<<<<< HEAD
       <BansTabs @tab="(v) => (tab.current = v)" />
       <BansList :class="[tab.current === 'list' ? true : 'hidden']" />
-      <BansAdd :class="[tab.current === 'add' ? true : 'hidden']" />
-=======
-      <BansTabs @tab="(v) => tab.current = v" />
-      <BansList :class="[tab.current === 'list' ? true : 'hidden']"  />
-      <BansAdd @addBans="getInstances()" :class="[tab.current === 'add' ? true : 'hidden']"  />
->>>>>>> 66eb6553
+      <BansAdd
+        @addBans="getInstances()"
+        :class="[tab.current === 'add' ? true : 'hidden']"
+      />
     </CardBase>
   </Dashboard>
 </template>