--- conflicted
+++ resolved
@@ -1,6 +1,7 @@
 # -*- coding: utf-8 -*-
 from os import cpu_count, getenv, sep
 from os.path import join
+
 from sys import path as sys_path
 
 deps_path = join(sep, "usr", "share", "bunkerweb", "deps", "python")
@@ -24,19 +25,15 @@
 pidfile = join(sep, "var", "run", "bunkerweb", "ui.pid")
 worker_tmp_dir = join(sep, "dev", "shm")
 tmp_upload_dir = join(sep, "var", "tmp", "bunkerweb", "ui")
-<<<<<<< HEAD
 secure_scheme_headers = {}
 forwarded_allow_ips = "*"
 pythonpath = join(sep, "usr", "share", "bunkerweb", "deps", "python")
 proxy_allow_ips = "*"
 bind = f"{LISTEN_ADDR}:{LISTEN_PORT}"
 workers = MAX_WORKERS
-worker_class = "gevent"
+worker_class = "gthread"
 threads = int(getenv("MAX_THREADS", MAX_WORKERS * 2))
 max_requests_jitter = min(8, MAX_WORKERS)
-=======
-worker_class = "gthread"
->>>>>>> 494e111c
 graceful_timeout = 0
 
 
