--- conflicted
+++ resolved
@@ -451,17 +451,10 @@
     this.modalExtInp = this.modal.querySelector("input#external");
 
     this.modalTitle = this.modal.querySelector(
-<<<<<<< HEAD
-      `[data-${this.prefix}-modal-title]`
-    );
-    this.modalTxt = this.modal.querySelector(
-      `[data-${this.prefix}-modal-text]`
-=======
       `[data-${this.prefix}-modal-title]`,
     );
     this.modalTxt = this.modal.querySelector(
       `[data-${this.prefix}-modal-text]`,
->>>>>>> 8f456722
     );
     this.init();
   }
