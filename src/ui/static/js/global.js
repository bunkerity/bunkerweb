import { Checkbox } from "./utils/form.js";

class Menu {
  constructor() {
    this.sidebarEl = document.querySelector("[sidebar-menu]");
    this.toggleBtn = document.querySelector("[sidebar-menu-toggle]");
    this.closeBtn = document.querySelector("[sidebar-menu-close]");

    this.toggleBtn.addEventListener("click", this.toggle.bind(this));
    this.closeBtn.addEventListener("click", this.close.bind(this));
    this.init();
  }

  init() {
    window.addEventListener("click", (e) => {
      try {
        if (
          e.target.closest("aside").hasAttribute("sidebar-menu") &&
          e.target.closest("button").getAttribute("role") === "tab"
        ) {
          this.close();
        }
      } catch (err) {}
    });
  }

  toggle() {
    this.sidebarEl.classList.toggle("-translate-x-full");
  }

  close() {
    this.sidebarEl.classList.add("-translate-x-full");
  }
}

class News {
  constructor() {
<<<<<<< HEAD
    this.BASE_URL = "https://www.bunkerweb.io/";
=======
    this.BASE_URL = "https://bunkerweb.io/";
>>>>>>> 4d95e32f
    this.init();
  }

  init() {
<<<<<<< HEAD
    window.addEventListener("load", () => {
      const res = fetch("https://www.bunkerweb.io/api/posts/0/1", {
        headers: {
          method: "GET",
          Accept: "application/json",
          "Content-Type": "application/json",
        },
      })
        .then((res) => {
          console.log("data");
          const data = res.data;
          console.log(data);
          this.render(res);
        })
        .catch((err) => console.log(err));
=======
    window.addEventListener("load", async () => {
      try {
        const res = await fetch("https://bunkerweb.io/api/posts/0/2", {
          headers: {
            method: "GET",
          },
        });
        return await this.render(res);
      } catch (err) {}
>>>>>>> 4d95e32f
    });
  }

  render(lastNews) {
    const newsContainer = document.querySelector("[news-container]");
    //remove default message
    newsContainer.textContent = "";
    //render last news
    lastNews.forEach((news) => {
      //get info
      const slug = news.slug;
      const img = news.photo.url;
      const excerpt = news.excerpt;
      const tags = news.tags;
      const date = news.date;
      const lastUpdate = news.lastUpdate;
      //create html card from  infos
      const cardHTML = this.template(
        slug,
        img,
        excerpt,
        tags,
        date,
        lastUpdate
      );
      //add to DOM
      document
        .querySelector("[news-container]")
        .insertAdjacentHTML("afterbegin", cardHTML);
    });
  }

  template(slug, img, excerpt, tags, date, lastUpdate) {
    //loop on tags to get list
    let tagList = "";
    tags.forEach((tag) => {
      tagList += ` <a
      href="${this.BASE_URL}/blog/tag/${tag.slug}"
      class="my-0 mr-1 rounded bg-secondary hover:brightness-90 hover:-translate-y-0.4 text-white py-1 px-2 text-sm"
      >
      ${tag.name}
      </a>`;
    });
    //create card
    const card = `  
      <div
        class="min-h-[400px] w-full col-span-12 transition hover:-translate-y-2  bg-gray-100 dark:bg-slate-900 rounded px-6 py-4 m-2  flex flex-col justify-between"
      >
        <div>
            <img  role="link"
                onclick="window.location.href='${this.BASE_URL}/blog/post/${slug}'"
                class="cursor-pointer rounded w-full  h-40 m-0 object-cover"
                src="${img}"
                alt="image"
            />
            <h3 role="link"                     
            onclick="window.location.href='${this.BASE_URL}/blog/post/${slug}'"
            class="cursor-pointer mt-3 mb-1  text-3xl dark:text-white tracking-wide">{{ post['title'] }}</h3>            
        </div>
        <div>
            <div  role="link"                     
            onclick="window.location.href='${this.BASE_URL}/blog/post/${slug}'"
            class="cursor-pointer min-h-[130px] mb-3 text-lg dark:text-gray-300 text-gray-600 pt-3">
                ${excerpt}
            </div>
            <div class="min-h-[75px] mt-2 flex flex-wrap justify-start items-end align-bottom">
                ${tagList}
            </div>

            <div class="mt-2 flex flex-col justify-start items-start">
                <span class="text-xs  dark:text-gray-300 text-gray-600"
                >Posted on : ${date}</span
                >
                {% if post["updatedAt"] %}
                <span class="text-xs  dark:text-gray-300 text-gray-600"
                >Last update : ${lastUpdate}</span
                >
                {%endif%}
            </div>
        </div>
      </div>  `;
    return card;
  }
}

class Sidebar {
  constructor(elAtt, btnOpenAtt, btnCloseAtt) {
    this.sidebarEl = document.querySelector(elAtt);
    this.openBtn = document.querySelector(btnOpenAtt);
    this.closeBtn = document.querySelector(btnCloseAtt);
    this.openBtn.addEventListener("click", this.open.bind(this));
    this.closeBtn.addEventListener("click", this.close.bind(this));
  }

  open() {
    this.sidebarEl.classList.add("translate-x-0");
    this.sidebarEl.classList.remove("translate-x-90");
  }

  close() {
    this.sidebarEl.classList.add("translate-x-90");
    this.sidebarEl.classList.remove("translate-x-0");
  }
}

class darkMode {
  constructor() {
    this.htmlEl = document.querySelector("html");
    this.darkToggleEl = document.querySelector("[dark-toggle]");
    this.darkToggleLabel = document.querySelector("[dark-toggle-label]");
    this.csrf = document.querySelector("input#csrf_token");
    this.init();
  }

  init() {
    this.darkToggleEl.addEventListener("change", (e) => {
      this.toggle();
      this.saveMode();
    });
  }

  toggle() {
    document.querySelector("html").classList.toggle("dark");
    this.darkToggleLabel.textContent = this.darkToggleEl.checked
      ? "dark mode"
      : "light mode";
  }

  async saveMode() {
    const isDark = this.darkToggleEl.checked ? "true" : "false";
    const data = {
      method: "POST",
      headers: {
        Accept: "application/json",
        "Content-Type": "application/json",
        "X-CSRF-Token": this.csrf.value,
      },
      body: JSON.stringify({ darkmode: isDark }),
    };
    const send = await fetch(
      `${location.href.split("/").slice(0, -1).join("/")}/darkmode`,
      data
    );
  }
}

class FlashMsg {
  constructor() {
    this.openBtn = document.querySelector("[flash-sidebar-open]");
    this.flashCount = document.querySelector("[flash-count]");
    this.isMsgCheck = false;
    this.init();
  }

  init() {
    //animate message button if message + never opened
    window.addEventListener("load", (e) => {
      if (Number(this.flashCount.textContent) > 0) this.animeBtn();
    });
    //stop animate if clicked once
    this.openBtn.addEventListener("click", (e) => {
      try {
        if (e.target.closest("button").hasAttribute("flash-sidebar-open")) {
          this.isMsgCheck = true;
        }
      } catch (err) {}
    });
    //remove flash message and change count
    window.addEventListener("click", (e) => {
      try {
        if (e.target.closest("button").hasAttribute("close-flash-message")) {
          //remove logic
          const closeBtn = e.target.closest("button");
          const flashEl = closeBtn.closest("[flash-message]");
          flashEl.remove();
          //update count
          this.flashCount.textContent =
            document.querySelectorAll("[flash-message]").length;
        }
      } catch (err) {}
    });
  }

  animeBtn() {
    this.openBtn.classList.add("rotate-12");

    setTimeout(() => {
      this.openBtn.classList.remove("rotate-12");
      this.openBtn.classList.add("-rotate-12");
    }, 150);

    setTimeout(() => {
      this.openBtn.classList.remove("-rotate-12");
    }, 300);

    setTimeout(() => {
      if (!this.isMsgCheck) {
        this.animeBtn();
      }
    }, 1500);
  }
}

class Loader {
  constructor() {
    this.menuContainer = document.querySelector("[menu-container]");
    this.logoContainer = document.querySelector("[loader]");
    this.logoEl = document.querySelector("[loader-img]");
    this.isLoading = true;
    this.init();
  }

  init() {
    this.loading();
    window.addEventListener("load", (e) => {
      setTimeout(() => {
        this.logoContainer.classList.add("opacity-0");
      }, 350);

      setTimeout(() => {
        this.isLoading = false;
        this.logoContainer.classList.add("hidden");
      }, 650);

      setTimeout(() => {
        this.logoContainer.remove();
      }, 800);
    });
  }

  loading() {
    if ((this.isLoading = true)) {
      setTimeout(() => {
        this.logoEl.classList.toggle("scale-105");
        this.loading();
      }, 300);
    }
  }
}

const setLoader = new Loader();
const setMenu = new Menu();
const setNewsSidebar = new Sidebar(
  "[sidebar-info]",
  "[sidebar-info-open]",
  "[sidebar-info-close]"
);
const setFlashSidebar = new Sidebar(
  "[flash-sidebar]",
  "[flash-sidebar-open]",
  "[flash-sidebar-close]"
);
const setNews = new News();
const setDarkM = new darkMode();
const setCheckbox = new Checkbox();
const setFlash = new FlashMsg();
<|MERGE_RESOLUTION|>--- conflicted
+++ resolved
@@ -1,329 +1,307 @@
-import { Checkbox } from "./utils/form.js";
-
-class Menu {
-  constructor() {
-    this.sidebarEl = document.querySelector("[sidebar-menu]");
-    this.toggleBtn = document.querySelector("[sidebar-menu-toggle]");
-    this.closeBtn = document.querySelector("[sidebar-menu-close]");
-
-    this.toggleBtn.addEventListener("click", this.toggle.bind(this));
-    this.closeBtn.addEventListener("click", this.close.bind(this));
-    this.init();
-  }
-
-  init() {
-    window.addEventListener("click", (e) => {
-      try {
-        if (
-          e.target.closest("aside").hasAttribute("sidebar-menu") &&
-          e.target.closest("button").getAttribute("role") === "tab"
-        ) {
-          this.close();
-        }
-      } catch (err) {}
-    });
-  }
-
-  toggle() {
-    this.sidebarEl.classList.toggle("-translate-x-full");
-  }
-
-  close() {
-    this.sidebarEl.classList.add("-translate-x-full");
-  }
-}
-
-class News {
-  constructor() {
-<<<<<<< HEAD
-    this.BASE_URL = "https://www.bunkerweb.io/";
-=======
-    this.BASE_URL = "https://bunkerweb.io/";
->>>>>>> 4d95e32f
-    this.init();
-  }
-
-  init() {
-<<<<<<< HEAD
-    window.addEventListener("load", () => {
-      const res = fetch("https://www.bunkerweb.io/api/posts/0/1", {
-        headers: {
-          method: "GET",
-          Accept: "application/json",
-          "Content-Type": "application/json",
-        },
-      })
-        .then((res) => {
-          console.log("data");
-          const data = res.data;
-          console.log(data);
-          this.render(res);
-        })
-        .catch((err) => console.log(err));
-=======
-    window.addEventListener("load", async () => {
-      try {
-        const res = await fetch("https://bunkerweb.io/api/posts/0/2", {
-          headers: {
-            method: "GET",
-          },
-        });
-        return await this.render(res);
-      } catch (err) {}
->>>>>>> 4d95e32f
-    });
-  }
-
-  render(lastNews) {
-    const newsContainer = document.querySelector("[news-container]");
-    //remove default message
-    newsContainer.textContent = "";
-    //render last news
-    lastNews.forEach((news) => {
-      //get info
-      const slug = news.slug;
-      const img = news.photo.url;
-      const excerpt = news.excerpt;
-      const tags = news.tags;
-      const date = news.date;
-      const lastUpdate = news.lastUpdate;
-      //create html card from  infos
-      const cardHTML = this.template(
-        slug,
-        img,
-        excerpt,
-        tags,
-        date,
-        lastUpdate
-      );
-      //add to DOM
-      document
-        .querySelector("[news-container]")
-        .insertAdjacentHTML("afterbegin", cardHTML);
-    });
-  }
-
-  template(slug, img, excerpt, tags, date, lastUpdate) {
-    //loop on tags to get list
-    let tagList = "";
-    tags.forEach((tag) => {
-      tagList += ` <a
-      href="${this.BASE_URL}/blog/tag/${tag.slug}"
-      class="my-0 mr-1 rounded bg-secondary hover:brightness-90 hover:-translate-y-0.4 text-white py-1 px-2 text-sm"
-      >
-      ${tag.name}
-      </a>`;
-    });
-    //create card
-    const card = `  
-      <div
-        class="min-h-[400px] w-full col-span-12 transition hover:-translate-y-2  bg-gray-100 dark:bg-slate-900 rounded px-6 py-4 m-2  flex flex-col justify-between"
-      >
-        <div>
-            <img  role="link"
-                onclick="window.location.href='${this.BASE_URL}/blog/post/${slug}'"
-                class="cursor-pointer rounded w-full  h-40 m-0 object-cover"
-                src="${img}"
-                alt="image"
-            />
-            <h3 role="link"                     
-            onclick="window.location.href='${this.BASE_URL}/blog/post/${slug}'"
-            class="cursor-pointer mt-3 mb-1  text-3xl dark:text-white tracking-wide">{{ post['title'] }}</h3>            
-        </div>
-        <div>
-            <div  role="link"                     
-            onclick="window.location.href='${this.BASE_URL}/blog/post/${slug}'"
-            class="cursor-pointer min-h-[130px] mb-3 text-lg dark:text-gray-300 text-gray-600 pt-3">
-                ${excerpt}
-            </div>
-            <div class="min-h-[75px] mt-2 flex flex-wrap justify-start items-end align-bottom">
-                ${tagList}
-            </div>
-
-            <div class="mt-2 flex flex-col justify-start items-start">
-                <span class="text-xs  dark:text-gray-300 text-gray-600"
-                >Posted on : ${date}</span
-                >
-                {% if post["updatedAt"] %}
-                <span class="text-xs  dark:text-gray-300 text-gray-600"
-                >Last update : ${lastUpdate}</span
-                >
-                {%endif%}
-            </div>
-        </div>
-      </div>  `;
-    return card;
-  }
-}
-
-class Sidebar {
-  constructor(elAtt, btnOpenAtt, btnCloseAtt) {
-    this.sidebarEl = document.querySelector(elAtt);
-    this.openBtn = document.querySelector(btnOpenAtt);
-    this.closeBtn = document.querySelector(btnCloseAtt);
-    this.openBtn.addEventListener("click", this.open.bind(this));
-    this.closeBtn.addEventListener("click", this.close.bind(this));
-  }
-
-  open() {
-    this.sidebarEl.classList.add("translate-x-0");
-    this.sidebarEl.classList.remove("translate-x-90");
-  }
-
-  close() {
-    this.sidebarEl.classList.add("translate-x-90");
-    this.sidebarEl.classList.remove("translate-x-0");
-  }
-}
-
-class darkMode {
-  constructor() {
-    this.htmlEl = document.querySelector("html");
-    this.darkToggleEl = document.querySelector("[dark-toggle]");
-    this.darkToggleLabel = document.querySelector("[dark-toggle-label]");
-    this.csrf = document.querySelector("input#csrf_token");
-    this.init();
-  }
-
-  init() {
-    this.darkToggleEl.addEventListener("change", (e) => {
-      this.toggle();
-      this.saveMode();
-    });
-  }
-
-  toggle() {
-    document.querySelector("html").classList.toggle("dark");
-    this.darkToggleLabel.textContent = this.darkToggleEl.checked
-      ? "dark mode"
-      : "light mode";
-  }
-
-  async saveMode() {
-    const isDark = this.darkToggleEl.checked ? "true" : "false";
-    const data = {
-      method: "POST",
-      headers: {
-        Accept: "application/json",
-        "Content-Type": "application/json",
-        "X-CSRF-Token": this.csrf.value,
-      },
-      body: JSON.stringify({ darkmode: isDark }),
-    };
-    const send = await fetch(
-      `${location.href.split("/").slice(0, -1).join("/")}/darkmode`,
-      data
-    );
-  }
-}
-
-class FlashMsg {
-  constructor() {
-    this.openBtn = document.querySelector("[flash-sidebar-open]");
-    this.flashCount = document.querySelector("[flash-count]");
-    this.isMsgCheck = false;
-    this.init();
-  }
-
-  init() {
-    //animate message button if message + never opened
-    window.addEventListener("load", (e) => {
-      if (Number(this.flashCount.textContent) > 0) this.animeBtn();
-    });
-    //stop animate if clicked once
-    this.openBtn.addEventListener("click", (e) => {
-      try {
-        if (e.target.closest("button").hasAttribute("flash-sidebar-open")) {
-          this.isMsgCheck = true;
-        }
-      } catch (err) {}
-    });
-    //remove flash message and change count
-    window.addEventListener("click", (e) => {
-      try {
-        if (e.target.closest("button").hasAttribute("close-flash-message")) {
-          //remove logic
-          const closeBtn = e.target.closest("button");
-          const flashEl = closeBtn.closest("[flash-message]");
-          flashEl.remove();
-          //update count
-          this.flashCount.textContent =
-            document.querySelectorAll("[flash-message]").length;
-        }
-      } catch (err) {}
-    });
-  }
-
-  animeBtn() {
-    this.openBtn.classList.add("rotate-12");
-
-    setTimeout(() => {
-      this.openBtn.classList.remove("rotate-12");
-      this.openBtn.classList.add("-rotate-12");
-    }, 150);
-
-    setTimeout(() => {
-      this.openBtn.classList.remove("-rotate-12");
-    }, 300);
-
-    setTimeout(() => {
-      if (!this.isMsgCheck) {
-        this.animeBtn();
-      }
-    }, 1500);
-  }
-}
-
-class Loader {
-  constructor() {
-    this.menuContainer = document.querySelector("[menu-container]");
-    this.logoContainer = document.querySelector("[loader]");
-    this.logoEl = document.querySelector("[loader-img]");
-    this.isLoading = true;
-    this.init();
-  }
-
-  init() {
-    this.loading();
-    window.addEventListener("load", (e) => {
-      setTimeout(() => {
-        this.logoContainer.classList.add("opacity-0");
-      }, 350);
-
-      setTimeout(() => {
-        this.isLoading = false;
-        this.logoContainer.classList.add("hidden");
-      }, 650);
-
-      setTimeout(() => {
-        this.logoContainer.remove();
-      }, 800);
-    });
-  }
-
-  loading() {
-    if ((this.isLoading = true)) {
-      setTimeout(() => {
-        this.logoEl.classList.toggle("scale-105");
-        this.loading();
-      }, 300);
-    }
-  }
-}
-
-const setLoader = new Loader();
-const setMenu = new Menu();
-const setNewsSidebar = new Sidebar(
-  "[sidebar-info]",
-  "[sidebar-info-open]",
-  "[sidebar-info-close]"
-);
-const setFlashSidebar = new Sidebar(
-  "[flash-sidebar]",
-  "[flash-sidebar-open]",
-  "[flash-sidebar-close]"
-);
-const setNews = new News();
-const setDarkM = new darkMode();
-const setCheckbox = new Checkbox();
-const setFlash = new FlashMsg();
+import { Checkbox } from "./utils/form.js";
+
+class Menu {
+  constructor() {
+    this.sidebarEl = document.querySelector("[sidebar-menu]");
+    this.toggleBtn = document.querySelector("[sidebar-menu-toggle]");
+    this.closeBtn = document.querySelector("[sidebar-menu-close]");
+
+    this.toggleBtn.addEventListener("click", this.toggle.bind(this));
+    this.closeBtn.addEventListener("click", this.close.bind(this));
+    this.init();
+  }
+
+  init() {
+    window.addEventListener("click", (e) => {
+      try {
+        if (
+          e.target.closest("aside").hasAttribute("sidebar-menu") &&
+          e.target.closest("button").getAttribute("role") === "tab"
+        ) {
+          this.close();
+        }
+      } catch (err) {}
+    });
+  }
+
+  toggle() {
+    this.sidebarEl.classList.toggle("-translate-x-full");
+  }
+
+  close() {
+    this.sidebarEl.classList.add("-translate-x-full");
+  }
+}
+
+class News {
+  constructor() {
+    this.BASE_URL = "https://www.bunkerweb.io/";
+    this.init();
+  }
+
+  init() {
+    window.addEventListener("load", async () => {
+      try {
+        const res = await fetch("https://www.bunkerweb.io/api/posts/0/2", {
+          headers: {
+            method: "GET",
+          },
+        });
+        return await this.render(res);
+      } catch (err) {}
+    });
+  }
+
+  render(lastNews) {
+    const newsContainer = document.querySelector("[news-container]");
+    //remove default message
+    newsContainer.textContent = "";
+    //render last news
+    lastNews.forEach((news) => {
+      //get info
+      const slug = news.slug;
+      const img = news.photo.url;
+      const excerpt = news.excerpt;
+      const tags = news.tags;
+      const date = news.date;
+      const lastUpdate = news.lastUpdate;
+      //create html card from  infos
+      const cardHTML = this.template(
+        slug,
+        img,
+        excerpt,
+        tags,
+        date,
+        lastUpdate
+      );
+      //add to DOM
+      document
+        .querySelector("[news-container]")
+        .insertAdjacentHTML("afterbegin", cardHTML);
+    });
+  }
+
+  template(slug, img, excerpt, tags, date, lastUpdate) {
+    //loop on tags to get list
+    let tagList = "";
+    tags.forEach((tag) => {
+      tagList += ` <a
+      href="${this.BASE_URL}/blog/tag/${tag.slug}"
+      class="my-0 mr-1 rounded bg-secondary hover:brightness-90 hover:-translate-y-0.4 text-white py-1 px-2 text-sm"
+      >
+      ${tag.name}
+      </a>`;
+    });
+    //create card
+    const card = `  
+      <div
+        class="min-h-[400px] w-full col-span-12 transition hover:-translate-y-2  bg-gray-100 dark:bg-slate-900 rounded px-6 py-4 m-2  flex flex-col justify-between"
+      >
+        <div>
+            <img  role="link"
+                onclick="window.location.href='${this.BASE_URL}/blog/post/${slug}'"
+                class="cursor-pointer rounded w-full  h-40 m-0 object-cover"
+                src="${img}"
+                alt="image"
+            />
+            <h3 role="link"                     
+            onclick="window.location.href='${this.BASE_URL}/blog/post/${slug}'"
+            class="cursor-pointer mt-3 mb-1  text-3xl dark:text-white tracking-wide">{{ post['title'] }}</h3>            
+        </div>
+        <div>
+            <div  role="link"                     
+            onclick="window.location.href='${this.BASE_URL}/blog/post/${slug}'"
+            class="cursor-pointer min-h-[130px] mb-3 text-lg dark:text-gray-300 text-gray-600 pt-3">
+                ${excerpt}
+            </div>
+            <div class="min-h-[75px] mt-2 flex flex-wrap justify-start items-end align-bottom">
+                ${tagList}
+            </div>
+
+            <div class="mt-2 flex flex-col justify-start items-start">
+                <span class="text-xs  dark:text-gray-300 text-gray-600"
+                >Posted on : ${date}</span
+                >
+                {% if post["updatedAt"] %}
+                <span class="text-xs  dark:text-gray-300 text-gray-600"
+                >Last update : ${lastUpdate}</span
+                >
+                {%endif%}
+            </div>
+        </div>
+      </div>  `;
+    return card;
+  }
+}
+
+class Sidebar {
+  constructor(elAtt, btnOpenAtt, btnCloseAtt) {
+    this.sidebarEl = document.querySelector(elAtt);
+    this.openBtn = document.querySelector(btnOpenAtt);
+    this.closeBtn = document.querySelector(btnCloseAtt);
+    this.openBtn.addEventListener("click", this.open.bind(this));
+    this.closeBtn.addEventListener("click", this.close.bind(this));
+  }
+
+  open() {
+    this.sidebarEl.classList.add("translate-x-0");
+    this.sidebarEl.classList.remove("translate-x-90");
+  }
+
+  close() {
+    this.sidebarEl.classList.add("translate-x-90");
+    this.sidebarEl.classList.remove("translate-x-0");
+  }
+}
+
+class darkMode {
+  constructor() {
+    this.htmlEl = document.querySelector("html");
+    this.darkToggleEl = document.querySelector("[dark-toggle]");
+    this.darkToggleLabel = document.querySelector("[dark-toggle-label]");
+    this.csrf = document.querySelector("input#csrf_token");
+    this.init();
+  }
+
+  init() {
+    this.darkToggleEl.addEventListener("change", (e) => {
+      this.toggle();
+      this.saveMode();
+    });
+  }
+
+  toggle() {
+    document.querySelector("html").classList.toggle("dark");
+    this.darkToggleLabel.textContent = this.darkToggleEl.checked
+      ? "dark mode"
+      : "light mode";
+  }
+
+  async saveMode() {
+    const isDark = this.darkToggleEl.checked ? "true" : "false";
+    const data = {
+      method: "POST",
+      headers: {
+        Accept: "application/json",
+        "Content-Type": "application/json",
+        "X-CSRF-Token": this.csrf.value,
+      },
+      body: JSON.stringify({ darkmode: isDark }),
+    };
+    const send = await fetch(
+      `${location.href.split("/").slice(0, -1).join("/")}/darkmode`,
+      data
+    );
+  }
+}
+
+class FlashMsg {
+  constructor() {
+    this.openBtn = document.querySelector("[flash-sidebar-open]");
+    this.flashCount = document.querySelector("[flash-count]");
+    this.isMsgCheck = false;
+    this.init();
+  }
+
+  init() {
+    //animate message button if message + never opened
+    window.addEventListener("load", (e) => {
+      if (Number(this.flashCount.textContent) > 0) this.animeBtn();
+    });
+    //stop animate if clicked once
+    this.openBtn.addEventListener("click", (e) => {
+      try {
+        if (e.target.closest("button").hasAttribute("flash-sidebar-open")) {
+          this.isMsgCheck = true;
+        }
+      } catch (err) {}
+    });
+    //remove flash message and change count
+    window.addEventListener("click", (e) => {
+      try {
+        if (e.target.closest("button").hasAttribute("close-flash-message")) {
+          //remove logic
+          const closeBtn = e.target.closest("button");
+          const flashEl = closeBtn.closest("[flash-message]");
+          flashEl.remove();
+          //update count
+          this.flashCount.textContent =
+            document.querySelectorAll("[flash-message]").length;
+        }
+      } catch (err) {}
+    });
+  }
+
+  animeBtn() {
+    this.openBtn.classList.add("rotate-12");
+
+    setTimeout(() => {
+      this.openBtn.classList.remove("rotate-12");
+      this.openBtn.classList.add("-rotate-12");
+    }, 150);
+
+    setTimeout(() => {
+      this.openBtn.classList.remove("-rotate-12");
+    }, 300);
+
+    setTimeout(() => {
+      if (!this.isMsgCheck) {
+        this.animeBtn();
+      }
+    }, 1500);
+  }
+}
+
+class Loader {
+  constructor() {
+    this.menuContainer = document.querySelector("[menu-container]");
+    this.logoContainer = document.querySelector("[loader]");
+    this.logoEl = document.querySelector("[loader-img]");
+    this.isLoading = true;
+    this.init();
+  }
+
+  init() {
+    this.loading();
+    window.addEventListener("load", (e) => {
+      setTimeout(() => {
+        this.logoContainer.classList.add("opacity-0");
+      }, 350);
+
+      setTimeout(() => {
+        this.isLoading = false;
+        this.logoContainer.classList.add("hidden");
+      }, 650);
+
+      setTimeout(() => {
+        this.logoContainer.remove();
+      }, 800);
+    });
+  }
+
+  loading() {
+    if ((this.isLoading = true)) {
+      setTimeout(() => {
+        this.logoEl.classList.toggle("scale-105");
+        this.loading();
+      }, 300);
+    }
+  }
+}
+
+const setLoader = new Loader();
+const setMenu = new Menu();
+const setNewsSidebar = new Sidebar(
+  "[sidebar-info]",
+  "[sidebar-info-open]",
+  "[sidebar-info-close]"
+);
+const setFlashSidebar = new Sidebar(
+  "[flash-sidebar]",
+  "[flash-sidebar-open]",
+  "[flash-sidebar-close]"
+);
+const setNews = new News();
+const setDarkM = new darkMode();
+const setCheckbox = new Checkbox();
+const setFlash = new FlashMsg();