class Dropdown {
  constructor(prefix = "jobs") {
    this.prefix = prefix;
    this.container = document.querySelector("main");
    this.lastDrop = "";
    this.initDropdown();
  }

  initDropdown() {
    this.container.addEventListener("click", (e) => {
      //SELECT BTN LOGIC
      try {
        if (
          e.target
            .closest("button")
            .hasAttribute(`data-${this.prefix}-setting-select`) &&
          !e.target.closest("button").hasAttribute(`disabled`)
        ) {
          const btnName = e.target
            .closest("button")
            .getAttribute(`data-${this.prefix}-setting-select`);
          if (this.lastDrop !== btnName) {
            this.lastDrop = btnName;
            this.closeAllDrop();
          }

          this.toggleSelectBtn(e);
        }
      } catch (err) {}
      //SELECT DROPDOWN BTN LOGIC
      try {
        if (
          e.target
            .closest("button")
            .hasAttribute(`data-${this.prefix}-setting-select-dropdown-btn`)
        ) {
          const btn = e.target.closest("button");
          const btnValue = btn.getAttribute("value");
          const btnSetting = btn.getAttribute(
            `data-${this.prefix}-setting-select-dropdown-btn`,
          );
          //stop if same value to avoid new fetching
          const isSameVal = this.isSameValue(btnSetting, btnValue);
          if (isSameVal) return this.hideDropdown(btnSetting);
          //else, add new value to custom
          this.setSelectNewValue(btnSetting, btnValue);
          //close dropdown and change style
          this.hideDropdown(btnSetting);

          if (!e.target.closest("button").hasAttribute(`data-${prefix}-file`)) {
            this.changeDropBtnStyle(btnSetting, btn);
          }
          //show / hide filter
          if (btnSetting === "instances") {
            this.hideFilterOnLocal(btn.getAttribute("data-_type"));
          }
        }
      } catch (err) {}
    });
  }

  closeAllDrop() {
    const drops = document.querySelectorAll(
      `[data-${this.prefix}-setting-select-dropdown]`,
    );
    drops.forEach((drop) => {
      drop.classList.add("hidden");
      drop.classList.remove("flex");
      document
        .querySelector(
          `svg[data-${this.prefix}-setting-select="${drop.getAttribute(
            `data-${this.prefix}-setting-select-dropdown`,
          )}"]`,
        )
        .classList.remove("rotate-180");
    });
  }

  isSameValue(btnSetting, value) {
    const selectCustom = document.querySelector(
      `[data-${this.prefix}-setting-select-text="${btnSetting}"]`,
    );
    const currVal = selectCustom.textContent;
    return currVal === value ? true : false;
  }

  setSelectNewValue(btnSetting, value) {
    const selectCustom = document.querySelector(
      `[data-${this.prefix}-setting-select="${btnSetting}"]`,
    );
    selectCustom.querySelector(
      `[data-${this.prefix}-setting-select-text]`,
    ).textContent = value;
  }

  hideDropdown(btnSetting) {
    //hide dropdown
    const dropdownEl = document.querySelector(
      `[data-${this.prefix}-setting-select-dropdown="${btnSetting}"]`,
    );
    dropdownEl.classList.add("hidden");
    dropdownEl.classList.remove("flex");
    //svg effect
    const dropdownChevron = document.querySelector(
      `svg[data-${this.prefix}-setting-select="${btnSetting}"]`,
    );
    dropdownChevron.classList.remove("rotate-180");
  }

  changeDropBtnStyle(btnSetting, selectedBtn) {
    const dropdownEl = document.querySelector(
      `[data-${this.prefix}-setting-select-dropdown="${btnSetting}"]`,
    );
    //reset dropdown btns
    const btnEls = dropdownEl.querySelectorAll("button");

    btnEls.forEach((btn) => {
      btn.classList.remove(
        "bg-primary",
        "dark:bg-primary",
        "text-gray-300",
        "text-gray-300",
      );
      btn.classList.add("bg-white", "dark:bg-slate-700", "text-gray-700");
    });
    //highlight clicked btn
    selectedBtn.classList.remove(
      "bg-white",
      "dark:bg-slate-700",
      "text-gray-700",
    );
    selectedBtn.classList.add("dark:bg-primary", "bg-primary", "text-gray-300");
  }

  toggleSelectBtn(e) {
    const attribute = e.target
      .closest("button")
      .getAttribute(`data-${this.prefix}-setting-select`);
    //toggle dropdown
    const dropdownEl = document.querySelector(
<<<<<<< HEAD
      `[data-${this.prefix}-setting-select-dropdown="${attribut}"]`,
    );
    const dropdownChevron = document.querySelector(
      `svg[data-${this.prefix}-setting-select="${attribut}"]`,
=======
      `[data-${this.prefix}-setting-select-dropdown="${attribute}"]`,
    );
    const dropdownChevron = document.querySelector(
      `svg[data-${this.prefix}-setting-select="${attribute}"]`,
>>>>>>> 8f456722
    );
    dropdownEl.classList.toggle("hidden");
    dropdownEl.classList.toggle("flex");
    dropdownChevron.classList.toggle("rotate-180");
  }

  //hide date filter on local
  hideFilterOnLocal(type) {
    if (type === "local") {
      this.hideInp(`input#from-date`);
      this.hideInp(`input#to-date`);
    }

    if (type !== "local") {
      this.showInp(`input#from-date`);
      this.showInp(`input#to-date`);
    }
  }

  showInp(selector) {
    document.querySelector(selector).closest("div").classList.add("flex");
    document.querySelector(selector).closest("div").classList.remove("hidden");
  }

  hideInp(selector) {
    document.querySelector(selector).closest("div").classList.add("hidden");
    document.querySelector(selector).closest("div").classList.remove("flex");
  }
}

class Filter {
  constructor(prefix = "jobs") {
    this.prefix = prefix;
    this.container = document.querySelector(`[data-${this.prefix}-filter]`);
    this.keyInp = document.querySelector("input#keyword");
    this.successValue = "all";
    this.reloadValue = "all";
    this.sortValue = "name";

    this.initHandler();
  }

  initHandler() {
    //SUCCESS HANDLER
    this.container.addEventListener("click", (e) => {
      try {
        if (
          e.target
            .closest("button")
            .getAttribute(`data-${this.prefix}-setting-select-dropdown-btn`) ===
          "success"
        ) {
          setTimeout(() => {
            const value = document
              .querySelector(
                `[data-${this.prefix}-setting-select-text="success"]`,
              )
              .textContent.trim();

            this.successValue = value;
            //run filter
            this.filter();
          }, 10);
        }
      } catch (err) {}
    });
    //RELOAD HANDLER
    this.container.addEventListener("click", (e) => {
      try {
        if (
          e.target
            .closest("button")
            .getAttribute(`data-${this.prefix}-setting-select-dropdown-btn`) ===
          "reload"
        ) {
          setTimeout(() => {
            const value = document
              .querySelector(
                `[data-${this.prefix}-setting-select-text="reload"]`,
              )
              .textContent.trim();

            this.reloadValue = value;
            //run filter
            this.filter();
          }, 10);
        }
      } catch (err) {}
    });
    //KEYWORD HANDLER
    this.keyInp.addEventListener("input", (e) => {
      this.filter();
    });
  }

  filter() {
    const jobs = document.querySelector(`[data-${this.prefix}-list]`).children;
    if (jobs.length === 0) return;
    //reset
    for (let i = 0; i < jobs.length; i++) {
      const el = jobs[i];
      el.classList.remove("hidden");
    }
    //filter type
    this.setFilterSuccess(jobs);
    this.setFilterReload(jobs);
    this.setFilterKeyword(jobs);
  }

  setFilterSuccess(jobs) {
    if (this.successValue === "all") return;
    for (let i = 0; i < jobs.length; i++) {
      const el = jobs[i];
      const type = el
        .querySelector(`[data-${this.prefix}-success]`)
        .getAttribute(`data-${this.prefix}-success`)
        .trim();
      if (type !== this.successValue) el.classList.add("hidden");
    }
  }

  setFilterReload(jobs) {
    if (this.reloadValue === "all") return;
    for (let i = 0; i < jobs.length; i++) {
      const el = jobs[i];
      const type = el
        .querySelector(`[data-${this.prefix}-reload]`)
        .getAttribute(`data-${this.prefix}-reload`)
        .trim();
      if (type !== this.reloadValue) el.classList.add("hidden");
    }
  }

  setFilterKeyword(jobs) {
    const keyword = this.keyInp.value.trim().toLowerCase();
    if (!keyword) return;
    for (let i = 0; i < jobs.length; i++) {
      const el = jobs[i];
      const name = el
        .querySelector(`[data-${this.prefix}-name]`)
        .textContent.trim()
        .toLowerCase();
      const date = el
        .querySelector(`[data-${this.prefix}-last_run]`)
        .textContent.trim()
        .toLowerCase();
      const every = el
        .querySelector(`[data-${this.prefix}-every]`)
        .textContent.trim()
        .toLowerCase();

      if (
        !name.includes(keyword) &&
        !date.includes(keyword) &&
        !every.includes(keyword)
      )
        el.classList.add("hidden");
    }
  }
}

class Download {
  constructor(prefix = "jobs") {
    this.prefix = prefix;
    this.listContainer = document.querySelector(`[data-${this.prefix}-list]`);
    this.init();
  }

  init() {
    this.listContainer.addEventListener("click", (e) => {
      try {
        if (
          e.target
            .closest("button")
            .hasAttribute(`data-${this.prefix}-download`)
        ) {
          const btnEl = e.target.closest("button");
          const jobName = btnEl.getAttribute("data-jobs-download");
          const fileName = btnEl.getAttribute("data-jobs-file");
          this.sendFileToDL(jobName, fileName);
        }
      } catch (err) {}
    });
  }

  async sendFileToDL(jobName, fileName) {
    window.open(
      `${location.href}/download?job_name=${jobName}&file_name=${fileName}`,
    );
  }
}

const setDropdown = new Dropdown("jobs");
const setFilter = new Filter("jobs");
const setDownload = new Download();<|MERGE_RESOLUTION|>--- conflicted
+++ resolved
@@ -138,17 +138,10 @@
       .getAttribute(`data-${this.prefix}-setting-select`);
     //toggle dropdown
     const dropdownEl = document.querySelector(
-<<<<<<< HEAD
-      `[data-${this.prefix}-setting-select-dropdown="${attribut}"]`,
-    );
-    const dropdownChevron = document.querySelector(
-      `svg[data-${this.prefix}-setting-select="${attribut}"]`,
-=======
       `[data-${this.prefix}-setting-select-dropdown="${attribute}"]`,
     );
     const dropdownChevron = document.querySelector(
       `svg[data-${this.prefix}-setting-select="${attribute}"]`,
->>>>>>> 8f456722
     );
     dropdownEl.classList.toggle("hidden");
     dropdownEl.classList.toggle("flex");
