--- conflicted
+++ resolved
@@ -383,12 +383,8 @@
         plugins=app.config["CONFIG"].get_plugins(),
         pro_loading=ui_data.get("PRO_LOADING", False),
         bw_version=metadata["version"],
-<<<<<<< HEAD
-        is_readonly=app.config["DB"].readonly,
+        is_readonly=ui_data.get("READONLY_MODE", False),
         username=current_user.get_id() if current_user.is_authenticated else "",
-=======
-        is_readonly=ui_data.get("READONLY_MODE", False),
->>>>>>> eda29974
     )
 
 
@@ -830,31 +826,31 @@
 
     metadata = app.config["DB"].get_metadata()
 
-    is_pro_version = metadata["is_pro"]
-    pro_status = metadata["pro_status"]
-    pro_services = metadata["pro_services"]
-    pro_overlapped = metadata["pro_overlapped"]
+    # is_pro_version = metadata["is_pro"] # TODO: either remove or use this
+    # pro_status = metadata["pro_status"]
+    # pro_services = metadata["pro_services"]
+    # pro_overlapped = metadata["pro_overlapped"]
     bw_version = metadata["version"]
 
-    data = {
-        "check_version": not remote_version or bw_version == remote_version,
-        "remote_version": remote_version,
-        "version": bw_version,
-        "instances_number": len(instances),
-        "services_number": services,
-        "instance_health_count": instance_health_count,
-        "services_scheduler_count": services_scheduler_count,
-        "services_ui_count": services_ui_count,
-        "services_autoconf_count": services_autoconf_count,
-        "is_pro_version": is_pro_version,
-        "pro_status": pro_status,
-        "pro_services": pro_services,
-        "pro_overlapped": pro_overlapped,
-        "plugins_number": len(app.config["CONFIG"].get_plugins()),
-        "plugins_errors": app.config["DB"].get_plugins_errors(),
-    }
-
-    data_server_builder = home_builder(data)
+    # data = { # TODO: either remove or use this
+    #     "check_version": not remote_version or bw_version == remote_version,
+    #     "remote_version": remote_version,
+    #     "version": bw_version,
+    #     "instances_number": len(instances),
+    #     "services_number": services,
+    #     "instance_health_count": instance_health_count,
+    #     "services_scheduler_count": services_scheduler_count,
+    #     "services_ui_count": services_ui_count,
+    #     "services_autoconf_count": services_autoconf_count,
+    #     "is_pro_version": is_pro_version,
+    #     "pro_status": pro_status,
+    #     "pro_services": pro_services,
+    #     "pro_overlapped": pro_overlapped,
+    #     "plugins_number": len(app.config["CONFIG"].get_plugins()),
+    #     "plugins_errors": app.config["DB"].get_plugins_errors(),
+    # }
+
+    # data_server_builder = home_builder(data) # TODO: either remove or use this
 
     return render_template(
         "home.html",
@@ -1047,16 +1043,15 @@
                 else ["start"] if instance._type == "local" and not instance.health else []
             )
         )
-        buttons = []
-        for action in actions:
-            buttons.append(
-                {
-                    "attrs": {"data-form-INSTANCE_ID": instance._id, "data-form-operation": action, "data-submit-form": "true"},
-                    "text": f"action_{action}",
-                    "color": "success" if action == "start" else "error" if action == "stop" else "warning",
-                    "size": "normal",
-                }
-            )
+        buttons = [
+            {
+                "attrs": {"data-form-INSTANCE_ID": instance._id, "data-form-operation": action, "data-submit-form": "true"},
+                "text": f"action_{action}",
+                "color": "success" if action == "start" else "error" if action == "stop" else "warning",
+                "size": "normal",
+            }
+            for action in actions
+        ]
 
         component = {
             "type": "card",
@@ -1122,18 +1117,9 @@
         )
 
     # Display instances
-<<<<<<< HEAD
     instances = app.config["INSTANCES"].get_instances()
-
     data_server_builder = instances_builder(instances)
-
     return render_template("instances.html", title="Instances", data_server_builder=data_server_builder, instances=instances, username=current_user.get_id())
-=======
-    config = app.config["CONFIG"].get_config(global_only=True)
-    override_instances = config["OVERRIDE_INSTANCES"]["value"] != ""
-    instances = app.config["INSTANCES"].get_instances(override_instances=override_instances)
-    return render_template("instances.html", title="Instances", instances=instances, username=current_user.get_id())
->>>>>>> eda29974
 
 
 @app.route("/services", methods=["GET", "POST"])
@@ -1426,12 +1412,8 @@
         )
 
     # Display global config
-<<<<<<< HEAD
+    global_config = app.config["CONFIG"].get_config(global_only=True)
     return render_template("global_config.html", global_config=global_config, dumped_global_config=dumps(global_config))
-=======
-    global_config = app.config["CONFIG"].get_config(global_only=True)
-    return render_template("global_config.html", username=current_user.get_id(), global_config=global_config, dumped_global_config=dumps(global_config))
->>>>>>> eda29974
 
 
 @app.route("/configs", methods=["GET", "POST"])
