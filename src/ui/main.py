#!/usr/bin/env python3
import json
from contextlib import suppress
from math import floor
from multiprocessing import Manager
from os import _exit, getenv, listdir, sep, urandom
from os.path import basename, dirname, isabs, join
from random import randint
from secrets import choice, token_urlsafe
from string import ascii_letters, digits
from sys import path as sys_path, modules as sys_modules
from pathlib import Path
from typing import Union
from uuid import uuid4

<<<<<<< HEAD
from bcrypt import gensalt
from builder import home_builder, instances_builder, global_config_builder, jobs_builder, services_builder
=======
>>>>>>> a3518fb6

for deps_path in [join(sep, "usr", "share", "bunkerweb", *paths) for paths in (("deps", "python"), ("utils",), ("api",), ("db",))]:
    if deps_path not in sys_path:
        sys_path.append(deps_path)

from bs4 import BeautifulSoup
from copy import deepcopy
from cryptography.fernet import Fernet
from datetime import datetime, timedelta, timezone
from dateutil.parser import parse as dateutil_parse
from flask import Flask, Response, flash, jsonify, make_response, redirect, render_template, request, send_file, session, url_for
from flask_login import current_user, LoginManager, login_required, login_user, logout_user
from flask_wtf.csrf import CSRFProtect, CSRFError
from hashlib import sha256
from importlib.machinery import SourceFileLoader
from io import BytesIO
from json import JSONDecodeError, dumps, loads as json_loads
from jinja2 import Environment, FileSystemLoader, select_autoescape
from passlib import totp
from redis import Redis, Sentinel
from regex import compile as re_compile, match as regex_match
from requests import get
from shutil import move, rmtree
from signal import SIGINT, signal, SIGTERM
from subprocess import PIPE, Popen, call
from tarfile import CompressionError, HeaderError, ReadError, TarError, open as tar_open
from threading import Thread
from tempfile import NamedTemporaryFile
from time import sleep, time
from werkzeug.utils import secure_filename
from zipfile import BadZipFile, ZipFile

from src.Instances import Instances
from src.ConfigFiles import ConfigFiles
from src.Config import Config
from src.ReverseProxied import ReverseProxied
from src.Templates import get_ui_templates
from src.totp import Totp

from builder.home import home_builder
from builder.instances import instances_builder
from builder.global_config import global_config_builder
from builder.jobs import jobs_builder
from builder.services import services_builder

from common_utils import get_version  # type: ignore
from logger import setup_logger  # type: ignore

from models import AnonymousUser
from ui_database import UIDatabase
from utils import USER_PASSWORD_RX, PLUGIN_KEYS, PLUGIN_ID_RX, check_password, check_settings, gen_password_hash, path_to_dict, get_remain

TMP_DIR = Path(sep, "var", "tmp", "bunkerweb")
TMP_DIR.mkdir(parents=True, exist_ok=True)

LIB_DIR = Path(sep, "var", "lib", "bunkerweb")
LIB_DIR.mkdir(parents=True, exist_ok=True)


def stop_gunicorn():
    p = Popen(["pgrep", "-f", "gunicorn"], stdout=PIPE)
    out, _ = p.communicate()
    pid = out.strip().decode().split("\n")[0]
    call(["kill", "-SIGTERM", pid])


def stop(status, _stop=True):
    Path(sep, "var", "run", "bunkerweb", "ui.pid").unlink(missing_ok=True)
    TMP_DIR.joinpath("ui.healthy").unlink(missing_ok=True)
    if _stop is True:
        stop_gunicorn()
    _exit(status)


def handle_stop(signum, frame):
    app.logger.info("Caught stop operation")
    app.logger.info("Stopping web ui ...")
    stop(0, False)


signal(SIGINT, handle_stop)
signal(SIGTERM, handle_stop)

sbin_nginx_path = Path(sep, "usr", "sbin", "nginx")

# Flask app
app = Flask(__name__, static_url_path="/", static_folder="static", template_folder="templates")

with app.app_context():
    PROXY_NUMBERS = int(getenv("PROXY_NUMBERS", "1"))
    app.wsgi_app = ReverseProxied(app.wsgi_app, x_for=PROXY_NUMBERS, x_proto=PROXY_NUMBERS, x_host=PROXY_NUMBERS, x_prefix=PROXY_NUMBERS)
    app.logger = setup_logger("UI", getenv("CUSTOM_LOG_LEVEL", getenv("LOG_LEVEL", "INFO")))

    FLASK_SECRET = getenv("FLASK_SECRET")
    if not FLASK_SECRET:
        if not TMP_DIR.joinpath(".flask_secret").is_file():
            app.logger.warning("The FLASK_SECRET environment variable is missing or the .flask_secret file is missing, generating a random one ...")
            TMP_DIR.joinpath(".flask_secret").write_text(token_urlsafe(32), encoding="utf-8")
        FLASK_SECRET = TMP_DIR.joinpath(".flask_secret").read_text(encoding="utf-8").strip()

    PASSWORD_SALT = getenv("PASSWORD_SALT", "")
    if not PASSWORD_SALT.isdigit():
        if not LIB_DIR.joinpath(".password_salt").is_file():
            app.logger.warning(
                "The PASSWORD_SALT environment variable is missing or invalid (must be an integer) or the .password_salt file is missing, generating a random one ..."
            )
            LIB_DIR.joinpath(".password_salt").write_bytes(gensalt(rounds=13))
        PASSWORD_SALT = LIB_DIR.joinpath(".password_salt").read_text(encoding="utf-8").strip()

    TOTP_SECRETS = getenv("TOTP_SECRETS", "")
    if TOTP_SECRETS:
        try:
            TOTP_SECRETS = json_loads(TOTP_SECRETS)
        except JSONDecodeError:
            app.logger.warning(
                "The TOTP_SECRETS environment variable is invalid, generating a random one ... (check the format via the documentation: https://passlib.readthedocs.io/en/stable/narr/totp-tutorial.html#application-secrets)"
            )
            TOTP_SECRETS = None

    if not TOTP_SECRETS:
        if not LIB_DIR.joinpath(".totp_secrets.json").is_file():
            if TOTP_SECRETS is not None:
                app.logger.warning("The TOTP_SECRETS environment variable is missing or the .totp_secrets.json file is missing, generating a random one ...")
            LIB_DIR.joinpath(".totp_secrets.json").write_text(dumps({k: totp.generate_secret() for k in range(randint(1, 5))}), encoding="utf-8")
        TOTP_SECRETS = json_loads(LIB_DIR.joinpath(".totp_secrets.json").read_text(encoding="utf-8"))

    MF_RECOVERY_CODES_KEYS = []
    if getenv("MF_ENCRYPT_RECOVERY_CODES", "yes").lower() != "no":
        MF_RECOVERY_CODES_KEYS = getenv("MF_RECOVERY_CODES_KEYS", "")
        if MF_RECOVERY_CODES_KEYS:
            try:
                MF_RECOVERY_CODES_KEYS = json_loads(MF_RECOVERY_CODES_KEYS)
            except JSONDecodeError:
                app.logger.warning(
                    "The MF_RECOVERY_CODES_KEYS environment variable is invalid, generating a random one ... (check the format via the documentation: https://cryptography.io/en/latest/fernet/#fernet-symmetric-encryption)"
                )
                MF_RECOVERY_CODES_KEYS = None

        if not MF_RECOVERY_CODES_KEYS:
            if MF_RECOVERY_CODES_KEYS is not None and not LIB_DIR.joinpath(".mf_recovery_codes_keys.json").is_file():
                app.logger.warning("The MF_RECOVERY_CODES_KEYS environment variable is missing, generating a random one ...")
                LIB_DIR.joinpath(".mf_recovery_codes_keys.json").write_text(
                    dumps([Fernet.generate_key().decode() for _ in range(randint(1, 5))]), encoding="utf-8"
                )
            MF_RECOVERY_CODES_KEYS = json_loads(LIB_DIR.joinpath(".mf_recovery_codes_keys.json").read_text(encoding="utf-8"))
    else:
        app.logger.warning("MF_ENCRYPT_RECOVERY_CODES is set to 'no', multi-factor recovery codes will not be encrypted")

    app.config["SECRET_KEY"] = FLASK_SECRET

    app.config["SESSION_COOKIE_NAME"] = "__Host-bw_ui_session"
    app.config["SESSION_COOKIE_PATH"] = "/"
    app.config["SESSION_COOKIE_SECURE"] = True  # Required for __Host- prefix
    app.config["SESSION_COOKIE_HTTPONLY"] = True  # Recommended for security
    app.config["SESSION_COOKIE_SAMESITE"] = "Lax"

    login_manager = LoginManager()
    login_manager.session_protection = "strong"
    login_manager.init_app(app)
    login_manager.login_view = "login"
    login_manager.anonymous_user = AnonymousUser

    DB = UIDatabase(app.logger)

    ready = False
    while not ready:
        db_metadata = DB.get_metadata()
        if isinstance(db_metadata, str) or not db_metadata["is_initialized"]:
            app.logger.warning("Database is not initialized, retrying in 5s ...")
        else:
            ready = True
            continue
        sleep(5)

    BW_VERSION = get_version()

    ret, err = DB.init_ui_tables(BW_VERSION)

    if not ret and err:
        app.logger.error(f"Exception while checking database tables : {err}")
        exit(1)
    elif not ret:
        app.logger.info("Database ui tables didn't change, skipping update ...")
    else:
        app.logger.info("Database ui tables successfully updated")

    if not DB.get_ui_roles(as_dict=True):
        ret = DB.create_ui_role("admin", "Admin can create account, manager software and read data.", ["manage", "write", "read"])
        if ret:
            app.logger.error(f"Couldn't create the admin role in the database: {ret}")
            exit(1)

        ret = DB.create_ui_role("writer", "Write can manage software and read data but can't create account.", ["write", "read"])
        if ret:
            app.logger.error(f"Couldn't create the admin role in the database: {ret}")
            exit(1)

        ret = DB.create_ui_role("reader", "Reader can read data but can't proceed to any actions.", ["read"])
        if ret:
            app.logger.error(f"Couldn't create the admin role in the database: {ret}")
            exit(1)

    ADMIN_USER = "Error"
    while ADMIN_USER == "Error":
        try:
            ADMIN_USER = DB.get_ui_user(as_dict=True)
        except BaseException as e:
            app.logger.debug(f"Couldn't get the admin user: {e}")
            sleep(1)

    env_admin_username = getenv("ADMIN_USERNAME", "")
    env_admin_password = getenv("ADMIN_PASSWORD", "")

    if ADMIN_USER:
        if env_admin_username or env_admin_password:
            override_admin_creds = getenv("OVERRIDE_ADMIN_CREDS", "no").lower() == "yes"
            if ADMIN_USER["method"] == "manual" or override_admin_creds:
                updated = False
                if env_admin_username and ADMIN_USER["username"] != env_admin_username:
                    ADMIN_USER["username"] = env_admin_username
                    updated = True

                if env_admin_password and not check_password(env_admin_password, ADMIN_USER["password"]):
                    if not USER_PASSWORD_RX.match(env_admin_password):
                        app.logger.warning(
                            "The admin password is not strong enough. It must contain at least 8 characters, including at least 1 uppercase letter, 1 lowercase letter, 1 number and 1 special character (#@?!$%^&*-). It will not be updated."
                        )
                    else:
                        ADMIN_USER["password"] = gen_password_hash(env_admin_password, PASSWORD_SALT)
                        updated = True

                if updated:
                    if override_admin_creds:
                        app.logger.warning("Overriding the admin user credentials, as the OVERRIDE_ADMIN_CREDS environment variable is set to 'yes'.")
                    err = DB.update_ui_user(ADMIN_USER["username"], ADMIN_USER["password"], ADMIN_USER["totp_secret"], method="manual")
                    if err:
                        app.logger.error(f"Couldn't update the admin user in the database: {err}")
                    else:
                        app.logger.info("The admin user was updated successfully")
            else:
                app.logger.warning("The admin user wasn't created manually. You can't change it from the environment variables.")
    elif env_admin_username and env_admin_password:
        user_name = env_admin_username or "admin"

        if not getenv("FLASK_DEBUG", False):
            if len(user_name) > 256:
                app.logger.error("The admin username is too long. It must be less than 256 characters.")
                exit(1)
            elif not USER_PASSWORD_RX.match(env_admin_password):
                app.logger.error(
                    "The admin password is not strong enough. It must contain at least 8 characters, including at least 1 uppercase letter, 1 lowercase letter, 1 number and 1 special character (#@?!$%^&*-)."
                )
                exit(1)

        ret = DB.create_ui_user(user_name, gen_password_hash(env_admin_password, PASSWORD_SALT), ["admin"], admin=True)
        if ret:
            app.logger.error(f"Couldn't create the admin user in the database: {ret}")
            exit(1)

    try:
        app.config.update(
            INSTANCES=Instances(DB),
            CONFIG=Config(DB),
            CONFIGFILES=ConfigFiles(),
            WTF_CSRF_SSL_STRICT=False,
            SEND_FILE_MAX_AGE_DEFAULT=86400,
            SCRIPT_NONCE=sha256(urandom(32)).hexdigest(),
            UI_TEMPLATES=get_ui_templates(),
        )
    except FileNotFoundError as e:
        app.logger.error(repr(e), e.filename)
        stop(1)

    # Declare functions for jinja2
    app.jinja_env.globals.update(check_settings=check_settings)

    # CSRF protection
    csrf = CSRFProtect()
    csrf.init_app(app)

    app.data = Manager().dict()
    app.totp = Totp(app, TOTP_SECRETS, [key.encode() for key in MF_RECOVERY_CODES_KEYS])

LOG_RX = re_compile(r"^(?P<date>\d+/\d+/\d+\s\d+:\d+:\d+)\s\[(?P<level>[a-z]+)\]\s\d+#\d+:\s(?P<message>[^\n]+)$")
REVERSE_PROXY_PATH = re_compile(r"^(?P<host>https?://.{1,255}(:((6553[0-5])|(655[0-2]\d)|(65[0-4]\d{2})|(6[0-4]\d{3})|([1-5]\d{4})|([0-5]{0,5})|(\d{1,4})))?)$")

app.logger.info("UI is ready")


def wait_applying():
    current_time = datetime.now()
    ready = False
    while not ready and (datetime.now() - current_time).seconds < 120:
        db_metadata = DB.get_metadata()
        if isinstance(db_metadata, str):
            app.logger.error(f"An error occurred when checking for changes in the database : {db_metadata}")
        elif not any(
            v
            for k, v in db_metadata.items()
            if k in ("custom_configs_changed", "external_plugins_changed", "pro_plugins_changed", "plugins_config_changed", "instances_changed")
        ):
            ready = True
            continue
        else:
            app.logger.warning("Scheduler is already applying a configuration, retrying in 1s ...")
        sleep(1)

    if not ready:
        app.logger.error("Too many retries while waiting for scheduler to apply configuration...")


def manage_bunkerweb(method: str, *args, operation: str = "reloads", is_draft: bool = False, was_draft: bool = False, threaded: bool = False) -> int:
    # Do the operation
    error = 0

    if "TO_FLASH" not in app.data:
        app.data["TO_FLASH"] = []

    if method == "services":
        if operation == "new":
            operation, error = app.config["CONFIG"].new_service(args[0], is_draft=is_draft)
        elif operation == "edit":
            operation, error = app.config["CONFIG"].edit_service(args[1], args[0], check_changes=(was_draft != is_draft or not is_draft), is_draft=is_draft)
        elif operation == "delete":
            operation, error = app.config["CONFIG"].delete_service(args[2], check_changes=(was_draft != is_draft or not is_draft))
    elif method == "global_config":
        operation, error = app.config["CONFIG"].edit_global_conf(args[0], check_changes=True)

    if operation == "reload":
        operation = app.config["INSTANCES"].reload_instance(args[0])
    elif operation == "start":
        operation = app.config["INSTANCES"].start_instance(args[0])
    elif operation == "stop":
        operation = app.config["INSTANCES"].stop_instance(args[0])
    elif operation == "restart":
        operation = app.config["INSTANCES"].restart_instance(args[0])
    elif not error:
        operation = "The scheduler will be in charge of applying the changes."

    if operation:
        if isinstance(operation, list):
            for op in operation:
                app.data["TO_FLASH"].append({"content": f"Reload failed for the instance {op}", "type": "error"})
        elif operation.startswith(("Can't", "The database is read-only")):
            app.data["TO_FLASH"].append({"content": operation, "type": "error"})
        else:
            app.data["TO_FLASH"].append({"content": operation, "type": "success"})

    if not threaded:
        for f in app.data.get("TO_FLASH", []):
            if f["type"] == "error":
                flash(f["content"], "error")
            else:
                flash(f["content"])

        app.data["TO_FLASH"] = []

    app.data["RELOADING"] = False

    return error


# UTILS
def run_action(plugin: str, function_name: str = ""):
    message = ""
    module = DB.get_plugin_actions(plugin)

    if module is None:
        return {"status": "ko", "code": 404, "message": "The actions.py file for the plugin does not exist"}

    obfuscation = DB.get_plugin_obfuscation(plugin)
    tmp_dir = None

    try:
        # Try to import the custom plugin
        if obfuscation:
            tmp_dir = TMP_DIR.joinpath("ui", "action", str(uuid4()))
            tmp_dir.mkdir(parents=True, exist_ok=True)

            action_file = tmp_dir.joinpath("actions.py")
            with ZipFile(BytesIO(obfuscation), "r") as zip_ref:
                zip_ref.extractall(tmp_dir)
            action_file.write_bytes(module)
            sys_path.append(tmp_dir.as_posix())
            loader = SourceFileLoader("actions", action_file.as_posix())
            actions = loader.load_module()
        else:
            with NamedTemporaryFile(mode="wb", suffix=".py", delete=True) as temp:
                temp.write(module)
                temp.flush()
                temp.seek(0)
                loader = SourceFileLoader("actions", temp.name)
                actions = loader.load_module()
    except:
        if tmp_dir:
            sys_path.pop()
            rmtree(tmp_dir, ignore_errors=True)

        app.logger.exception("An error occurred while importing the plugin")
        return {"status": "ko", "code": 500, "message": "An error occurred while importing the plugin, see logs for more details"}

    res = None
    message = None

    try:
        # Try to get the custom plugin custom function and call it
        method = getattr(actions, function_name or plugin)
        queries = request.args.to_dict()
        try:
            data = request.json or False
        except:
            data = {}

        res = method(app=app, args=queries, data=data)
    except AttributeError:
        if function_name == "pre_render":
            return {"status": "ok", "code": 200, "message": "The plugin does not have a pre_render method"}

        message = "The plugin does not have a method, see logs for more details"
    except:
        message = "An error occurred while executing the plugin, see logs for more details"
    finally:
        if sbin_nginx_path.is_file():
            # Remove the custom plugin from the shared library
            sys_modules.pop("actions", None)
            del actions

        if tmp_dir:
            sys_path.pop()
            rmtree(tmp_dir, ignore_errors=True)

        if message:
            app.logger.exception(message)
        if message or not isinstance(res, dict) and not res:
            return {"status": "ko", "code": 500, "message": message or "The plugin did not return a valid response"}

    if isinstance(res, Response):
        return res

    return {"status": "ok", "code": 200, "data": res}


def get_user_info():
    return current_user.get_id(), current_user.password.encode("utf-8"), bool(current_user.totp_secret), current_user.totp_secret


def verify_data_in_form(data: dict[str, Union[tuple, any]] = {}, err_message: str = "", redirect_url: str = "", next: bool = False) -> Union[bool, Response]:
    # Loop on each key in data
    for key, values in data.items():
        if key not in request.form:
            return handle_error(f"Missing {key} in form", redirect_url, next, "error")

        # Case we want to only check if key is in form, we can skip the values check by setting values to falsy value
        if not values:
            continue

        if request.form[key] not in values:
            return handle_error(err_message, redirect_url, next, "error")

    return True


def handle_error(err_message: str = "", redirect_url: str = "", next: bool = False, log: Union[bool, str] = False) -> Union[bool, Response]:
    """Handle error message, flash it, log it if needed and redirect to redirect_url if provided or return False."""
    flash(err_message, "error")

    if log == "error":
        app.logger.error(err_message)

    if log == "exception":
        app.logger.exception(err_message)

    if not redirect_url:
        return False

    if next:
        return redirect(url_for("loading", next=url_for(redirect_url)))

    return redirect(url_for(redirect_url))


def error_message(msg: str):
    app.logger.error(msg)
    return {"status": "ko", "message": msg}


@app.context_processor
def inject_variables():
    metadata = DB.get_metadata()

    changes_ongoing = any(
        v
        for k, v in DB.get_metadata().items()
        if k in ("custom_configs_changed", "external_plugins_changed", "pro_plugins_changed", "plugins_config_changed", "instances_changed")
    )

    if not changes_ongoing and app.data.get("PRO_LOADING"):
        app.data["PRO_LOADING"] = False

    if not changes_ongoing and metadata["failover"]:
        flash(
            "The last changes could not be applied because it creates a configuration error on NGINX, please check the logs for more information. The configured fell back to the last working one.",
            "error",
        )
    elif not changes_ongoing and not metadata["failover"] and app.data.get("CONFIG_CHANGED", False):
        flash("The last changes have been applied successfully.", "success")
        app.data["CONFIG_CHANGED"] = False

    # check that is value is in tuple
    return dict(
        data_server_global=json.dumps({"username": current_user.get_id() if current_user.is_authenticated else ""}),
        script_nonce=app.config["SCRIPT_NONCE"],
        is_pro_version=metadata["is_pro"],
        pro_status=metadata["pro_status"],
        pro_services=metadata["pro_services"],
        pro_expire=metadata["pro_expire"].strftime("%d-%m-%Y") if metadata["pro_expire"] else "Unknown",
        pro_overlapped=metadata["pro_overlapped"],
        plugins=app.config["CONFIG"].get_plugins(),
        pro_loading=app.data.get("PRO_LOADING", False),
        bw_version=metadata["version"],
        is_readonly=app.data.get("READONLY_MODE", False),
        username=current_user.get_id() if current_user.is_authenticated else "",
    )


@app.after_request
def set_security_headers(response):
    """Set the security headers."""
    # * Content-Security-Policy header to prevent XSS attacks
    response.headers["Content-Security-Policy"] = (
        "object-src 'none';"
        + " frame-ancestors 'self';"
        + " default-src 'self' https://www.bunkerweb.io https://assets.bunkerity.com https://bunkerity.us1.list-manage.com;"
        + f" script-src 'self' 'nonce-{app.config['SCRIPT_NONCE']}';"
        + " style-src 'self' 'unsafe-inline';"
        + " img-src 'self' data: https://assets.bunkerity.com;"
        + " font-src 'self' data:;"
        + " base-uri 'self';"
        + " block-all-mixed-content;"
        + (" connect-src *;" if request.path.startswith(("/check", "/setup")) else "")
    )

    if request.headers.get("X-Forwarded-Proto") == "https":
        if not request.path.startswith("/setup/loading"):
            response.headers["Content-Security-Policy"] += " upgrade-insecure-requests;"

        # * Strict-Transport-Security header to force HTTPS if accessed via a reverse proxy
        response.headers["Strict-Transport-Security"] = "max-age=63072000; includeSubDomains; preload"

    # * X-Frames-Options header to prevent clickjacking
    response.headers["X-Frame-Options"] = "DENY"

    # * X-Content-Type-Options header to prevent MIME sniffing
    response.headers["X-Content-Type-Options"] = "nosniff"

    # * Referrer-Policy header to prevent leaking of sensitive data
    response.headers["Referrer-Policy"] = "strict-origin-when-cross-origin"

    if current_user.totp_refreshed:
        DB.set_ui_user_recovery_code_refreshed(current_user.get_id(), False)

    return response


@login_manager.user_loader
def load_user(username):
    ui_user = DB.get_ui_user(username=username)
    if not ui_user:
        app.logger.warning(f"Couldn't get the user {username} from the database.")
        return None

    ui_user.list_roles = DB.get_ui_user_roles(username)
    for role in ui_user.list_roles:
        ui_user.list_permissions.extend(DB.get_ui_role_permissions(role))

    if ui_user.totp_secret:
        ui_user.list_recovery_codes = DB.get_ui_user_recovery_codes(username)

    return ui_user


@app.errorhandler(CSRFError)
def handle_csrf_error(_):
    """
    It takes a CSRFError exception as an argument, and returns a Flask response

    :param e: The exception object
    :return: A template with the error message and a 401 status code.
    """
    logout()
    flash("Wrong CSRF token !", "error")
    if not current_user:
        return render_template("setup.html"), 403
    return render_template("login.html", is_totp=bool(current_user.totp_secret)), 403


@app.before_request
def before_request():
    if app.data.get("SERVER_STOPPING", False):
        response = make_response(jsonify({"message": "Server is shutting down, try again later."}), 503)
        response.headers["Retry-After"] = 30  # Clients should retry after 30 seconds # type: ignore
        return response

    app.config["SCRIPT_NONCE"] = sha256(urandom(32)).hexdigest()

    if not request.path.startswith(("/css", "/images", "/js", "/json", "/webfonts")):
        if (
            DB.database_uri
            and DB.readonly
            and (
                datetime.now(timezone.utc) - datetime.fromisoformat(app.data.get("LAST_DATABASE_RETRY", "1970-01-01T00:00:00")).replace(tzinfo=timezone.utc)
                > timedelta(minutes=1)
            )
        ):
            try:
                DB.retry_connection(pool_timeout=1)
                DB.retry_connection(log=False)
                app.data["READONLY_MODE"] = False
                app.logger.info("The database is no longer read-only, defaulting to read-write mode")
            except BaseException:
                try:
                    DB.retry_connection(readonly=True, pool_timeout=1)
                    DB.retry_connection(readonly=True, log=False)
                except BaseException:
                    if DB.database_uri_readonly:
                        with suppress(BaseException):
                            DB.retry_connection(fallback=True, pool_timeout=1)
                            DB.retry_connection(fallback=True, log=False)
                app.data["READONLY_MODE"] = True
            app.data["LAST_DATABASE_RETRY"] = DB.last_connection_retry.isoformat() if DB.last_connection_retry else datetime.now().isoformat()
        elif not app.data.get("READONLY_MODE", False) and request.method == "POST" and not ("/totp" in request.path or "/login" in request.path):
            try:
                DB.test_write()
                app.data["READONLY_MODE"] = False
            except BaseException:
                app.data["READONLY_MODE"] = True
                app.data["LAST_DATABASE_RETRY"] = DB.last_connection_retry.isoformat() if DB.last_connection_retry else datetime.now().isoformat()
        else:
            try:
                DB.test_read()
            except BaseException:
                app.data["LAST_DATABASE_RETRY"] = DB.last_connection_retry.isoformat() if DB.last_connection_retry else datetime.now().isoformat()

        DB.readonly = app.data.get("READONLY_MODE", False)

        if DB.readonly:
            flash("Database connection is in read-only mode : no modification possible.", "error")

        if current_user.is_authenticated:
            passed = True

            # Case not login page, keep on 2FA before any other access
            if not session.get("totp_validated", False) and bool(current_user.totp_secret) and "/totp" not in request.path:
                if not request.path.endswith("/login"):
                    return redirect(url_for("totp", next=request.form.get("next")))
                passed = False
            elif current_user.last_login_ip != request.remote_addr:
                passed = False
            elif session.get("user_agent") != request.headers.get("User-Agent"):
                passed = False

            if not passed:
                return logout()


@app.route("/", strict_slashes=False)
def index():
    if DB.get_ui_user():
        if current_user.is_authenticated:  # type: ignore
            return redirect(url_for("home"))
        return redirect(url_for("login"), 301)
    return redirect(url_for("setup"))


@app.route("/loading")
@login_required
def loading():
    return render_template("loading.html", message=request.values.get("message", "Loading"), next=request.values.get("next", None) or url_for("home"))


@app.route("/check", methods=["GET"])
def check():
    # deepcode ignore TooPermissiveCors: We need to allow all origins for the wizard
    return Response(status=200, headers={"Access-Control-Allow-Origin": "*"}, response=dumps({"message": "ok"}), content_type="application/json")


@app.route("/setup", methods=["GET", "POST"])
def setup():
    db_config = app.config["CONFIG"].get_config(methods=False, filtered_settings=("SERVER_NAME", "MULTISITE", "USE_UI", "UI_HOST", "AUTO_LETS_ENCRYPT"))

    admin_user = DB.get_ui_user()

    ui_reverse_proxy = False
    for server_name in db_config["SERVER_NAME"].split(" "):
        if server_name and db_config.get(f"{server_name}_USE_UI", db_config.get("USE_UI", "no")) == "yes":
            if admin_user:
                return redirect(url_for("login"), 301)
            ui_reverse_proxy = True
            break

    if request.method == "POST":
        if DB.readonly:
            return handle_error("Database is in read-only mode", "setup")

        required_keys = []
        if not ui_reverse_proxy:
            required_keys.extend(["server_name", "ui_host", "ui_url"])
        if not admin_user:
            required_keys.extend(["admin_username", "admin_password", "admin_password_check"])

        if not any(key in request.form for key in required_keys):
            return handle_error(f"Missing either one of the following parameters: {', '.join(required_keys)}.", "setup")

        if not admin_user:
            if len(request.form["admin_username"]) > 256:
                return handle_error("The admin username is too long. It must be less than 256 characters.", "setup")

            if request.form["admin_password"] != request.form["admin_password_check"]:
                return handle_error("The passwords do not match.", "setup")

            if not USER_PASSWORD_RX.match(request.form["admin_password"]):
                return handle_error(
                    "The admin password is not strong enough. It must contain at least 8 characters, including at least 1 uppercase letter, 1 lowercase letter, 1 number and 1 special character (#@?!$%^&*-).",
                    "setup",
                )

            ret = DB.create_ui_user(
                request.form["admin_username"], gen_password_hash(request.form["admin_password"], PASSWORD_SALT), ["admin"], method="ui", admin=True
            )
            if ret:
                return handle_error(f"Couldn't create the admin user in the database: {ret}", "setup", False, "error")

            flash("The admin user was created successfully", "success")

        if not ui_reverse_proxy:
            server_names = db_config["SERVER_NAME"].split(" ")
            if request.form["server_name"] in server_names:
                return handle_error(f"The hostname {request.form['server_name']} is already in use.", "setup")
            else:
                for server_name in server_names:
                    if request.form["server_name"] in db_config.get(f"{server_name}_SERVER_NAME", "").split(" "):
                        return handle_error(f"The hostname {request.form['server_name']} is already in use.", "setup")

            if not REVERSE_PROXY_PATH.match(request.form["ui_host"]):
                return handle_error("The hostname is not valid.", "setup")

            app.data["RELOADING"] = True
            app.data["LAST_RELOAD"] = time()

            config = {
                "SERVER_NAME": request.form["server_name"],
                "USE_UI": "yes",
                "USE_REVERSE_PROXY": "yes",
                "REVERSE_PROXY_HOST": request.form["ui_host"],
                "REVERSE_PROXY_URL": request.form["ui_url"] or "/",
                "INTERCEPTED_ERROR_CODES": "400 404 405 413 429 500 501 502 503 504",
                "MAX_CLIENT_SIZE": "50m",
                "KEEP_UPSTREAM_HEADERS": "Content-Security-Policy Strict-Transport-Security X-Frame-Options X-Content-Type-Options Referrer-Policy",
            }

            if request.form.get("auto_lets_encrypt", "no") == "yes":
                config["AUTO_LETS_ENCRYPT"] = "yes"
            else:
                config["GENERATE_SELF_SIGNED_SSL"] = "yes"
                config["SELF_SIGNED_SSL_SUBJ"] = f"/CN={request.form['server_name']}/"

            if not config.get("MULTISITE", "no") == "yes":
                app.config["CONFIG"].edit_global_conf({"MULTISITE": "yes"}, check_changes=False)

            # deepcode ignore MissingAPI: We don't need to check to wait for the thread to finish
            Thread(
                target=manage_bunkerweb,
                name="Reloading instances",
                args=("services", config, request.form["server_name"], request.form["server_name"]),
                kwargs={"operation": "new", "threaded": True},
            ).start()

        return Response(status=200)

    return render_template(
        "setup.html",
        ui_user=admin_user,
        ui_reverse_proxy=ui_reverse_proxy,
        username=getenv("ADMIN_USERNAME", ""),
        password=getenv("ADMIN_PASSWORD", ""),
        ui_host=db_config.get("UI_HOST", getenv("UI_HOST", "")),
        auto_lets_encrypt=db_config.get("AUTO_LETS_ENCRYPT", getenv("AUTO_LETS_ENCRYPT", "no")) == "yes",
        random_url=f"/{''.join(choice(ascii_letters + digits) for _ in range(10))}",
    )


@app.route("/setup/loading", methods=["GET"])
def setup_loading():
    return render_template("setup_loading.html")


@app.route("/totp", methods=["GET", "POST"])
@login_required
def totp():
    if request.method == "POST":
        verify_data_in_form(data={"totp_token": None}, err_message="No token provided on /totp.", redirect_url="totp")

        if not app.totp.verify_totp(request.form["totp_token"], user=current_user):
            if not app.totp.verify_recovery_code(request.form["totp_token"], user=current_user):
                return handle_error("The token is invalid.", "totp")
            else:
                DB.use_ui_user_recovery_code(current_user.get_id(), app.totp.encrypt_recovery_code(request.form["totp_token"]))

        session["totp_validated"] = True
        redirect(url_for("loading", next=request.form.get("next") or url_for("home")))

    if not bool(current_user.totp_secret) or session.get("totp_validated", False):
        return redirect(url_for("home"))

    return render_template("totp.html")


@app.route("/home")
@login_required
def home():
    """
    It returns the home page
    :return: The home.html template is being rendered with the following variables:
        check_version: a boolean indicating whether the local version is the same as the remote version
        remote_version: the remote version
        version: the local version
        instances_number: the number of instances
        services_number: the number of services
        posts: a list of posts
    """
    try:
        r = get("https://github.com/bunkerity/bunkerweb/releases/latest", allow_redirects=True, timeout=5)
        r.raise_for_status()
    except BaseException:
        r = None
    remote_version = None

    if r and r.status_code == 200:
        remote_version = basename(r.url).strip().replace("v", "")

    config = app.config["CONFIG"].get_config(with_drafts=True, filtered_settings=("SERVER_NAME",))
    instances = app.config["INSTANCES"].get_instances()

    instance_health_count = 0

    for instance in instances:
        if instance.health is True:
            instance_health_count += 1

    services = 0
    services_scheduler_count = 0
    services_ui_count = 0
    services_autoconf_count = 0

    for service in config["SERVER_NAME"]["value"].split(" "):
        service_method = config.get(f"{service}_SERVER_NAME", {"method": "scheduler"})["method"]

        if service_method == "scheduler":
            services_scheduler_count += 1
        elif service_method == "ui":
            services_ui_count += 1
        elif service_method == "autoconf":
            services_autoconf_count += 1
        services += 1

    metadata = DB.get_metadata()

    data = {
        "check_version": not remote_version or BW_VERSION == remote_version,
        "remote_version": remote_version,
        "version": metadata["version"],
        "instances_number": len(instances),
        "services_number": services,
        "instance_health_count": instance_health_count,
        "services_scheduler_count": services_scheduler_count,
        "services_ui_count": services_ui_count,
        "services_autoconf_count": services_autoconf_count,
        "is_pro_version": metadata["is_pro"],
        "pro_status": metadata["pro_status"],
        "pro_services": metadata["pro_services"],
        "pro_overlapped": metadata["pro_overlapped"],
        "plugins_number": len(app.config["CONFIG"].get_plugins()),
        "plugins_errors": DB.get_plugins_errors(),
    }

    data_server_builder = home_builder(data)

    return render_template("home.html", data_server_builder=json.dumps(data_server_builder))


@app.route("/account", methods=["GET", "POST"])
@login_required
def account():
    if request.method == "POST":
        if DB.readonly:
            return handle_error("Database is in read-only mode", "account")

        verify_data_in_form(
            data={"operation": ("username", "password", "totp", "activate-key")}, err_message="Invalid operation parameter.", redirect_url="account"
        )

        if request.form["operation"] not in ("username", "password", "totp", "activate-key"):
            return handle_error("Invalid operation parameter.", "account")

        if request.form["operation"] == "activate-key":
            verify_data_in_form(data={"license": None}, err_message="Missing license for operation activate key on /account.", redirect_url="account")

            if len(request.form["license"]) == 0:
                return handle_error("The license key is empty", "account")

            variable = {}
            variable["PRO_LICENSE_KEY"] = request.form["license"]

            variable = app.config["CONFIG"].check_variables(variable, {"PRO_LICENSE_KEY": request.form["license"]})

            if not variable:
                return handle_error("The license key variable checks returned error", "account", True)

            # Force job to contact PRO API
            # by setting the last check to None
            metadata = DB.get_metadata()
            metadata["last_pro_check"] = None
            DB.set_pro_metadata(metadata)

            curr_changes = DB.check_changes()

            # Reload instances
            def update_global_config(threaded: bool = False):
                wait_applying()

                if not manage_bunkerweb("global_config", variable, threaded=threaded):
                    message = "Checking license key to upgrade."
                    if threaded:
                        app.data["TO_FLASH"].append({"content": message, "type": "success"})
                    else:
                        flash(message)

            app.data["PRO_LOADING"] = True
            app.data["CONFIG_CHANGED"] = True

            if any(curr_changes.values()):
                app.data["RELOADING"] = True
                app.data["LAST_RELOAD"] = time()
                Thread(target=update_global_config, args=(True,)).start()
            else:
                update_global_config()

            return redirect(url_for("account"))

        verify_data_in_form(data={"curr_password": None}, err_message="Missing current password parameter on /account.", redirect_url="account")

        if not current_user.check_password(request.form["curr_password"]):
            return handle_error(f"The current password is incorrect. ({request.form['operation']})", "account")

        username = current_user.get_id()
        password = request.form["curr_password"]
        totp_secret = current_user.totp_secret
        totp_recovery_codes = current_user.list_recovery_codes

        if request.form["operation"] == "username":
            verify_data_in_form(data={"admin_username": None}, err_message="Missing admin username parameter on /account.", redirect_url="account")

            if len(request.form["admin_username"]) > 256:
                return handle_error("The admin username is too long. It must be less than 256 characters. (username)", "account")

            username = request.form["admin_username"]

            logout()

        if request.form["operation"] == "password":
            verify_data_in_form(
                data={"admin_password": None, "admin_password_check": None},
                err_message="Missing admin password or confirm password parameter on /account.",
                redirect_url="account",
            )

            if request.form["admin_password"] != request.form["admin_password_check"]:
                return handle_error("The passwords do not match. (password)", "account")

            if not USER_PASSWORD_RX.match(request.form["admin_password"]):
                return handle_error(
                    "The admin password is not strong enough. It must contain at least 8 characters, including at least 1 uppercase letter, 1 lowercase letter, 1 number and 1 special character (#@?!$%^&*-). (password)",
                    "account",
                )

            password = request.form["admin_password"]

            logout()

        if request.form["operation"] == "totp":
            verify_data_in_form(data={"totp_token": None}, err_message="Missing totp token parameter on /account.", redirect_url="account")

            if not app.totp.verify_totp(
                request.form["totp_token"], totp_secret=session.get("tmp_totp_secret", ""), user=current_user
            ) and not app.totp.verify_recovery_code(request.form["totp_token"], user=current_user):
                return handle_error("The totp token is invalid. (totp)", "account")

            session["totp_validated"] = not bool(current_user.totp_secret)
            totp_secret = None if bool(current_user.totp_secret) else session.pop("tmp_totp_secret", "")

            if totp_secret and totp_secret != current_user.totp_secret:
                totp_recovery_codes = app.totp.generate_recovery_codes()

            app.logger.debug(f"totp recovery codes: {totp_recovery_codes}")

        ret = DB.update_ui_user(
            username,
            gen_password_hash(password, PASSWORD_SALT),
            totp_secret,
            totp_recovery_codes=totp_recovery_codes,
            method=current_user.method if request.form["operation"] == "totp" else "ui",
        )
        if ret:
            return handle_error(f"Couldn't update the admin user in the database: {ret}", "account", False, "error")

        flash(
            (
                f"The {request.form['operation']} has been successfully updated."
                if request.form["operation"] != "totp"
                else f"The two-factor authentication was successfully {'disabled' if bool(current_user.totp_secret) else 'enabled'}."
            ),
        )

        return redirect(url_for("account" if request.form["operation"] == "totp" else "login"))

    totp_qr_image = ""
    if not bool(current_user.totp_secret):
        session["tmp_totp_secret"] = app.totp.generate_totp_secret()
        totp_qr_image = app.totp.generate_qrcode(current_user.get_id(), session["tmp_totp_secret"])

    # TODO: Show user backup codes after TOTP refresh + add refresh feature
    return render_template(
        "account.html",
        username=current_user.get_id(),
        is_totp=bool(current_user.totp_secret),
        secret_token=app.totp.get_totp_pretty_key(session.get("tmp_totp_secret", "")),
        totp_qr_image=totp_qr_image,
        totp_refrehed=current_user.totp_refreshed,
        totp_recovery_codes=app.totp.decrypt_recovery_codes(current_user) if current_user.totp_refreshed else [],
    )


@app.route("/instances", methods=["GET", "POST"])
@login_required
def instances():
    # Manage instances
    if request.method == "POST":

        verify_data_in_form(data={"INSTANCE_ID": None}, err_message="Missing instance id parameter on /instances.", redirect_url="instances", next=True)
        verify_data_in_form(
            data={
                "operation": (
                    "reload",
                    "start",
                    "stop",
                    "restart",
                )
            },
            err_message="Missing operation parameter on /instances.",
            redirect_url="instances",
            next=True,
        )

        app.data["RELOADING"] = True
        app.data["LAST_RELOAD"] = time()
        Thread(
            target=manage_bunkerweb,
            name="Reloading instances",
            args=("instances", request.form["INSTANCE_ID"]),
            kwargs={"operation": request.form["operation"], "threaded": True},
        ).start()

        return redirect(
            url_for(
                "loading",
                next=url_for("instances"),
                message=(f"{request.form['operation'].title()}ing" if request.form["operation"] != "stop" else "Stopping") + " instance",
            )
        )

    # Display instances
    instances = app.config["INSTANCES"].get_instances()

    data_server_builder = instances_builder(instances)
    return render_template("instances.html", title="Instances", data_server_builder=json.dumps(data_server_builder))


def get_service_data():
    config = DB.get_config(methods=True, with_drafts=True)
    # Check variables
    variables = deepcopy(request.form.to_dict())
    del variables["csrf_token"]
    operation = variables.pop("operation")

    # Delete custom client variables
    variables.pop("SECURITY_LEVEL", None)
    variables.pop("mode", None)

    # Get server name and old one
    old_server_name = ""
    if variables.get("OLD_SERVER_NAME"):
        old_server_name = variables.get("OLD_SERVER_NAME", "")
        del variables["OLD_SERVER_NAME"]

    server_name = variables["SERVER_NAME"].split(" ")[0] if "SERVER_NAME" in variables else old_server_name

    # Get draft if exists
    was_draft = config.get(f"{server_name}_IS_DRAFT", {"value": "no"})["value"] == "yes"
    is_draft = was_draft if not variables.get("is_draft") else variables.get("is_draft") == "yes"
    if variables.get("is_draft"):
        del variables["is_draft"]

    is_draft_unchanged = is_draft == was_draft

    # Get all variables starting with custom_config and delete them from variables
    custom_configs = []
    config_types = (
        "http",
        "stream",
        "server-http",
        "server-stream",
        "default-server-http",
        "default-server-stream",
        "modsec",
        "modsec-crs",
        "crs-plugins-before",
        "crs-plugins-after",
    )

    for variable in variables:
        if variable.startswith("custom_config_"):
            custom_configs.append(variable)
            del variables[variable]

    # custom_config variable format is custom_config_<type>_<filename>
    # we want a list of dict with each dict containing type, filename, action and server name
    # after getting all configs, we want to save them after the end of current service action
    # to avoid create config for none existing service or in case editing server name
    format_configs = []
    for custom_config in custom_configs:
        # first remove custom_config_ prefix
        custom_config = custom_config.split("custom_config_")[1]
        # then split the config into type, filename, action
        custom_config = custom_config.split("_")
        # check if the config is valid
        if len(custom_config) == 2 and custom_config[0] in config_types:
            format_configs.append({"type": custom_config[0], "filename": custom_config[1], "action": operation, "server_name": server_name})
        else:
            return handle_error(err_message=f"Invalid custom config {custom_config}", redirect_url="services", next=True)

    # Edit check fields and remove already existing ones
    for variable, value in variables.copy().items():
        if (
            variable in variables
            and variable != "SERVER_NAME"
            and value == config.get(f"{server_name}_{variable}" if request.form["operation"] == "edit" else variable, {"value": None})["value"]
        ):
            del variables[variable]

    variables = app.config["CONFIG"].check_variables(variables, config)
    return config, variables, format_configs, server_name, old_server_name, operation, is_draft, was_draft, is_draft_unchanged


@app.route("/services", methods=["GET", "POST"])
@login_required
def services():
    if request.method == "POST":
        if DB.readonly:
            return handle_error("Database is in read-only mode", "services")

        verify_data_in_form(
            data={"operation": ("edit", "new", "delete")},
            err_message="Invalid operation parameter on /services.",
            redirect_url="services",
        )

        config, variables, format_configs, server_name, old_server_name, operation, is_draft, was_draft, is_draft_unchanged = get_service_data()

        if request.form["operation"] == "edit":
            if is_draft_unchanged and len(variables) == 1 and "SERVER_NAME" in variables and server_name == old_server_name:
                return handle_error("The service was not edited because no values were changed.", "services", True)

        if request.form["operation"] == "new" and not variables:
            return handle_error("The service was not created because all values had the default value.", "services", True)

        # Delete
        if request.form["operation"] == "delete":

            is_service = app.config["CONFIG"].check_variables({"SERVER_NAME": request.form["SERVER_NAME"]}, config)

            if not is_service:
                error_message(f"Error while deleting the service {request.form['SERVER_NAME']}")

            if config.get(f"{request.form['SERVER_NAME'].split(' ')[0]}_SERVER_NAME", {"method": "scheduler"})["method"] != "ui":
                return handle_error("The service cannot be deleted because it has not been created with the UI.", "services", True)

        db_metadata = DB.get_metadata()

        def update_services(threaded: bool = False):
            wait_applying()

            manage_bunkerweb(
                "services",
                variables,
                old_server_name,
                variables.get("SERVER_NAME", ""),
                operation=operation,
                is_draft=is_draft,
                was_draft=was_draft,
                threaded=threaded,
            )

        if any(
            v
            for k, v in db_metadata.items()
            if k in ("custom_configs_changed", "external_plugins_changed", "pro_plugins_changed", "plugins_config_changed", "instances_changed")
        ):
            app.data["RELOADING"] = True
            app.data["LAST_RELOAD"] = time()
            Thread(target=update_services, args=(True,)).start()
        else:
            update_services()

        app.data["CONFIG_CHANGED"] = True

        message = ""

        if request.form["operation"] == "new":
            message = f"Creating {'draft ' if is_draft else ''}service {variables.get('SERVER_NAME', '').split(' ')[0]}"
        elif request.form["operation"] == "edit":
            message = f"Saving configuration for {'draft ' if is_draft else ''}service {old_server_name.split(' ')[0]}"
        elif request.form["operation"] == "delete":
            message = f"Deleting {'draft ' if was_draft and is_draft else ''}service {request.form.get('SERVER_NAME', '').split(' ')[0]}"

        return redirect(url_for("loading", next=url_for("services"), message=message))

    # Display services
    services = []
    tmp_config = DB.get_config(methods=True, with_drafts=True).copy()
    service_names = tmp_config["SERVER_NAME"]["value"].split(" ")

    table_settings = (
        "USE_REVERSE_PROXY",
        "IS_DRAFT",
        "SERVE_FILES",
        "REMOTE_PHP",
        "AUTO_LETS_ENCRYPT",
        "USE_CUSTOM_SSL",
        "USE_MODSECURITY",
        "USE_BAD_BEHAVIOR",
        "USE_LIMIT_REQ",
        "USE_DNSBL",
        "SERVER_NAME",
    )

    for service in service_names:
        service_settings = {}

        # For each needed setting, get the service value if one, else the global (value), else default value
        for setting in table_settings:
            value = tmp_config.get(f"{service}_{setting}", tmp_config.get(setting, {"value": None}))["value"]
            method = tmp_config.get(f"{service}_{setting}", tmp_config.get(setting, {"method": None}))["method"]
            is_global = tmp_config.get(f"{service}_{setting}", tmp_config.get(setting, {"global": None}))["global"]
            service_settings[setting] = {"value": value, "method": method, "global": is_global}

        services.append(service_settings)

    services.sort(key=lambda x: x["SERVER_NAME"]["value"])

    data_server_builder = services_builder(services)

    return render_template("services.html", data_server_builder=data_server_builder)


@app.route("/services/raw/{service_name}", methods=["GET", "POST"])
@login_required
def services_raw(service_name: str):
    if request.method == "POST":
        if DB.readonly:
            return handle_error("Database is in read-only mode", "services")

        verify_data_in_form(
            data={"operation": ("edit", "new", "delete")},
            err_message="Invalid operation parameter on /services.",
            redirect_url="services",
        )

        config, variables, format_configs, server_name, old_server_name, operation, is_draft, was_draft, is_draft_unchanged = get_service_data()

        if request.form["operation"] == "edit":
            if is_draft_unchanged and len(variables) == 1 and "SERVER_NAME" in variables and server_name == old_server_name:
                return handle_error("The service was not edited because no values were changed.", "services", True)

        if request.form["operation"] == "new" and not variables:
            return handle_error("The service was not created because all values had the default value.", "services", True)

        # Delete
        if request.form["operation"] == "delete":

            is_service = app.config["CONFIG"].check_variables({"SERVER_NAME": request.form["SERVER_NAME"]}, config)

            if not is_service:
                error_message(f"Error while deleting the service {request.form['SERVER_NAME']}")

            if config.get(f"{request.form['SERVER_NAME'].split(' ')[0]}_SERVER_NAME", {"method": "scheduler"})["method"] != "ui":
                return handle_error("The service cannot be deleted because it has not been created with the UI.", "services", True)

        db_metadata = DB.get_metadata()

        def update_services(threaded: bool = False):
            wait_applying()

            manage_bunkerweb(
                "services",
                variables,
                old_server_name,
                variables.get("SERVER_NAME", ""),
                operation=operation,
                is_draft=is_draft,
                was_draft=was_draft,
                threaded=threaded,
            )

        if any(
            v
            for k, v in db_metadata.items()
            if k in ("custom_configs_changed", "external_plugins_changed", "pro_plugins_changed", "plugins_config_changed", "instances_changed")
        ):
            app.data["RELOADING"] = True
            app.data["LAST_RELOAD"] = time()
            Thread(target=update_services, args=(True,)).start()
        else:
            update_services()

        app.data["CONFIG_CHANGED"] = True

        message = ""

        if request.form["operation"] == "new":
            message = f"Creating {'draft ' if is_draft else ''}service {variables.get('SERVER_NAME', '').split(' ')[0]}"
        elif request.form["operation"] == "edit":
            message = f"Saving configuration for {'draft ' if is_draft else ''}service {old_server_name.split(' ')[0]}"
        elif request.form["operation"] == "delete":
            message = f"Deleting {'draft ' if was_draft and is_draft else ''}service {request.form.get('SERVER_NAME', '').split(' ')[0]}"

        return redirect(url_for("loading", next=url_for("services"), message=message))

    # Display services
    services = []
    global_config = DB.get_config(methods=True, with_drafts=True)
    service_names = global_config["SERVER_NAME"]["value"].split(" ")
    for service in service_names:
        service_settings = []
        tmp_config = global_config.copy()

        for key, value in tmp_config.copy().items():
            if key.startswith(f"{service}_"):
                setting = key.replace(f"{service}_", "")
                service_settings.append(setting)
                tmp_config[setting] = tmp_config.pop(key)
            elif any(key.startswith(f"{s}_") for s in service_names):
                tmp_config.pop(key)
            elif key not in service_settings:
                tmp_config[key] = {"value": value["value"], "global": value["global"], "method": value["method"]}

        services.append(
            {
                "SERVER_NAME": {
                    "value": tmp_config["SERVER_NAME"]["value"].split(" ")[0],
                    "full_value": tmp_config["SERVER_NAME"]["value"],
                    "method": tmp_config["SERVER_NAME"]["method"],
                },
                "IS_DRAFT": tmp_config.pop("IS_DRAFT", {"value": "no"})["value"],
                "USE_REVERSE_PROXY": tmp_config["USE_REVERSE_PROXY"],
                "SERVE_FILES": tmp_config["SERVE_FILES"],
                "REMOTE_PHP": tmp_config["REMOTE_PHP"],
                "AUTO_LETS_ENCRYPT": tmp_config["AUTO_LETS_ENCRYPT"],
                "USE_CUSTOM_SSL": tmp_config["USE_CUSTOM_SSL"],
                "GENERATE_SELF_SIGNED_SSL": tmp_config["GENERATE_SELF_SIGNED_SSL"],
                "USE_MODSECURITY": tmp_config["USE_MODSECURITY"],
                "USE_BAD_BEHAVIOR": tmp_config["USE_BAD_BEHAVIOR"],
                "USE_LIMIT_REQ": tmp_config["USE_LIMIT_REQ"],
                "USE_DNSBL": tmp_config["USE_DNSBL"],
                "settings": dumps(tmp_config),
            }
        )

    services.sort(key=lambda x: x["SERVER_NAME"]["value"])

    return render_template(
        "services.html",
        services=services,
        global_config=global_config,
    )


@app.route("/global-config", methods=["GET", "POST"])
@login_required
def global_config():
    if request.method == "POST":
        if DB.readonly:
            return handle_error("Database is in read-only mode", "global_config")

        # Check variables
        variables = request.form.to_dict().copy()
        del variables["csrf_token"]

        # Edit check fields and remove already existing ones
        config = DB.get_config(methods=True, with_drafts=True)
        services = config["SERVER_NAME"]["value"].split(" ")
        for variable, value in variables.copy().items():
            setting = config.get(variable, {"value": None, "global": True})
            if setting["global"] and value == setting["value"]:
                del variables[variable]
                continue

        variables = app.config["CONFIG"].check_variables(variables, config)

        if not variables:
            return handle_error("The global configuration was not edited because no values were changed.", "global_config", True)

        for variable, value in variables.copy().items():
            for service in services:
                setting = config.get(f"{service}_{variable}", None)
                if setting and setting["global"] and (setting["value"] != value or setting["value"] == config.get(variable, {"value": None})["value"]):
                    variables[f"{service}_{variable}"] = value

        db_metadata = DB.get_metadata()

        def update_global_config(threaded: bool = False):
            wait_applying()

            manage_bunkerweb("global_config", variables, threaded=threaded)

        if "PRO_LICENSE_KEY" in variables:
            app.data["PRO_LOADING"] = True

        if any(
            v
            for k, v in db_metadata.items()
            if k in ("custom_configs_changed", "external_plugins_changed", "pro_plugins_changed", "plugins_config_changed", "instances_changed")
        ):
            app.data["RELOADING"] = True
            app.data["LAST_RELOAD"] = time()
            Thread(target=update_global_config, args=(True,)).start()
        else:
            update_global_config()

        app.data["CONFIG_CHANGED"] = True

        with suppress(BaseException):
            if config["PRO_LICENSE_KEY"]["value"] != variables["PRO_LICENSE_KEY"]:
                flash("Checking license key to upgrade.", "success")

        return redirect(
            url_for(
                "loading",
                next=url_for("global_config"),
                message="Saving global configuration",
            )
        )

    global_config = DB.get_config(global_only=True, methods=True)
    plugins = app.config["CONFIG"].get_plugins()
    data_server_builder = global_config_builder(plugins, global_config)
    return render_template("global-config.html", data_server_builder=data_server_builder)


@app.route("/configs", methods=["GET", "POST"])
@login_required
def configs():
    db_configs = DB.get_custom_configs()

    if request.method == "POST":
        if DB.readonly:
            return handle_error("Database is in read-only mode", "configs")

        operation = ""

        verify_data_in_form(
            data={"operation": ("new", "edit", "delete"), "type": "file", "path": None},
            err_message="Invalid operation parameter on /configs.",
            redirect_url="configs",
            next=True,
        )

        # Check variables
        variables = deepcopy(request.form.to_dict())
        del variables["csrf_token"]

        if variables["type"] != "file":
            return handle_error("Invalid type parameter on /configs.", "configs", True)

        operation = app.config["CONFIGFILES"].check_path(variables["path"])

        if operation:
            return handle_error(operation, "configs", True)

        old_name = variables.get("old_name", "").replace(".conf", "")
        name = variables.get("name", old_name).replace(".conf", "")
        path_exploded = variables["path"].split(sep)
        service_id = (path_exploded[5] if len(path_exploded) > 6 else None) or None
        root_dir = path_exploded[4].replace("-", "_").lower()

        if not old_name and not name:
            return handle_error("Missing name parameter on /configs.", "configs", True)

        index = -1
        for i, db_config in enumerate(db_configs):
            if db_config["type"] == root_dir and db_config["name"] == name and db_config["service_id"] == service_id:
                if request.form["operation"] == "new":
                    return handle_error(f"Config {name} already exists{f' for service {service_id}' if service_id else ''}", "configs", True)
                elif db_config["method"] not in ("ui", "manual"):
                    return handle_error(
                        f"Can't edit config {name}{f' for service {service_id}' if service_id else ''} because it was not created by the UI or manually",
                        "configs",
                        True,
                    )
                index = i
                break

        # New or edit a config
        if request.form["operation"] in ("new", "edit"):
            if not app.config["CONFIGFILES"].check_name(name):
                return handle_error(
                    f"Invalid {variables['type']} name. (Can only contain numbers, letters, underscores, dots and hyphens (min 4 characters and max 64))",
                    "configs",
                    True,
                )

            content = BeautifulSoup(variables["content"], "html.parser").get_text()

            if request.form["operation"] == "new":
                db_configs.append({"type": root_dir, "name": name, "service_id": service_id, "data": content, "method": "ui"})
                operation = f"Created config {name}{f' for service {service_id}' if service_id else ''}"
            elif request.form["operation"] == "edit":
                if index == -1:
                    return handle_error(
                        f"Can't edit config {name}{f' for service {service_id}' if service_id else ''} because it doesn't exist", "configs", True
                    )

                if old_name != name:
                    db_configs[index]["name"] = name
                elif db_configs[index]["data"] == content:
                    return handle_error(
                        f"Config {name} was not edited because no values were changed{f' for service {service_id}' if service_id else ''}",
                        "configs",
                        True,
                    )

                db_configs[index]["data"] = content
                operation = f"Edited config {name}{f' for service {service_id}' if service_id else ''}"

        # Delete a config
        elif request.form["operation"] == "delete":
            if index == -1:
                return handle_error(f"Can't delete config {name}{f' for service {service_id}' if service_id else ''} because it doesn't exist", "configs", True)

            del db_configs[index]
            operation = f"Deleted config {name}{f' for service {service_id}' if service_id else ''}"

        error = DB.save_custom_configs([config for config in db_configs if config["method"] == "ui"], "ui")
        if error:
            app.logger.error(f"Could not save custom configs: {error}")
            return handle_error("Couldn't save custom configs", "configs", True)

        app.data["CONFIG_CHANGED"] = True

        flash(operation)

        return redirect(url_for("loading", next=url_for("configs")))

    return render_template(
        "configs.html",
        folders=[
            path_to_dict(
                join(sep, "etc", "bunkerweb", "configs"),
                db_data=db_configs,
                services=app.config["CONFIG"].get_config(global_only=True, methods=False, filtered_settings=("SERVER_NAME",)).get("SERVER_NAME", "").split(" "),
            )
        ],
    )


@app.route("/plugins", methods=["GET", "POST"])
@login_required
def plugins():
    tmp_ui_path = TMP_DIR.joinpath("ui")

    if request.method == "POST":
        if DB.readonly:
            return handle_error("Database is in read-only mode", "plugins")

        verify_data_in_form(
            data={"operation": ("delete"), "type": None},
            err_message="Missing type parameter for operation delete on /plugins.",
            redirect_url="plugins",
            next=True,
        )

        error = 0
        # Delete plugin
        if request.form["operation"] == "delete":

            # Check variables
            variables = deepcopy(request.form.to_dict())
            del variables["csrf_token"]

            if variables["type"] in ("core", "pro"):
                return handle_error(f"Can't delete {variables['type']} plugin {variables['name']}", "plugins", True)

            db_metadata = DB.get_metadata()

            def update_plugins(threaded: bool = False):  # type: ignore
                wait_applying()

                plugins = app.config["CONFIG"].get_plugins(_type="external", with_data=True)
                for x, plugin in enumerate(plugins):
                    if plugin["id"] == variables["name"]:
                        del plugins[x]

                err = DB.update_external_plugins(plugins)
                if err:
                    message = f"Couldn't update external plugins to database: {err}"
                    if threaded:
                        app.data["TO_FLASH"].append({"content": message, "type": "error"})
                    else:
                        error_message(message)
                else:
                    message = f"Deleted plugin {variables['name']} successfully"
                    if threaded:
                        app.data["TO_FLASH"].append({"content": message, "type": "success"})
                    else:
                        flash(message)

                app.data["RELOADING"] = False

            if any(
                v
                for k, v in db_metadata.items()
                if k in ("custom_configs_changed", "external_plugins_changed", "pro_plugins_changed", "plugins_config_changed", "instances_changed")
            ):
                app.data["RELOADING"] = True
                app.data["LAST_RELOAD"] = time()

                Thread(target=update_plugins, args=(True,)).start()
            else:
                update_plugins()
        else:
            # Upload plugins
            if not tmp_ui_path.exists() or not listdir(str(tmp_ui_path)):
                return handle_error("Please upload new plugins to reload plugins", "plugins", True)

            errors = 0
            files_count = 0
            new_plugins = []
            new_plugins_ids = []

            for file in listdir(str(tmp_ui_path)):
                if not tmp_ui_path.joinpath(file).is_file():
                    continue

                files_count += 1
                folder_name = ""
                temp_folder_name = file.split(".")[0]
                temp_folder_path = tmp_ui_path.joinpath(temp_folder_name)
                is_dir = False

                try:
                    if file.endswith(".zip"):
                        try:
                            with ZipFile(str(tmp_ui_path.joinpath(file))) as zip_file:
                                try:
                                    zip_file.getinfo("plugin.json")
                                except KeyError:
                                    is_dir = True
                                zip_file.extractall(str(temp_folder_path))
                        except BadZipFile:
                            errors += 1
                            error = 1
                            message = f"{file} is not a valid zip file. ({folder_name or temp_folder_name})"
                            app.logger.exception(message)
                            flash(message, "error")
                    else:
                        try:
                            with tar_open(str(tmp_ui_path.joinpath(file)), errorlevel=2) as tar_file:
                                try:
                                    tar_file.getmember("plugin.json")
                                except KeyError:
                                    is_dir = True
                                try:
                                    # deepcode ignore TarSlip: We don't need to check for tar slip as we are checking the files when they are uploaded
                                    tar_file.extractall(str(temp_folder_path), filter="data")
                                except TypeError:
                                    # deepcode ignore TarSlip: We don't need to check for tar slip as we are checking the files when they are uploaded
                                    tar_file.extractall(str(temp_folder_path))
                        except ReadError:
                            errors += 1
                            error = 1
                            message = f"Couldn't read file {file} ({folder_name or temp_folder_name})"
                            app.logger.exception(message)
                            flash(message, "error")
                        except CompressionError:
                            errors += 1
                            error = 1
                            message = f"{file} is not a valid tar file ({folder_name or temp_folder_name})"
                            app.logger.exception(message)
                            flash(message, "error")
                        except HeaderError:
                            errors += 1
                            error = 1
                            message = f"The file plugin.json in {file} is not valid ({folder_name or temp_folder_name})"
                            app.logger.exception(message)
                            flash(message, "error")

                    if is_dir:
                        dirs = [d for d in listdir(str(temp_folder_path)) if temp_folder_path.joinpath(d).is_dir()]

                        if not dirs or len(dirs) > 1 or not temp_folder_path.joinpath(dirs[0], "plugin.json").is_file():
                            raise KeyError

                        for file_name in listdir(str(temp_folder_path.joinpath(dirs[0]))):
                            move(
                                str(temp_folder_path.joinpath(dirs[0], file_name)),
                                str(temp_folder_path.joinpath(file_name)),
                            )
                        rmtree(
                            str(temp_folder_path.joinpath(dirs[0])),
                            ignore_errors=True,
                        )

                    plugin_file = json_loads(temp_folder_path.joinpath("plugin.json").read_text(encoding="utf-8"))

                    if not all(key in plugin_file.keys() for key in PLUGIN_KEYS):
                        raise ValueError

                    folder_name = plugin_file["id"]

                    if not app.config["CONFIGFILES"].check_name(folder_name):
                        errors += 1
                        error = 1
                        flash(
                            f"Invalid plugin name for {temp_folder_name}. (Can only contain numbers, letters, underscores and hyphens (min 4 characters and max 64))",
                            "error",
                        )
                        raise Exception

                    plugin_content = BytesIO()
                    with tar_open(
                        fileobj=plugin_content,
                        mode="w:gz",
                        compresslevel=9,
                    ) as tar:
                        tar.add(
                            str(temp_folder_path),
                            arcname=temp_folder_name,
                            recursive=True,
                        )
                    plugin_content.seek(0)
                    value = plugin_content.getvalue()

                    new_plugins.append(
                        plugin_file
                        | {
                            "type": "external",
                            "page": "ui" in listdir(str(temp_folder_path)),
                            "method": "ui",
                            "data": value,
                            "checksum": sha256(value).hexdigest(),
                        }
                    )
                    new_plugins_ids.append(folder_name)
                except KeyError:
                    errors += 1
                    error = 1
                    flash(
                        f"{file} is not a valid plugin (plugin.json file is missing) ({folder_name or temp_folder_name})",
                        "error",
                    )
                except JSONDecodeError as e:
                    errors += 1
                    error = 1
                    flash(
                        f"The file plugin.json in {file} is not valid ({e.msg}: line {e.lineno} column {e.colno} (char {e.pos})) ({folder_name or temp_folder_name})",
                        "error",
                    )
                except ValueError:
                    errors += 1
                    error = 1
                    flash(
                        f"The file plugin.json is missing one or more of the following keys: <i>{', '.join(PLUGIN_KEYS)}</i> ({folder_name or temp_folder_name})",
                        "error",
                    )
                except FileExistsError:
                    errors += 1
                    error = 1
                    flash(
                        f"A plugin named {folder_name} already exists",
                        "error",
                    )
                except (TarError, OSError) as e:
                    errors += 1
                    error = 1
                    flash(str(e), "error")
                except Exception as e:
                    errors += 1
                    error = 1
                    flash(str(e), "error")
                finally:
                    if error != 1:
                        flash(f"Successfully created plugin: <b><i>{folder_name}</i></b>")

                    error = 0

            if errors >= files_count:
                return redirect(url_for("loading", next=url_for("plugins")))

            db_metadata = DB.get_metadata()

            def update_plugins(threaded: bool = False):
                wait_applying()

                plugins = app.config["CONFIG"].get_plugins(_type="external", with_data=True)
                for plugin in deepcopy(plugins):
                    if plugin["id"] in new_plugins_ids:
                        flash(f"Plugin {plugin['id']} already exists", "error")
                        del new_plugins[new_plugins_ids.index(plugin["id"])]

                err = DB.update_external_plugins(new_plugins, delete_missing=False)
                if err:
                    message = f"Couldn't update external plugins to database: {err}"
                    if threaded:
                        app.data["TO_FLASH"].append({"content": message, "type": "error"})
                    else:
                        flash(message, "error")
                else:
                    message = "Plugins uploaded successfully"
                    if threaded:
                        app.data["TO_FLASH"].append({"content": message, "type": "success"})
                    else:
                        flash("Plugins uploaded successfully")

                app.data["RELOADING"] = False

            if any(
                v
                for k, v in db_metadata.items()
                if k in ("custom_configs_changed", "external_plugins_changed", "pro_plugins_changed", "plugins_config_changed", "instances_changed")
            ):
                app.data["RELOADING"] = True
                app.data["LAST_RELOAD"] = time()

                Thread(target=update_plugins, args=(True,)).start()
            else:
                update_plugins()

        return redirect(url_for("loading", next=url_for("plugins"), message="Reloading plugins"))

    # Remove tmp folder
    if tmp_ui_path.is_dir():
        rmtree(tmp_ui_path, ignore_errors=True)

    plugins = app.config["CONFIG"].get_plugins()
    plugins_internal = 0
    plugins_external = 0
    plugins_pro = 0

    for plugin in plugins:
        if plugin["type"] == "external":
            plugins_external += 1
        elif plugin["type"] == "pro":
            plugins_pro += 1
        else:
            plugins_internal += 1

    return render_template(
        "plugins.html",
        plugins_count_internal=plugins_internal,
        plugins_count_external=plugins_external,
        plugins_count_pro=plugins_pro,
    )


@app.route("/plugins/upload", methods=["POST"])
@login_required
def upload_plugin():
    if DB.readonly:
        return {"status": "ko", "message": "Database is in read-only mode"}, 403

    if not request.files:
        return {"status": "ko"}, 400

    tmp_ui_path = TMP_DIR.joinpath("ui")
    tmp_ui_path.mkdir(parents=True, exist_ok=True)

    for uploaded_file in request.files.values():
        if not uploaded_file.filename:
            continue

        if not uploaded_file.filename.endswith((".zip", ".tar.gz", ".tar.xz")):
            return {"status": "ko"}, 422

        file_name = Path(secure_filename(uploaded_file.filename)).name
        folder_name = file_name.replace(".tar.gz", "").replace(".tar.xz", "").replace(".zip", "")

        with BytesIO(uploaded_file.read()) as io:
            io.seek(0, 0)
            plugins = []
            if uploaded_file.filename.endswith(".zip"):
                with ZipFile(io) as zip_file:
                    for file in zip_file.namelist():
                        if file.endswith("plugin.json"):
                            plugins.append(basename(dirname(file)))
                    if len(plugins) > 1:
                        for file in zip_file.namelist():
                            if isabs(file) or ".." in file:
                                return {"status": "ko"}, 422

                        zip_file.extractall(str(tmp_ui_path) + "/")
            else:
                with tar_open(fileobj=io) as tar_file:
                    for file in tar_file.getnames():
                        if file.endswith("plugin.json"):
                            plugins.append(basename(dirname(file)))
                    if len(plugins) > 1:
                        for member in tar_file.getmembers():
                            if isabs(member.name) or ".." in member.name:
                                return {"status": "ko"}, 422

                        try:
                            # deepcode ignore TarSlip: The files in the tar are being inspected before extraction
                            tar_file.extractall(str(tmp_ui_path) + "/", filter="data")
                        except TypeError:
                            # deepcode ignore TarSlip: The files in the tar are being inspected before extraction
                            tar_file.extractall(str(tmp_ui_path) + "/")

            if len(plugins) <= 1:
                io.seek(0, 0)
                # deepcode ignore PT: The folder name is being sanitized before
                tmp_ui_path.joinpath(file_name).write_bytes(io.read())
                return {"status": "ok"}, 201

        for plugin in plugins:
            with BytesIO() as tgz:
                with tar_open(mode="w:gz", fileobj=tgz, dereference=True, compresslevel=3) as tf:
                    tf.add(str(tmp_ui_path.joinpath(folder_name, plugin)), arcname=plugin)
                tgz.seek(0, 0)
                tmp_ui_path.joinpath(f"{plugin}.tar.gz").write_bytes(tgz.read())

        # deepcode ignore PT: The folder name is being sanitized before
        rmtree(tmp_ui_path.joinpath(folder_name), ignore_errors=True)

    return {"status": "ok"}, 201


@app.route("/plugins/<plugin>", methods=["GET", "POST"])
@login_required
def custom_plugin(plugin: str):
    if not PLUGIN_ID_RX.match(plugin):
        return error_message("Invalid plugin id, (must be between 1 and 64 characters, only letters, numbers, underscores and hyphens)"), 400

    # Case we ware looking for a plugin template
    # We need to check if a page exists, and if it does, we need to check if the plugin is activated and metrics are on
    if request.method == "GET":

        # Check template
        page = DB.get_plugin_template(plugin)

        if not page:
            return error_message("The plugin does not have a template"), 404

        # Case template, prepare data
        plugins = app.config["CONFIG"].get_plugins()
        plugin_id = None
        curr_plugin = {}
        is_used = False
        use_key = False
        is_metrics_on = False
        context = "multisite"

        for plug in plugins:
            if plug["id"] == plugin:
                plugin_id = plug["id"]
                curr_plugin = plug
                break

        # Case no plugin found
        if plugin_id is None:
            return error_message("Plugin not found"), 404

        config = DB.get_config()

        # Check if we are using metrics
        for service in config.get("SERVER_NAME", "").split(" "):
            # specific case
            if config.get(f"{service}_USE_METRICS", "yes") != "no":
                is_metrics_on = True
                break

        # Check if the plugin is used

        # Here we have specific cases for some plugins
        # {plugin_id: [[setting_name, setting_false], ...]}
        specific_cases = {
            "limit": [["USE_LIMIT_REQ", "no"], ["USE_LIMIT_CONN", "no"]],
            "misc": [["DISABLE_DEFAULT_SERVER", "no"], ["ALLOWED_METHODS", ""]],
            "modsecurity": [["USE_MODSECURITY", "no"]],
            "realip": [["USE_REALIP", "no"]],
            "reverseproxy": [["USE_REVERSE_PROXY", "no"]],
            "selfsigned": [["GENERATE_SELF_SIGNED_SSL", "no"]],
            "letsencrypt": [["AUTO_LETS_ENCRYPT", "no"]],
            "country": [["BLACKLIST_COUNTRY", ""], ["WHITELIST_COUNTRY", ""]],
        }

        # specific cases
        for key, data in curr_plugin["settings"].items():
            # specific cases
            if plugin_id in specific_cases:
                use_key = "SPECIFIC"
                context = data["context"]
                break

            # default case (one USE_)
            if key.upper().startswith("USE_"):
                use_key = key
                context = data["context"]
                break

        # Case USE_<NAME>, it means show only if used by one service
        if context == "global":
            if plugin_id in specific_cases:
                for key in specific_cases[plugin_id]:
                    setting_name = key[0]
                    setting_false = key[1]
                    if config.get(setting_name, setting_false) != setting_false:
                        is_used = True
                        break

            if config.get(use_key, "no") != "no":
                is_used = True

        if context == "multisite":
            for service in config.get("SERVER_NAME", "").split(" "):
                # specific case
                if plugin_id in specific_cases:
                    for key in specific_cases[plugin_id]:
                        setting_name = key[0]
                        setting_false = key[1]
                        if config.get(f"{service}_{setting_name}", setting_false) != setting_false:
                            is_used = True
                            break

                # general case
                if config.get(f"{service}_{use_key}", "no") != "no":
                    is_used = True
                    break

        # Get prerender from action.py
        pre_render = run_action(plugin, "pre_render")
        return render_template(
            # deepcode ignore Ssti: We trust the plugin template
            Environment(
                loader=FileSystemLoader(join(sep, "usr", "share", "bunkerweb", "ui", "templates") + "/"), autoescape=select_autoescape(["html"])
            ).from_string(page.decode("utf-8")),
            current_endpoint=plugin,
            plugin=curr_plugin,
            pre_render=pre_render,
            is_used=is_used,
            is_metrics=is_metrics_on,
            **app.jinja_env.globals,
        )

    action_result = run_action(plugin)

    if isinstance(action_result, Response):
        app.logger.info(f"Plugin {plugin} action executed successfully")
        return action_result

    # case error
    if action_result["status"] == "ko":
        return error_message(action_result["message"]), action_result["code"]

    app.logger.info(f"Plugin {plugin} action executed successfully")

    if request.content_type == "application/x-www-form-urlencoded":
        return redirect(f"{url_for('plugins')}/{plugin}", code=303)
    return jsonify({"message": "ok", "data": action_result["data"]}), 200


@app.route("/cache", methods=["GET"])
@login_required
def cache():
    return render_template(
        "cache.html",
        folders=[
            path_to_dict(
                join(sep, "var", "cache", "bunkerweb"),
                is_cache=True,
                db_data=DB.get_jobs_cache_files(),
                services=app.config["CONFIG"].get_config(global_only=True, methods=False, filtered_settings=("SERVER_NAME",)).get("SERVER_NAME", "").split(" "),
            )
        ],
    )


@app.route("/logs", methods=["GET"])
@login_required
def logs():
    instances = app.config["INSTANCES"].get_instances()
    return render_template("logs.html", instances=instances, username=current_user.get_id())


@app.route("/logs/local", methods=["GET"])
@login_required
def logs_linux():
    if not sbin_nginx_path.is_file():
        return (
            jsonify(
                {
                    "status": "ko",
                    "message": "There are no linux instances running",
                }
            ),
            404,
        )

    last_update = request.args.get("last_update", "0.0")
    from_date = request.args.get("from_date", None)
    to_date = request.args.get("to_date", None)
    logs_error = []
    temp_multiple_lines = []
    NGINX_LOG_LEVELS = [
        "debug",
        "notice",
        "info",
        "warn",
        "error",
        "crit",
        "alert",
        "emerg",
    ]

    nginx_error_file = Path(sep, "var", "log", "bunkerweb", "error.log")
    if nginx_error_file.is_file():
        with open(nginx_error_file, encoding="utf-8") as f:
            for line in f.readlines()[int(last_update.split(".")[0]) if last_update else 0 :]:  # noqa: E203
                match = LOG_RX.search(line)
                if not match:
                    continue
                date = match.group("date")
                level = match.group("level")

                if not date:
                    if logs_error:
                        logs_error[-1] += f"\n{line}"
                        continue
                    logs_error.append(line)
                elif all(f"[{log_level}]" != level for log_level in NGINX_LOG_LEVELS) and temp_multiple_lines:
                    temp_multiple_lines.append(line)
                else:
                    logs_error.append(f"{datetime.strptime(date, '%Y/%m/%d %H:%M:%S').replace(tzinfo=timezone.utc).timestamp()} {line}")

    if temp_multiple_lines:
        logs_error.append("\n".join(temp_multiple_lines))

    logs_access = []
    nginx_access_file = Path(sep, "var", "log", "bunkerweb", "access.log")
    if nginx_access_file.is_file():
        with open(nginx_access_file, encoding="utf-8") as f:
            for line in f.readlines()[int(last_update.split(".")[1]) if last_update else 0 :]:  # noqa: E203
                logs_access.append(
                    f"{datetime.strptime(line[line.find('[') + 1: line.find(']')], '%d/%b/%Y:%H:%M:%S %z').replace(tzinfo=timezone.utc).timestamp()} {line}"
                )

    raw_logs = logs_error + logs_access

    if from_date and from_date.isdigit():
        from_date = int(from_date) // 1000
    else:
        from_date = 0

    if to_date and to_date.isdigit():
        to_date = int(to_date) // 1000
    else:
        to_date = None

    def date_filter(log: str):
        log_date = log.split(" ")[0]
        log_date = float(log_date) if regex_match(r"^\d+\.\d+$", log_date) else 0
        if to_date is not None and log_date > int(to_date):
            return False
        return log_date > from_date

    logs = []
    for log in filter(date_filter, raw_logs):
        if "[48;2" in log or not log.strip():
            continue

        log_lower = log.lower()
        error_type = (
            "error"
            if "[error]" in log_lower or "[crit]" in log_lower or "[alert]" in log_lower or "❌" in log_lower
            else (
                "emerg"
                if "[emerg]" in log_lower
                else ("warn" if "[warn]" in log_lower or "⚠️" in log_lower else ("info" if "[info]" in log_lower or "ℹ️" in log_lower else "message"))
            )
        )

        logs.append(
            {
                "content": " ".join(log.strip().split(" ")[1:]),
                "type": error_type,
            }
        )

    count_error_logs = 0
    for log in logs_error:
        if "\n" in log:
            for _ in log.split("\n"):
                count_error_logs += 1
        else:
            count_error_logs += 1

    return jsonify(
        {
            "logs": logs,
            "last_update": (
                f"{count_error_logs + int(last_update.split('.')[0])}.{len(logs_access) + int(last_update.split('.')[1])}"
                if last_update
                else f"{count_error_logs}.{len(logs_access)}"
            ),
        }
    )


@app.route("/logs/<container_id>", methods=["GET"])
@login_required
def logs_container(container_id):
    last_update = request.args.get("last_update", None)
    from_date = request.args.get("from_date", None)
    to_date = request.args.get("to_date", None)

    if from_date is not None:
        last_update = from_date

    if any(arg and not arg.isdigit() for arg in (last_update, from_date, to_date)):
        return (
            jsonify(
                {
                    "status": "ko",
                    "message": "arguments must all be integers (timestamps)",
                }
            ),
            422,
        )
    elif not last_update:
        last_update = int(datetime.now().timestamp() - timedelta(days=1).total_seconds())  # 1 day before
    else:
        last_update = int(last_update) // 1000

    to_date = int(to_date) // 1000 if to_date else None

    logs = []
    tmp_logs = []
    return jsonify({"logs": logs, "last_update": int(time() * 1000)})

    # TODO: find a solution for this
    # if docker_client:
    #     try:
    #         if INTEGRATION != "Swarm":
    #             docker_logs = docker_client.containers.get(container_id).logs(  # type: ignore
    #                 stdout=True,
    #                 stderr=True,
    #                 since=datetime.fromtimestamp(last_update),
    #                 timestamps=True,
    #             )
    #         else:
    #             docker_logs = docker_client.services.get(container_id).logs(  # type: ignore
    #                 stdout=True,
    #                 stderr=True,
    #                 since=datetime.fromtimestamp(last_update),
    #                 timestamps=True,
    #             )

    #         tmp_logs = docker_logs.decode("utf-8", errors="replace").split("\n")[0:-1]
    #     except docker_NotFound:
    #         return (
    #             jsonify(
    #                 {
    #                     "status": "ko",
    #                     "message": f"Container with ID {container_id} not found!",
    #                 }
    #             ),
    #             404,
    #         )
    # elif kubernetes_client:
    #     try:
    #         kubernetes_logs = kubernetes_client.read_namespaced_pod_log(
    #             container_id,
    #             getenv("KUBERNETES_NAMESPACE", "default"),
    #             since_seconds=int(datetime.now().timestamp() - last_update),
    #             timestamps=True,
    #         )
    #         tmp_logs = kubernetes_logs.split("\n")[0:-1]
    #     except kube_ApiException:
    #         return (
    #             jsonify(
    #                 {
    #                     "status": "ko",
    #                     "message": f"Pod with ID {container_id} not found!",
    #                 }
    #             ),
    #             404,
    #         )

    for log in tmp_logs:
        split = log.split(" ")
        timestamp = split[0]

        if to_date is not None and dateutil_parse(timestamp).timestamp() > to_date:
            break

        log = " ".join(split[1:])
        log_lower = log.lower()

        if "[48;2" in log or not log.strip():
            continue

        logs.append(
            {
                "content": log,
                "type": (
                    "error"
                    if "[error]" in log_lower or "[crit]" in log_lower or "[alert]" in log_lower or "❌" in log_lower
                    else (
                        "emerg"
                        if "[emerg]" in log_lower
                        else ("warn" if "[warn]" in log_lower or "⚠️" in log_lower else ("info" if "[info]" in log_lower or "ℹ️" in log_lower else "message"))
                    )
                ),
            }
        )

    return jsonify({"logs": logs, "last_update": int(time() * 1000)})


@app.route("/reports", methods=["GET"])
@login_required
def reports():
    reports = app.config["INSTANCES"].get_reports()
    total_reports = len(reports)
    reports = reports[:100]

    # Prepare data
    reasons = {}
    codes = {}
    for i, report in enumerate(deepcopy(reports)):
        reports[i]["date"] = datetime.fromtimestamp(floor(reports[i]["date"])).strftime("%d/%m/%Y %H:%M:%S")
        # Get top reasons
        if not report["reason"] in reasons:
            reasons[report["reason"]] = 0
        reasons[report["reason"]] = reasons[report["reason"]] + 1
        # Get top status code
        if not report["status"] in codes:
            codes[report["status"]] = 0
        codes[report["status"]] = codes[report["status"]] + 1

    top_reason = ([k for k, v in reasons.items() if v == max(reasons.values())] or [""])[0]
    top_code = ([k for k, v in codes.items() if v == max(codes.values())] or [""])[0]

    return render_template(
        "reports.html",
        reports=reports,
        total_reports=total_reports,
        top_code=top_code,
        top_reason=top_reason,
    )


@app.route("/bans", methods=["GET", "POST"])
@login_required
def bans():
    if request.method == "POST":

        if DB.readonly:
            return handle_error("Database is in read-only mode", "bans")

        # Check variables
        verify_data_in_form(data={"operation": ("ban", "unban")}, err_message="Invalid operation parameter on /bans.", redirect_url="bans")
        verify_data_in_form(data={"data": None}, err_message="Missing data parameter on /bans.", redirect_url="bans")

    redis_client = None
    db_config = app.config["CONFIG"].get_config(
        global_only=True,
        methods=False,
        filtered_settings=(
            "USE_REDIS",
            "REDIS_HOST",
            "REDIS_PORT",
            "REDIS_DB",
            "REDIS_TIMEOUT",
            "REDIS_KEEPALIVE_POOL",
            "REDIS_SSL",
            "REDIS_USERNAME",
            "REDIS_PASSWORD",
            "REDIS_SENTINEL_HOSTS",
            "REDIS_SENTINEL_USERNAME",
            "REDIS_SENTINEL_PASSWORD",
            "REDIS_SENTINEL_MASTER",
        ),
    )
    use_redis = db_config.get("USE_REDIS", "no") == "yes"
    redis_host = db_config.get("REDIS_HOST")
    if use_redis and redis_host:
        redis_port = db_config.get("REDIS_PORT", "6379")
        if not redis_port.isdigit():
            redis_port = "6379"
        redis_port = int(redis_port)

        redis_db = db_config.get("REDIS_DB", "0")
        if not redis_db.isdigit():
            redis_db = "0"
        redis_db = int(redis_db)

        redis_timeout = db_config.get("REDIS_TIMEOUT", "1000.0")
        try:
            redis_timeout = float(redis_timeout)
        except ValueError:
            redis_timeout = 1000.0

        redis_keepalive_pool = db_config.get("REDIS_KEEPALIVE_POOL", "10")
        if not redis_keepalive_pool.isdigit():
            redis_keepalive_pool = "10"
        redis_keepalive_pool = int(redis_keepalive_pool)

        redis_ssl = db_config.get("REDIS_SSL", "no") == "yes"
        username = db_config.get("REDIS_USERNAME", None) or None
        password = db_config.get("REDIS_PASSWORD", None) or None
        sentinel_hosts = db_config.get("REDIS_SENTINEL_HOSTS", [])

        if isinstance(sentinel_hosts, str):
            sentinel_hosts = [host.split(":") if ":" in host else (host, "26379") for host in sentinel_hosts.split(" ") if host]

        if sentinel_hosts:
            sentinel_username = db_config.get("REDIS_SENTINEL_USERNAME", None) or None
            sentinel_password = db_config.get("REDIS_SENTINEL_PASSWORD", None) or None
            sentinel_master = db_config.get("REDIS_SENTINEL_MASTER", "")

            sentinel = Sentinel(
                sentinel_hosts,
                username=sentinel_username,
                password=sentinel_password,
                ssl=redis_ssl,
                socket_timeout=redis_timeout,
                socket_connect_timeout=redis_timeout,
                socket_keepalive=True,
                max_connections=redis_keepalive_pool,
            )
            redis_client = sentinel.slave_for(sentinel_master, DB=redis_db, username=username, password=password)
        else:
            redis_client = Redis(
                host=redis_host,
                port=redis_port,
                DB=redis_db,
                username=username,
                password=password,
                socket_timeout=redis_timeout,
                socket_connect_timeout=redis_timeout,
                socket_keepalive=True,
                max_connections=redis_keepalive_pool,
                ssl=redis_ssl,
            )

        try:
            redis_client.ping()
        except BaseException:
            redis_client = None
            flash("Couldn't connect to redis, ban list might be incomplete", "error")

    def get_load_data():
        try:
            data = json_loads(request.form["data"])
            assert isinstance(data, list)
            return data
        except BaseException:
            return handle_error("Data must be a list of dict", "bans", False, "exception")

    if request.method == "POST" and request.form["operation"] == "unban":

        data = get_load_data()

        for unban in data:
            try:
                unban = json_loads(unban.replace('"', '"').replace("'", '"'))
            except BaseException:
                flash(f"Invalid unban: {unban}, skipping it ...", "error")
                app.logger.exception(f"Couldn't unban {unban['ip']}")
                continue

            if "ip" not in unban:
                flash(f"Invalid unban: {unban}, skipping it ...", "error")
                continue

            if redis_client:
                if not redis_client.delete(f"bans_ip_{unban['ip']}"):
                    flash(f"Couldn't unban {unban['ip']} on redis", "error")

            resp = app.config["INSTANCES"].unban(unban["ip"])
            if resp:
                flash(f"Couldn't unban {unban['ip']} on the following instances: {', '.join(resp)}", "error")
            else:
                flash(f"Successfully unbanned {unban['ip']}")

        return redirect(url_for("loading", next=url_for("bans"), message="Update bans"))

    if request.method == "POST" and request.form["operation"] == "ban":

        data = get_load_data()

        for ban in data:
            if not isinstance(ban, dict) or "ip" not in ban:
                flash(f"Invalid ban: {ban}, skipping it ...", "error")
                continue

            reason = ban.get("reason", "ui")
            ban_end = 86400.0
            if "ban_end" in ban:
                try:
                    ban_end = float(ban["ban_end"])
                except ValueError:
                    continue
                ban_end = (datetime.fromtimestamp(ban_end) - datetime.now()).total_seconds()

            if redis_client:
                ok = redis_client.set(f"bans_ip_{ban['ip']}", dumps({"reason": reason, "date": time()}))
                if not ok:
                    flash(f"Couldn't ban {ban['ip']} on redis", "error")
                redis_client.expire(f"bans_ip_{ban['ip']}", int(ban_end))

            resp = app.config["INSTANCES"].ban(ban["ip"], ban_end, reason)
            if resp:
                flash(f"Couldn't ban {ban['ip']} on the following instances: {', '.join(resp)}", "error")
            else:
                flash(f"Successfully banned {ban['ip']}")

        return redirect(url_for("loading", next=url_for("bans"), message="Update bans"))

    bans = []
    if redis_client:
        for key in redis_client.scan_iter("bans_ip_*"):
            ip = key.decode("utf-8").replace("bans_ip_", "")
            data = redis_client.get(key)
            if not data:
                continue
            exp = redis_client.ttl(key)
            bans.append({"ip": ip, "exp": exp} | json_loads(data))  # type: ignore
    instance_bans = app.config["INSTANCES"].get_bans()

    # Prepare data
    reasons = {}
    timestamp_now = time()

    for ban in instance_bans:
        if not any(b["ip"] == ban["ip"] for b in bans):
            bans.append(ban)

    bans = bans[:100]

    for ban in bans:
        exp = ban.pop("exp", 0)
        # Add remain
        ban["remain"], ban["term"] = ("unknown", "unknown") if exp <= 0 else get_remain(exp)
        # Convert stamp to date
        ban["ban_start"] = datetime.fromtimestamp(floor(ban["date"])).strftime("%d/%m/%Y %H:%M:%S")
        ban["ban_end"] = datetime.fromtimestamp(floor(timestamp_now + exp)).strftime("%d/%m/%Y %H:%M:%S")
        # Get top reason
        if not ban["reason"] in reasons:
            reasons[ban["reason"]] = 0
        reasons[ban["reason"]] = reasons[ban["reason"]] + 1

    top_reason = ([k for k, v in reasons.items() if v == max(reasons.values())] or [""])[0]

    return render_template("bans.html", bans=bans, top_reason=top_reason, username=current_user.get_id())


@app.route("/jobs", methods=["GET"])
@login_required
def jobs():
    data_server_builder = jobs_builder(DB.get_jobs())
    return render_template("jobs.html", data_server_builder=data_server_builder)


@app.route("/jobs/download", methods=["GET"])
@login_required
def jobs_download():
    plugin_id = request.args.get("plugin_id", "")
    job_name = request.args.get("job_name", None)
    file_name = request.args.get("file_name", None)
    service_id = request.args.get("service_id", "")

    if not plugin_id or not job_name or not file_name:
        return jsonify({"status": "ko", "message": "plugin_id, job_name and file_name are required"}), 422

    cache_file = DB.get_job_cache_file(job_name, file_name, service_id=service_id, plugin_id=plugin_id)

    if not cache_file:
        return jsonify({"status": "ko", "message": "file not found"}), 404

    file = BytesIO(cache_file)
    # deepcode ignore PT: We sanitize the file name
    return send_file(file, as_attachment=True, download_name=file_name)


@app.route("/login", methods=["GET", "POST"])
def login():
    admin_user = DB.get_ui_user()
    if not admin_user:
        return redirect(url_for("setup"))
    elif current_user.is_authenticated:  # type: ignore
        return redirect(url_for("home"))

    fail = False
    if request.method == "POST" and "username" in request.form and "password" in request.form:
        app.logger.warning(f"Login attempt from {request.remote_addr} with username \"{request.form['username']}\"")

        ui_user = DB.get_ui_user(username=request.form["username"])
        if ui_user and ui_user.username == request.form["username"] and ui_user.check_password(request.form["password"]):
            # log the user in
            session["user_agent"] = request.headers.get("User-Agent")
            session["totp_validated"] = False

            ui_user.last_login_at = datetime.now()
            ui_user.last_login_ip = request.remote_addr
            ui_user.login_count += 1

            DB.mark_ui_user_login(ui_user.username, ui_user.last_login_at, ui_user.last_login_ip)

            if not login_user(ui_user, remember=request.form.get("remember") == "on"):
                flash("Couldn't log you in, please try again", "error")
                return (render_template("login.html", error="Couldn't log you in, please try again"),)

            app.logger.info(
                f"User {ui_user.username} logged in successfully for the {str(ui_user.login_count) + ('th' if 10 <= ui_user.login_count % 100 <= 20 else {1: 'st', 2: 'nd', 3: 'rd'}.get(ui_user.login_count % 10, 'th'))} time"
                + (" with remember me" if request.form.get("remember") == "on" else "")
            )

            # redirect him to the page he originally wanted or to the home page
            return redirect(url_for("loading", next=request.form.get("next") or url_for("home")))
        else:
            flash("Invalid username or password", "error")
            fail = True

    kwargs = {
        "is_totp": bool(current_user.totp_secret),
    } | ({"error": "Invalid username or password"} if fail else {})

    return render_template("login.html", **kwargs), 401 if fail else 200


@app.route("/check_reloading")
@login_required
def check_reloading():
    if not app.data.get("RELOADING", False) or app.data.get("LAST_RELOAD", 0) + 60 < time():
        if app.data.get("RELOADING", False):
            app.logger.warning("Reloading took too long, forcing the state to be reloaded")
            flash("Forced the status to be reloaded", "error")
            app.data["RELOADING"] = False

        for f in app.data.get("TO_FLASH", []):
            if f["type"] == "error":
                flash(f["content"], "error")
            else:
                flash(f["content"])

        app.data["TO_FLASH"] = []

    return jsonify({"reloading": app.data.get("RELOADING", False)})


@app.route("/logout")
@login_required
def logout():
    session.clear()
    logout_user()
    response = redirect(url_for("login"))
    response.headers["Clear-Site-Data"] = '"cache", "cookies", "storage", "executionContexts"'
    return response<|MERGE_RESOLUTION|>--- conflicted
+++ resolved
@@ -13,16 +13,12 @@
 from typing import Union
 from uuid import uuid4
 
-<<<<<<< HEAD
-from bcrypt import gensalt
-from builder import home_builder, instances_builder, global_config_builder, jobs_builder, services_builder
-=======
->>>>>>> a3518fb6
 
 for deps_path in [join(sep, "usr", "share", "bunkerweb", *paths) for paths in (("deps", "python"), ("utils",), ("api",), ("db",))]:
     if deps_path not in sys_path:
         sys_path.append(deps_path)
 
+from bcrypt import gensalt
 from bs4 import BeautifulSoup
 from copy import deepcopy
 from cryptography.fernet import Fernet
