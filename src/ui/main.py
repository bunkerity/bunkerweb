--- conflicted
+++ resolved
@@ -1,1509 +1,1465 @@
-#!/usr/bin/python3
-
-from os import _exit, getenv, listdir, sep, urandom
-from os.path import basename, dirname, join
-from sys import path as sys_path, modules as sys_modules
-from pathlib import Path
-
-os_release_path = Path(sep, "etc", "os-release")
-if os_release_path.is_file() and "Alpine" not in os_release_path.read_text(encoding="utf-8"):
-    sys_path.append(join(sep, "usr", "share", "bunkerweb", "deps", "python"))
-
-del os_release_path
-
-for deps_path in [join(sep, "usr", "share", "bunkerweb", *paths) for paths in (("utils",), ("api",), ("db",))]:
-    if deps_path not in sys_path:
-        sys_path.append(deps_path)
-
-from bs4 import BeautifulSoup
-from copy import deepcopy
-from datetime import datetime, timedelta, timezone
-from dateutil.parser import parse as dateutil_parse
-from docker import DockerClient
-from docker.errors import (
-    NotFound as docker_NotFound,
-    APIError as docker_APIError,
-    DockerException,
-)
-from flask import (
-    Flask,
-    flash,
-    jsonify,
-    redirect,
-    render_template,
-    request,
-    send_file,
-    url_for,
-)
-from flask_login import (
-    current_user,
-    LoginManager,
-    login_required,
-    login_user,
-    logout_user,
-)
-from flask_wtf.csrf import CSRFProtect, CSRFError, generate_csrf
-from glob import glob
-from hashlib import sha256
-from importlib.machinery import SourceFileLoader
-from io import BytesIO
-from json import JSONDecodeError, dumps, loads as json_loads
-from jinja2 import Template
-from kubernetes import client as kube_client
-from kubernetes import config as kube_config
-from kubernetes.client.exceptions import ApiException as kube_ApiException
-from re import compile as re_compile
-from regex import match as regex_match
-from requests import get
-from shutil import move, rmtree
-from signal import SIGINT, signal, SIGTERM
-from subprocess import PIPE, Popen, call
-from tarfile import CompressionError, HeaderError, ReadError, TarError, open as tar_open
-from threading import Thread
-from tempfile import NamedTemporaryFile
-from time import sleep, time
-from traceback import format_exc
-from typing import Optional
-from zipfile import BadZipFile, ZipFile
-
-from src.Instances import Instances
-from src.ConfigFiles import ConfigFiles
-from src.Config import Config
-from src.ReverseProxied import ReverseProxied
-from src.User import User
-
-from utils import check_settings, path_to_dict
-from Database import Database  # type: ignore
-from logging import getLogger
-
-
-def stop_gunicorn():
-    p = Popen(["pgrep", "-f", "gunicorn"], stdout=PIPE)
-    out, _ = p.communicate()
-    pid = out.strip().decode().split("\n")[0]
-    call(["kill", "-SIGTERM", pid])
-
-
-def stop(status, _stop=True):
-    Path(sep, "var", "run", "bunkerweb", "ui.pid").unlink(missing_ok=True)
-    Path(sep, "var", "tmp", "bunkerweb", "ui.healthy").unlink(missing_ok=True)
-    if _stop is True:
-        stop_gunicorn()
-    _exit(status)
-
-
-def handle_stop(signum, frame):
-    app.logger.info("Caught stop operation")
-    app.logger.info("Stopping web ui ...")
-    stop(0, False)
-
-
-signal(SIGINT, handle_stop)
-signal(SIGTERM, handle_stop)
-
-sbin_nginx_path = Path(sep, "usr", "sbin", "nginx")
-
-# Flask app
-app = Flask(
-    __name__,
-    static_url_path="/",
-    static_folder="static",
-    template_folder="templates",
-)
-PROXY_NUMBERS = int(getenv("PROXY_NUMBERS", "1"))
-app.wsgi_app = ReverseProxied(
-    app.wsgi_app,
-    x_for=PROXY_NUMBERS,
-    x_proto=PROXY_NUMBERS,
-    x_host=PROXY_NUMBERS,
-    x_prefix=PROXY_NUMBERS,
-)
-gunicorn_logger = getLogger("gunicorn.error")
-app.logger.handlers = gunicorn_logger.handlers
-app.logger.setLevel(gunicorn_logger.level)
-
-if not getenv("ADMIN_USERNAME"):
-    app.logger.error("ADMIN_USERNAME is not set")
-    stop(1)
-elif not getenv("ADMIN_PASSWORD"):
-    app.logger.error("ADMIN_PASSWORD is not set")
-    stop(1)
-
-if not getenv("FLASK_DEBUG", False) and not regex_match(
-    r"^(?=.*?\p{Lowercase_Letter})(?=.*?\p{Uppercase_Letter})(?=.*?\d)(?=.*?[ !\"#$%&'()*+,\-./:;<=>?@[\\\]^_`{|}~]).{8,}$",
-    getenv("ADMIN_PASSWORD", "changeme"),
-):
-    app.logger.error("The admin password is not strong enough. It must contain at least 8 characters, including at least 1 uppercase letter, 1 lowercase letter, 1 number and 1 special character (#@?!$%^&*-).")
-    stop(1)
-
-login_manager = LoginManager()
-login_manager.init_app(app)
-login_manager.login_view = "login"
-user = User(getenv("ADMIN_USERNAME", "admin"), getenv("ADMIN_PASSWORD", "changeme"))
-PLUGIN_KEYS = [
-    "id",
-    "name",
-    "description",
-    "version",
-    "stream",
-    "settings",
-]
-
-INTEGRATION = "Linux"
-integration_path = Path(sep, "usr", "share", "bunkerweb", "INTEGRATION")
-if getenv("KUBERNETES_MODE", "no").lower() == "yes":
-    INTEGRATION = "Kubernetes"
-elif getenv("SWARM_MODE", "no").lower() == "yes":
-    INTEGRATION = "Swarm"
-elif getenv("AUTOCONF_MODE", "no").lower() == "yes":
-    INTEGRATION = "Autoconf"
-elif integration_path.is_file():
-    INTEGRATION = integration_path.read_text(encoding="utf-8").strip()
-
-del integration_path
-
-docker_client = None
-kubernetes_client = None
-if INTEGRATION in ("Docker", "Swarm", "Autoconf"):
-    try:
-        docker_client: DockerClient = DockerClient(base_url=getenv("DOCKER_HOST", "unix:///var/run/docker.sock"))
-    except (docker_APIError, DockerException):
-        app.logger.warning("No docker host found")
-elif INTEGRATION == "Kubernetes":
-    kube_config.load_incluster_config()
-    kubernetes_client = kube_client.CoreV1Api()
-
-db = Database(app.logger, ui=True)
-
-if INTEGRATION in (
-    "Swarm",
-    "Kubernetes",
-    "Autoconf",
-):
-    while not db.is_autoconf_loaded():
-        app.logger.warning(
-            "Autoconf is not loaded yet in the database, retrying in 5s ...",
-        )
-        sleep(5)
-
-while not db.is_initialized():
-    app.logger.warning(
-        "Database is not initialized, retrying in 5s ...",
-    )
-    sleep(5)
-
-app.logger.info("Database is ready")
-Path(sep, "var", "tmp", "bunkerweb", "ui.healthy").write_text("ok", encoding="utf-8")
-bw_version = Path(sep, "usr", "share", "bunkerweb", "VERSION").read_text(encoding="utf-8").strip()
-
-try:
-    app.config.update(
-        DEBUG=True,
-        SECRET_KEY=getenv("FLASK_SECRET", urandom(32)),
-        INSTANCES=Instances(docker_client, kubernetes_client, INTEGRATION),
-        CONFIG=Config(db),
-        CONFIGFILES=ConfigFiles(app.logger, db),
-        WTF_CSRF_SSL_STRICT=False,
-        USER=user,
-        SEND_FILE_MAX_AGE_DEFAULT=86400,
-        PLUGIN_ARGS={},
-        RELOADING=False,
-        LAST_RELOAD=0,
-        TO_FLASH=[],
-        DARK_MODE=False,
-    )
-except FileNotFoundError as e:
-    app.logger.error(repr(e), e.filename)
-    stop(1)
-
-plugin_id_rx = re_compile(r"^[\w_-]{1,64}$")
-
-# Declare functions for jinja2
-app.jinja_env.globals.update(check_settings=check_settings)
-
-# CSRF protection
-csrf = CSRFProtect()
-csrf.init_app(app)
-
-LOG_RX = re_compile(r"^(?P<date>\d+/\d+/\d+\s\d+:\d+:\d+)\s\[(?P<level>[a-z]+)\]\s\d+#\d+:\s(?P<message>[^\n]+)$")
-
-
-def manage_bunkerweb(method: str, *args, operation: str = "reloads"):
-    # Do the operation
-    error = False
-    if method == "services":
-        editing = operation == "edit"
-<<<<<<< HEAD
-        service_custom_confs = glob(
-            join(sep, "etc", "bunkerweb", "configs", "*", args[1])
-        )
-=======
-        service_custom_confs = glob(join(sep, "etc", "bunkerweb", "configs", "*", args[1]))
->>>>>>> 8f456722
-        moved = False
-
-        if operation == "new":
-            operation, error = app.config["CONFIG"].new_service(args[0])
-        elif operation == "edit":
-            if args[1] != args[2] and service_custom_confs:
-                for service_custom_conf in service_custom_confs:
-                    if listdir(service_custom_conf):
-                        move(
-                            service_custom_conf,
-<<<<<<< HEAD
-                            service_custom_conf.replace(
-                                f"{sep}{args[1]}", f"{sep}{args[2]}"
-                            ).replace(join(sep, "etc"), join(sep, "var", "tmp")),
-=======
-                            service_custom_conf.replace(f"{sep}{args[1]}", f"{sep}{args[2]}").replace(join(sep, "etc"), join(sep, "var", "tmp")),
->>>>>>> 8f456722
-                        )
-                        moved = True
-            operation, error = app.config["CONFIG"].edit_service(args[1], args[0])
-        elif operation == "delete":
-            operation, error = app.config["CONFIG"].delete_service(args[2])
-
-        if error:
-            app.config["TO_FLASH"].append({"content": operation, "type": "error"})
-        else:
-            app.config["TO_FLASH"].append({"content": operation, "type": "success"})
-
-            if editing and moved and args[1] != args[2] and service_custom_confs:
-<<<<<<< HEAD
-                for tmp_service_custom_conf in glob(
-                    join(sep, "var", "tmp", "bunkerweb", "configs", "*", args[2])
-                ):
-=======
-                for tmp_service_custom_conf in glob(join(sep, "var", "tmp", "bunkerweb", "configs", "*", args[2])):
->>>>>>> 8f456722
-                    move(
-                        tmp_service_custom_conf,
-                        tmp_service_custom_conf.replace(
-                            join(sep, "var", "tmp"),
-                            join(sep, "etc"),
-                        ),
-                    )
-                error = app.config["CONFIGFILES"].save_configs()
-                if error:
-                    app.config["TO_FLASH"].append({"content": error, "type": "error"})
-<<<<<<< HEAD
-                rmtree(
-                    join(sep, "var", "tmp", "bunkerweb", "configs"), ignore_errors=True
-                )
-=======
-                rmtree(join(sep, "var", "tmp", "bunkerweb", "configs"), ignore_errors=True)
->>>>>>> 8f456722
-    if method == "global_config":
-        operation = app.config["CONFIG"].edit_global_conf(args[0])
-    elif method == "plugins":
-        app.config["CONFIG"].reload_config()
-
-    if operation == "reload":
-        operation = app.config["INSTANCES"].reload_instance(args[0])
-    elif operation == "start":
-        operation = app.config["INSTANCES"].start_instance(args[0])
-    elif operation == "stop":
-        operation = app.config["INSTANCES"].stop_instance(args[0])
-    elif operation == "restart":
-        operation = app.config["INSTANCES"].restart_instance(args[0])
-    elif not error:
-        operation = "The scheduler will be in charge of reloading the instances."
-    else:
-        operation = ""
-
-    if operation:
-        if isinstance(operation, list):
-            for op in operation:
-<<<<<<< HEAD
-                app.config["TO_FLASH"].append(
-                    {"content": f"Reload failed for the instance {op}", "type": "error"}
-                )
-=======
-                app.config["TO_FLASH"].append({"content": f"Reload failed for the instance {op}", "type": "error"})
->>>>>>> 8f456722
-        elif operation.startswith("Can't"):
-            app.config["TO_FLASH"].append({"content": operation, "type": "error"})
-        else:
-            app.config["TO_FLASH"].append({"content": operation, "type": "success"})
-
-    app.config["RELOADING"] = False
-
-
-@app.after_request
-def set_csp_header(response):
-    """Set the Content-Security-Policy header to prevent XSS attacks."""
-    response.headers["Content-Security-Policy"] = "object-src 'none'; frame-ancestors 'self';"
-    return response
-
-
-@login_manager.user_loader
-def load_user(user_id):
-    return User(user_id, getenv("ADMIN_PASSWORD", "changeme"))
-
-
-@app.errorhandler(CSRFError)
-def handle_csrf_error(_):
-    """
-    It takes a CSRFError exception as an argument, and returns a Flask response
-
-    :param e: The exception object
-    :return: A template with the error message and a 401 status code.
-    """
-    logout_user()
-    flash("Wrong CSRF token !", "error")
-    return render_template("login.html"), 403
-
-
-@app.route("/")
-def index():
-    return redirect(url_for("login"))
-
-
-@app.route("/loading")
-@login_required
-def loading():
-    next_url: str = request.values.get("next", None) or url_for("home")
-    message: Optional[str] = request.values.get("message", None)
-    return render_template(
-        "loading.html",
-        message=message if message is not None else "Loading",
-        next=next_url,
-    )
-
-
-@app.route("/home")
-@login_required
-def home():
-    """
-    It returns the home page
-    :return: The home.html template is being rendered with the following variables:
-        check_version: a boolean indicating whether the local version is the same as the remote version
-        remote_version: the remote version
-        version: the local version
-        instances_number: the number of instances
-        services_number: the number of services
-        posts: a list of posts
-    """
-
-    try:
-        r = get(
-            "https://github.com/bunkerity/bunkerweb/releases/latest",
-            allow_redirects=True,
-            timeout=5,
-        )
-        r.raise_for_status()
-    except BaseException:
-        r = None
-    remote_version = None
-
-    if r and r.status_code == 200:
-        remote_version = basename(r.url).strip().replace("v", "")
-
-    instances = app.config["INSTANCES"].get_instances()
-    services = app.config["CONFIG"].get_services()
-    instance_health_count = 0
-
-    for instance in instances:
-        if instance.health is True:
-            instance_health_count += 1
-
-    services_scheduler_count = 0
-    services_ui_count = 0
-    services_autoconf_count = 0
-
-    for service in services:
-        if service["SERVER_NAME"]["method"] == "scheduler":
-            services_scheduler_count += 1
-        elif service["SERVER_NAME"]["method"] == "ui":
-            services_ui_count += 1
-        elif service["SERVER_NAME"]["method"] == "autoconf":
-            services_autoconf_count += 1
-
-    return render_template(
-        "home.html",
-        check_version=not remote_version or bw_version == remote_version,
-        remote_version=remote_version,
-        version=bw_version,
-        instances_number=len(instances),
-        services_number=len(services),
-        plugins_errors=db.get_plugins_errors(),
-        instance_health_count=instance_health_count,
-        services_scheduler_count=services_scheduler_count,
-        services_ui_count=services_ui_count,
-        services_autoconf_count=services_autoconf_count,
-        dark_mode=app.config["DARK_MODE"],
-    )
-
-
-@app.route("/instances", methods=["GET", "POST"])
-@login_required
-def instances():
-    # Manage instances
-    if request.method == "POST":
-        # Check operation
-        if "operation" not in request.form or request.form["operation"] not in (
-            "reload",
-            "start",
-            "stop",
-            "restart",
-        ):
-            flash("Missing operation parameter on /instances.", "error")
-            return redirect(url_for("loading", next=url_for("instances")))
-
-        # Check that all fields are present
-        if "INSTANCE_ID" not in request.form:
-            flash("Missing INSTANCE_ID parameter.", "error")
-            return redirect(url_for("loading", next=url_for("instances")))
-
-        app.config["RELOADING"] = True
-        app.config["LAST_RELOAD"] = time()
-        Thread(
-            target=manage_bunkerweb,
-            name="Reloading instances",
-            args=("instances", request.form["INSTANCE_ID"]),
-            kwargs={"operation": request.form["operation"]},
-        ).start()
-
-        return redirect(
-            url_for(
-                "loading",
-                next=url_for("instances"),
-                message=(f"{request.form['operation'].title()}ing" if request.form["operation"] != "stop" else "Stopping") + " instance",
-            )
-        )
-
-    # Display instances
-    instances = app.config["INSTANCES"].get_instances()
-    return render_template(
-        "instances.html",
-        title="Instances",
-        instances=instances,
-        dark_mode=app.config["DARK_MODE"],
-    )
-
-
-@app.route("/services", methods=["GET", "POST"])
-@login_required
-def services():
-    if request.method == "POST":
-        # Check operation
-        if "operation" not in request.form or request.form["operation"] not in (
-            "new",
-            "edit",
-            "delete",
-        ):
-            flash("Missing operation parameter on /services.", "error")
-            return redirect(url_for("loading", next=url_for("services")))
-
-        # Check variables
-        variables = deepcopy(request.form.to_dict())
-        del variables["csrf_token"]
-
-        if "OLD_SERVER_NAME" not in request.form and request.form["operation"] == "edit":
-            flash("Missing OLD_SERVER_NAME parameter.", "error")
-            return redirect(url_for("loading", next=url_for("services")))
-
-        if "SERVER_NAME" not in variables:
-            variables["SERVER_NAME"] = variables["OLD_SERVER_NAME"]
-
-        if request.form["operation"] in ("new", "edit"):
-            del variables["operation"]
-            del variables["OLD_SERVER_NAME"]
-
-            # Edit check fields and remove already existing ones
-            config = app.config["CONFIG"].get_config(methods=False)
-            for variable, value in deepcopy(variables).items():
-                if variable.endswith("SCHEMA"):
-                    del variables[variable]
-                    continue
-
-                if value == "on":
-                    value = "yes"
-                elif value == "off":
-                    value = "no"
-
-                if variable in variables and (variable != "SERVER_NAME" and value == config.get(variable, None) or not value.strip()):
-                    del variables[variable]
-
-<<<<<<< HEAD
-            if (
-                request.form["operation"] == "edit"
-                and len(variables) == 1
-                and "SERVER_NAME" in variables
-                and variables["SERVER_NAME"] == request.form.get("OLD_SERVER_NAME", "")
-            ):
-=======
-            if request.form["operation"] == "edit" and len(variables) == 1 and "SERVER_NAME" in variables and variables["SERVER_NAME"] == request.form.get("OLD_SERVER_NAME", ""):
->>>>>>> 8f456722
-                flash(
-                    "The service was not edited because no values were changed.",
-                    "error",
-                )
-                return redirect(url_for("loading", next=url_for("services")))
-
-            error = app.config["CONFIG"].check_variables(variables)
-
-            if error:
-                return redirect(url_for("loading", next=url_for("services")))
-
-        # Delete
-        elif request.form["operation"] == "delete":
-            if "SERVER_NAME" not in request.form:
-                flash("Missing SERVER_NAME parameter.", "error")
-                return redirect(url_for("loading", next=url_for("services")))
-
-            error = app.config["CONFIG"].check_variables({"SERVER_NAME": request.form["SERVER_NAME"]})
-
-            if error:
-                return redirect(url_for("loading", next=url_for("services")))
-
-        error = 0
-
-        # Reload instances
-        app.config["RELOADING"] = True
-        app.config["LAST_RELOAD"] = time()
-        Thread(
-            target=manage_bunkerweb,
-            name="Reloading instances",
-            args=(
-                "services",
-                variables,
-                request.form.get("OLD_SERVER_NAME", "").split()[0],
-                variables.get("SERVER_NAME", "").split()[0],
-            ),
-            kwargs={"operation": request.form["operation"]},
-        ).start()
-
-        message = ""
-
-        if request.form["operation"] == "new":
-            message = f"Creating service {variables.get('SERVER_NAME', '').split(' ')[0]}"
-        elif request.form["operation"] == "edit":
-            message = f"Saving configuration for service {request.form.get('OLD_SERVER_NAME', '').split(' ')[0]}"
-        elif request.form["operation"] == "delete":
-            message = f"Deleting service {request.form.get('SERVER_NAME', '').split(' ')[0]}"
-
-        return redirect(url_for("loading", next=url_for("services"), message=message))
-
-    # Display services
-    services = app.config["CONFIG"].get_services()
-    return render_template(
-        "services.html",
-        services=[
-            {
-                "SERVER_NAME": {
-                    "value": service["SERVER_NAME"]["value"].split()[0],
-                    "method": service["SERVER_NAME"]["method"],
-                },
-                "USE_REVERSE_PROXY": service["USE_REVERSE_PROXY"],
-                "SERVE_FILES": service["SERVE_FILES"],
-                "REMOTE_PHP": service["REMOTE_PHP"],
-                "AUTO_LETS_ENCRYPT": service["AUTO_LETS_ENCRYPT"],
-                "USE_CUSTOM_SSL": service["USE_CUSTOM_SSL"],
-                "GENERATE_SELF_SIGNED_SSL": service["GENERATE_SELF_SIGNED_SSL"],
-                "USE_MODSECURITY": service["USE_MODSECURITY"],
-                "USE_BAD_BEHAVIOR": service["USE_BAD_BEHAVIOR"],
-                "USE_LIMIT_REQ": service["USE_LIMIT_REQ"],
-                "USE_DNSBL": service["USE_DNSBL"],
-                "settings": dumps(service),
-            }
-            for service in services
-        ],
-        dark_mode=app.config["DARK_MODE"],
-    )
-
-
-@app.route("/global_config", methods=["GET", "POST"])
-@login_required
-def global_config():
-    if request.method == "POST":
-        # Check variables
-        variables = deepcopy(request.form.to_dict())
-        del variables["csrf_token"]
-
-        # Edit check fields and remove already existing ones
-        config = app.config["CONFIG"].get_config(methods=False)
-        for variable, value in deepcopy(variables).items():
-            if value == "on":
-                value = "yes"
-            elif value == "off":
-                value = "no"
-
-            if value == config.get(variable, None) or not value.strip():
-                del variables[variable]
-
-        if not variables:
-            flash("The global configuration was not edited because no values were changed.")
-            return redirect(url_for("loading", next=url_for("global_config")))
-
-        error = app.config["CONFIG"].check_variables(variables, True)
-
-        if error:
-            return redirect(url_for("loading", next=url_for("global_config")))
-
-        # Reload instances
-        app.config["RELOADING"] = True
-        app.config["LAST_RELOAD"] = time()
-        Thread(
-            target=manage_bunkerweb,
-            name="Reloading instances",
-            args=(
-                "global_config",
-                variables,
-            ),
-        ).start()
-
-        return redirect(
-            url_for(
-                "loading",
-                next=url_for("global_config"),
-                message="Saving global configuration",
-            )
-        )
-
-    # Display global config
-    return render_template(
-        "global_config.html",
-        dark_mode=app.config["DARK_MODE"],
-    )
-
-
-@app.route("/configs", methods=["GET", "POST"])
-@login_required
-def configs():
-    if request.method == "POST":
-        operation = ""
-
-        # Check operation
-        if "operation" not in request.form or request.form["operation"] not in (
-            "new",
-            "edit",
-            "delete",
-        ):
-            flash("Missing operation parameter on /configs.", "error")
-            return redirect(url_for("loading", next=url_for("configs")))
-
-        # Check variables
-        variables = deepcopy(request.form.to_dict())
-        del variables["csrf_token"]
-
-        operation = app.config["CONFIGFILES"].check_path(variables["path"])
-
-        if operation:
-            flash(operation, "error")
-            return redirect(url_for("loading", next=url_for("configs"))), 500
-
-        if request.form["operation"] in ("new", "edit"):
-            if not app.config["CONFIGFILES"].check_name(variables["name"]):
-                flash(
-                    f"Invalid {variables['type']} name. (Can only contain numbers, letters, underscores, dots and hyphens (min 4 characters and max 64))",
-                    "error",
-                )
-                return redirect(url_for("loading", next=url_for("configs")))
-
-            if variables["type"] == "file":
-                variables["name"] = f"{variables['name']}.conf"
-
-                if "old_name" in variables:
-                    variables["old_name"] = f"{variables['old_name']}.conf"
-
-                variables["content"] = BeautifulSoup(variables["content"], "html.parser").get_text()
-
-            error = False
-
-            if request.form["operation"] == "new":
-                if variables["type"] == "folder":
-                    operation, error = app.config["CONFIGFILES"].create_folder(variables["path"], variables["name"])
-                elif variables["type"] == "file":
-                    operation, error = app.config["CONFIGFILES"].create_file(variables["path"], variables["name"], variables["content"])
-            elif request.form["operation"] == "edit":
-                if variables["type"] == "folder":
-                    operation, error = app.config["CONFIGFILES"].edit_folder(
-                        variables["path"],
-                        variables["name"],
-                        variables.get("old_name", variables["name"]),
-                    )
-                elif variables["type"] == "file":
-                    operation, error = app.config["CONFIGFILES"].edit_file(
-                        variables["path"],
-                        variables["name"],
-                        variables.get("old_name", variables["name"]),
-                        variables["content"],
-                    )
-
-            if error:
-                flash(operation, "error")
-                return redirect(url_for("loading", next=url_for("configs")))
-        else:
-            operation, error = app.config["CONFIGFILES"].delete_path(variables["path"])
-
-            if error:
-                flash(operation, "error")
-                return redirect(url_for("loading", next=url_for("configs")))
-
-        flash(operation)
-
-        error = app.config["CONFIGFILES"].save_configs()
-        if error:
-            flash("Couldn't save custom configs to database", "error")
-
-        return redirect(url_for("loading", next=url_for("configs")))
-
-    return render_template(
-        "configs.html",
-        folders=[
-            path_to_dict(
-                join(sep, "etc", "bunkerweb", "configs"),
-                db_data=db.get_custom_configs(),
-                services=app.config["CONFIG"].get_config(methods=False).get("SERVER_NAME", "").split(" "),
-            )
-        ],
-        dark_mode=app.config["DARK_MODE"],
-    )
-
-
-@app.route("/plugins", methods=["GET", "POST"])
-@login_required
-def plugins():
-    tmp_ui_path = Path(sep, "var", "tmp", "bunkerweb", "ui")
-    if request.method == "POST":
-        operation = ""
-        error = 0
-
-        if "operation" in request.form and request.form["operation"] == "delete":
-            # Check variables
-            variables = deepcopy(request.form.to_dict())
-            del variables["csrf_token"]
-
-            if variables["external"] != "True":
-                flash(f"Can't delete internal plugin {variables['name']}", "error")
-                return redirect(url_for("loading", next=url_for("plugins"))), 500
-
-            plugins = app.config["CONFIG"].get_plugins()
-            for plugin in deepcopy(plugins):
-                if plugin["external"] is False or plugin["id"] == variables["name"]:
-                    del plugins[plugins.index(plugin)]
-
-            err = db.update_external_plugins(plugins)
-            if err:
-                flash(
-                    f"Couldn't update external plugins to database: {err}",
-                    "error",
-                )
-            flash(f"Deleted plugin {variables['name']} successfully")
-        else:
-            if not tmp_ui_path.exists() or not listdir(str(tmp_ui_path)):
-                flash("Please upload new plugins to reload plugins", "error")
-                return redirect(url_for("loading", next=url_for("plugins")))
-
-            errors = 0
-            files_count = 0
-            new_plugins = []
-            new_plugins_ids = []
-
-            for file in listdir(str(tmp_ui_path)):
-                if not tmp_ui_path.joinpath(file).is_file():
-                    continue
-
-                files_count += 1
-                folder_name = ""
-                temp_folder_name = file.split(".")[0]
-                temp_folder_path = tmp_ui_path.joinpath(temp_folder_name)
-                is_dir = False
-
-                try:
-                    if file.endswith(".zip"):
-                        try:
-                            with ZipFile(str(tmp_ui_path.joinpath(file))) as zip_file:
-                                try:
-                                    zip_file.getinfo("plugin.json")
-                                except KeyError:
-                                    is_dir = True
-                                zip_file.extractall(str(temp_folder_path))
-                        except BadZipFile:
-                            errors += 1
-                            error = 1
-                            flash(
-                                f"{file} is not a valid zip file. ({folder_name or temp_folder_name})",
-                                "error",
-                            )
-                    else:
-                        try:
-                            with tar_open(str(tmp_ui_path.joinpath(file)), errorlevel=2) as tar_file:
-                                try:
-                                    tar_file.getmember("plugin.json")
-                                except KeyError:
-                                    is_dir = True
-                                tar_file.extractall(str(temp_folder_path))
-                        except ReadError:
-                            errors += 1
-                            error = 1
-                            flash(
-                                f"Couldn't read file {file} ({folder_name or temp_folder_name})",
-                                "error",
-                            )
-                        except CompressionError:
-                            errors += 1
-                            error = 1
-                            flash(
-                                f"{file} is not a valid tar file ({folder_name or temp_folder_name})",
-                                "error",
-                            )
-                        except HeaderError:
-                            errors += 1
-                            error = 1
-                            flash(
-                                f"The file plugin.json in {file} is not valid ({folder_name or temp_folder_name})",
-                                "error",
-                            )
-
-                    if is_dir:
-                        dirs = [d for d in listdir(str(temp_folder_path)) if temp_folder_path.joinpath(d).is_dir()]
-
-                        if not dirs or len(dirs) > 1 or not temp_folder_path.joinpath(dirs[0], "plugin.json").is_file():
-                            raise KeyError
-
-                        for file_name in listdir(str(temp_folder_path.joinpath(dirs[0]))):
-                            move(
-                                str(temp_folder_path.joinpath(dirs[0], file_name)),
-                                str(temp_folder_path.joinpath(file_name)),
-                            )
-                        rmtree(
-                            str(temp_folder_path.joinpath(dirs[0])),
-                            ignore_errors=True,
-                        )
-
-                    plugin_file = json_loads(temp_folder_path.joinpath("plugin.json").read_text(encoding="utf-8"))
-
-                    if not all(key in plugin_file.keys() for key in PLUGIN_KEYS):
-                        raise ValueError
-
-                    folder_name = plugin_file["id"]
-
-                    if not app.config["CONFIGFILES"].check_name(folder_name):
-                        errors += 1
-                        error = 1
-                        flash(
-                            f"Invalid plugin name for {temp_folder_name}. (Can only contain numbers, letters, underscores and hyphens (min 4 characters and max 64))",
-                            "error",
-                        )
-                        raise Exception
-
-                    plugin_content = BytesIO()
-                    with tar_open(
-                        fileobj=plugin_content,
-                        mode="w:gz",
-                        compresslevel=9,
-                    ) as tar:
-                        tar.add(
-                            str(temp_folder_path),
-                            arcname=temp_folder_name,
-                            recursive=True,
-                        )
-                    plugin_content.seek(0)
-                    value = plugin_content.getvalue()
-
-                    new_plugins.append(
-                        plugin_file
-                        | {
-                            "external": True,
-                            "page": "ui" in listdir(str(temp_folder_path)),
-                            "method": "ui",
-                            "data": value,
-                            "checksum": sha256(value).hexdigest(),
-                        }
-                    )
-                    new_plugins_ids.append(folder_name)
-                except KeyError:
-                    errors += 1
-                    error = 1
-                    flash(
-                        f"{file} is not a valid plugin (plugin.json file is missing) ({folder_name or temp_folder_name})",
-                        "error",
-                    )
-                except JSONDecodeError as e:
-                    errors += 1
-                    error = 1
-                    flash(
-                        f"The file plugin.json in {file} is not valid ({e.msg}: line {e.lineno} column {e.colno} (char {e.pos})) ({folder_name or temp_folder_name})",
-                        "error",
-                    )
-                except ValueError:
-                    errors += 1
-                    error = 1
-                    flash(
-                        f"The file plugin.json is missing one or more of the following keys: <i>{', '.join(PLUGIN_KEYS)}</i> ({folder_name or temp_folder_name})",
-                        "error",
-                    )
-                except FileExistsError:
-                    errors += 1
-                    error = 1
-                    flash(
-                        f"A plugin named {folder_name} already exists",
-                        "error",
-                    )
-                except (TarError, OSError) as e:
-                    errors += 1
-                    error = 1
-                    flash(f"{e}", "error")
-                except Exception as e:
-                    errors += 1
-                    error = 1
-                    flash(f"{e}", "error")
-                finally:
-                    if error != 1:
-                        flash(f"Successfully created plugin: <b><i>{folder_name}</i></b>")
-
-                    error = 0
-
-            if errors >= files_count:
-                return redirect(url_for("loading", next=url_for("plugins")))
-
-            plugins = app.config["CONFIG"].get_plugins(external=True, with_data=True)
-            for plugin in deepcopy(plugins):
-                if plugin["id"] in new_plugins_ids:
-                    flash(f"Plugin {plugin['id']} already exists", "error")
-                    del new_plugins[new_plugins_ids.index(plugin["id"])]
-
-            err = db.update_external_plugins(new_plugins, delete_missing=False)
-            if err:
-                flash(
-                    f"Couldn't update external plugins to database: {err}",
-                    "error",
-                )
-
-        if operation:
-            flash(operation)
-
-        # Reload instances
-        app.config["RELOADING"] = True
-        app.config["LAST_RELOAD"] = time()
-        Thread(
-            target=manage_bunkerweb,
-            name="Reloading instances",
-            args=("plugins",),
-        ).start()
-
-        # Remove tmp folder
-        if tmp_ui_path.exists():
-            rmtree(str(tmp_ui_path), ignore_errors=True)
-
-        return redirect(url_for("loading", next=url_for("plugins"), message="Reloading plugins"))
-
-    plugin_args = app.config["PLUGIN_ARGS"]
-    app.config["PLUGIN_ARGS"] = {}
-
-    if request.args.get("plugin_id", False):
-        plugin_id = request.args.get("plugin_id")
-        template = None
-
-        page = db.get_plugin_template(plugin_id)
-
-        if page is not None:
-            template = Template(page.decode("utf-8"))
-
-        if template is not None:
-            return template.render(
-                csrf_token=generate_csrf,
-                url_for=url_for,
-                dark_mode=app.config["DARK_MODE"],
-                **(plugin_args["args"] if plugin_args.get("plugin", None) == plugin_id else {}),
-            )
-
-    plugins = app.config["CONFIG"].get_plugins()
-    plugins_internal = 0
-    plugins_external = 0
-
-    for plugin in plugins:
-        if plugin["external"] is True:
-            plugins_external += 1
-        else:
-            plugins_internal += 1
-
-    return render_template(
-        "plugins.html",
-        plugins=plugins,
-        plugins_internal=plugins_internal,
-        plugins_external=plugins_external,
-        plugins_errors=db.get_plugins_errors(),
-        dark_mode=app.config["DARK_MODE"],
-    )
-
-
-@app.route("/plugins/upload", methods=["POST"])
-@login_required
-def upload_plugin():
-    if not request.files:
-        return {"status": "ko"}, 400
-
-    tmp_ui_path = Path(sep, "var", "tmp", "bunkerweb", "ui")
-    tmp_ui_path.mkdir(parents=True, exist_ok=True)
-
-    for uploaded_file in request.files.values():
-        if not uploaded_file.filename.endswith((".zip", ".tar.gz", ".tar.xz")):
-            return {"status": "ko"}, 422
-
-        with BytesIO(uploaded_file.read()) as io:
-            io.seek(0, 0)
-            plugins = []
-            if uploaded_file.filename.endswith(".zip"):
-                with ZipFile(io) as zip_file:
-                    for file in zip_file.namelist():
-                        if file.endswith("plugin.json"):
-                            plugins.append(basename(dirname(file)))
-                    if len(plugins) > 1:
-                        zip_file.extractall(str(tmp_ui_path) + "/")
-                folder_name = uploaded_file.filename.replace(".zip", "")
-            else:
-                with tar_open(fileobj=io) as tar_file:
-                    for file in tar_file.getnames():
-                        if file.endswith("plugin.json"):
-                            plugins.append(basename(dirname(file)))
-                    if len(plugins) > 1:
-                        tar_file.extractall(str(tmp_ui_path) + "/")
-                folder_name = uploaded_file.filename.replace(".tar.gz", "").replace(".tar.xz", "")
-
-            if len(plugins) <= 1:
-                io.seek(0, 0)
-                tmp_ui_path.joinpath(uploaded_file.filename).write_bytes(io.read())
-                return {"status": "ok"}, 201
-
-        for plugin in plugins:
-            with BytesIO() as tgz:
-                with tar_open(mode="w:gz", fileobj=tgz, dereference=True, compresslevel=3) as tf:
-                    tf.add(str(tmp_ui_path.joinpath(folder_name, plugin)), arcname=plugin)
-                tgz.seek(0, 0)
-                tmp_ui_path.joinpath(f"{plugin}.tar.gz").write_bytes(tgz.read())
-
-        rmtree(str(tmp_ui_path.joinpath(folder_name)), ignore_errors=True)
-
-    return {"status": "ok"}, 201
-
-
-@app.route("/plugins/<plugin>", methods=["GET", "POST"])
-@login_required
-def custom_plugin(plugin):
-    if not plugin_id_rx.match(plugin):
-        flash(
-            f"Invalid plugin id, <b>{plugin}</b> (must be between 1 and 64 characters, only letters, numbers, underscores and hyphens)",
-            "error",
-        )
-        return redirect(url_for("loading", next=url_for("plugins", plugin_id=plugin)))
-
-    module = db.get_plugin_actions(plugin)
-
-    if module is None:
-        flash(
-            f"The <i>actions.py</i> file for the plugin <b>{plugin}</b> does not exist",
-            "error",
-        )
-        return redirect(url_for("loading", next=url_for("plugins", plugin_id=plugin)))
-
-    try:
-        # Try to import the custom plugin
-        with NamedTemporaryFile(mode="wb", suffix=".py", delete=True) as temp:
-            temp.write(module)
-            temp.flush()
-            temp.seek(0)
-            loader = SourceFileLoader("actions", temp.name)
-            actions = loader.load_module()
-    except:
-        flash(
-            f"An error occurred while importing the plugin <b>{plugin}</b>:<br/>{format_exc()}",
-            "error",
-        )
-        return redirect(url_for("loading", next=url_for("plugins", plugin_id=plugin)))
-
-    error = False
-    res = None
-
-    try:
-        # Try to get the custom plugin custom function and call it
-        method = getattr(actions, plugin)
-        res = method()
-    except AttributeError:
-        flash(
-            f"The plugin <b>{plugin}</b> does not have a <i>{plugin}</i> method",
-            "error",
-        )
-        error = True
-        return redirect(url_for("loading", next=url_for("plugins", plugin_id=plugin)))
-    except:
-        flash(
-            f"An error occurred while executing the plugin <b>{plugin}</b>:<br/>{format_exc()}",
-            "error",
-        )
-        error = True
-    finally:
-        if sbin_nginx_path.is_file():
-            # Remove the custom plugin from the shared library
-            sys_path.pop()
-            sys_modules.pop("actions")
-            del actions
-
-        if request.method != "POST" or error is True or res is None or isinstance(res, dict) is False:
-            return redirect(url_for("loading", next=url_for("plugins", plugin_id=plugin)))
-
-    app.config["PLUGIN_ARGS"] = {"plugin": plugin, "args": res}
-
-    flash(f"Your action <b>{plugin}</b> has been executed")
-    return redirect(url_for("loading", next=url_for("plugins", plugin_id=plugin)))
-
-
-@app.route("/cache", methods=["GET"])
-@login_required
-def cache():
-    return render_template(
-        "cache.html",
-        folders=[
-            path_to_dict(
-                join(sep, "var", "cache", "bunkerweb"),
-                is_cache=True,
-                db_data=db.get_jobs_cache_files(),
-                services=app.config["CONFIG"].get_config(methods=False).get("SERVER_NAME", "").split(" "),
-            )
-        ],
-        dark_mode=app.config["DARK_MODE"],
-    )
-
-
-@app.route("/logs", methods=["GET"])
-@login_required
-def logs():
-    return render_template(
-        "logs.html",
-        instances=app.config["INSTANCES"].get_instances(),
-        dark_mode=app.config["DARK_MODE"],
-    )
-
-
-@app.route("/logs/local", methods=["GET"])
-@login_required
-def logs_linux():
-    if not sbin_nginx_path.is_file():
-        return (
-            jsonify(
-                {
-                    "status": "ko",
-                    "message": "There are no linux instances running",
-                }
-            ),
-            404,
-        )
-
-    last_update = request.args.get("last_update", "0.0")
-    from_date = request.args.get("from_date", None)
-    to_date = request.args.get("to_date", None)
-    logs_error = []
-    temp_multiple_lines = []
-    NGINX_LOG_LEVELS = [
-        "debug",
-        "notice",
-        "info",
-        "warn",
-        "error",
-        "crit",
-        "alert",
-        "emerg",
-    ]
-
-    nginx_error_file = Path(sep, "var", "log", "bunkerweb", "error.log")
-    if nginx_error_file.is_file():
-        with open(nginx_error_file, encoding="utf-8") as f:
-            for line in f.readlines()[int(last_update.split(".")[0]) if last_update else 0 :]:  # noqa: E203
-                match = LOG_RX.search(line)
-                if not match:
-                    continue
-                date = match.group("date")
-                level = match.group("level")
-
-                if not date:
-                    if logs_error:
-                        logs_error[-1] += f"\n{line}"
-                        continue
-                    logs_error.append(line)
-                elif all(f"[{log_level}]" != level for log_level in NGINX_LOG_LEVELS) and temp_multiple_lines:
-                    temp_multiple_lines.append(line)
-                else:
-                    logs_error.append(f"{datetime.strptime(date, '%Y/%m/%d %H:%M:%S').replace(tzinfo=timezone.utc).timestamp()} {line}")
-
-    if temp_multiple_lines:
-        logs_error.append("\n".join(temp_multiple_lines))
-
-    logs_access = []
-    nginx_access_file = Path(sep, "var", "log", "bunkerweb", "access.log")
-    if nginx_access_file.is_file():
-        with open(nginx_access_file, encoding="utf-8") as f:
-            for line in f.readlines()[int(last_update.split(".")[1]) if last_update else 0 :]:  # noqa: E203
-                logs_access.append(f"{datetime.strptime(line[line.find('[') + 1: line.find(']')], '%d/%b/%Y:%H:%M:%S %z').replace(tzinfo=timezone.utc).timestamp()} {line}")
-
-    raw_logs = logs_error + logs_access
-
-    if from_date and from_date.isdigit():
-        from_date = int(from_date) // 1000
-    else:
-        from_date = 0
-
-    if to_date and to_date.isdigit():
-        to_date = int(to_date) // 1000
-    else:
-        to_date = None
-
-    def date_filter(log: str):
-        log_date = log.split(" ")[0]
-        log_date = float(log_date) if regex_match(r"^\d+\.\d+$", log_date) else 0
-        if to_date is not None and log_date > int(to_date):
-            return False
-        return log_date > from_date
-
-    logs = []
-    for log in filter(date_filter, raw_logs):
-        if "[48;2" in log or not log.strip():
-            continue
-
-        log_lower = log.lower()
-        error_type = (
-            "error"
-            if "[error]" in log_lower or "[crit]" in log_lower or "[alert]" in log_lower or "❌" in log_lower
-            else ("warn" if "[warn]" in log_lower or "⚠️" in log_lower else ("info" if "[info]" in log_lower or "ℹ️" in log_lower else "message"))
-        )
-
-        logs.append(
-            {
-                "content": " ".join(log.strip().split()[1:]),
-                "type": error_type,
-            }
-        )
-
-    count_error_logs = 0
-    for log in logs_error:
-        if "\n" in log:
-            for _ in log.split("\n"):
-                count_error_logs += 1
-        else:
-            count_error_logs += 1
-
-    return jsonify(
-        {
-            "logs": logs,
-            "last_update": f"{count_error_logs + int(last_update.split('.')[0])}.{len(logs_access) + int(last_update.split('.')[1])}" if last_update else f"{count_error_logs}.{len(logs_access)}",
-        }
-    )
-
-
-@app.route("/logs/<container_id>", methods=["GET"])
-@login_required
-def logs_container(container_id):
-    last_update = request.args.get("last_update", None)
-    from_date = request.args.get("from_date", None)
-    to_date = request.args.get("to_date", None)
-
-    if from_date is not None:
-        last_update = from_date
-
-    if any(arg and not arg.isdigit() for arg in (last_update, from_date, to_date)):
-        return (
-            jsonify(
-                {
-                    "status": "ko",
-                    "message": "arguments must all be integers (timestamps)",
-                }
-            ),
-            422,
-        )
-    elif not last_update:
-        last_update = int(datetime.now().timestamp() - timedelta(days=1).total_seconds())  # 1 day before
-    else:
-        last_update = int(last_update) // 1000
-
-    to_date = int(to_date) // 1000 if to_date else None
-
-    logs = []
-    tmp_logs = []
-    if docker_client:
-        try:
-            if INTEGRATION != "Swarm":
-                docker_logs = docker_client.containers.get(container_id).logs(
-                    stdout=True,
-                    stderr=True,
-                    since=datetime.fromtimestamp(last_update),
-                    timestamps=True,
-                )
-            else:
-                docker_logs = docker_client.services.get(container_id).logs(
-                    stdout=True,
-                    stderr=True,
-                    since=datetime.fromtimestamp(last_update),
-                    timestamps=True,
-                )
-
-            tmp_logs = docker_logs.decode("utf-8", errors="replace").split("\n")[0:-1]
-        except docker_NotFound:
-            return (
-                jsonify(
-                    {
-                        "status": "ko",
-                        "message": f"Container with ID {container_id} not found!",
-                    }
-                ),
-                404,
-            )
-    elif kubernetes_client:
-        try:
-            kubernetes_logs = kubernetes_client.read_namespaced_pod_log(
-                container_id,
-                getenv("KUBERNETES_NAMESPACE", "default"),
-                since_seconds=int(datetime.now().timestamp() - last_update),
-                timestamps=True,
-            )
-            tmp_logs = kubernetes_logs.split("\n")[0:-1]
-        except kube_ApiException:
-            return (
-                jsonify(
-                    {
-                        "status": "ko",
-                        "message": f"Pod with ID {container_id} not found!",
-                    }
-                ),
-                404,
-            )
-
-    for log in tmp_logs:
-<<<<<<< HEAD
-        splitted = log.split()
-        timestamp = splitted[0]
-=======
-        split = log.split(" ")
-        timestamp = split[0]
->>>>>>> 8f456722
-
-        if to_date is not None and dateutil_parse(timestamp).timestamp() > to_date:
-            break
-
-        log = " ".join(split[1:])
-        log_lower = log.lower()
-
-        if "[48;2" in log or not log.strip():
-            continue
-
-        logs.append(
-            {
-                "content": log,
-                "type": "error"
-                if "[error]" in log_lower or "[crit]" in log_lower or "[alert]" in log_lower or "❌" in log_lower
-                else ("warn" if "[warn]" in log_lower or "⚠️" in log_lower else ("info" if "[info]" in log_lower or "ℹ️" in log_lower else "message")),
-            }
-        )
-
-    return jsonify({"logs": logs, "last_update": int(time() * 1000)})
-
-
-@app.route("/jobs", methods=["GET"])
-@login_required
-def jobs():
-    return render_template(
-        "jobs.html",
-        jobs=db.get_jobs(),
-        jobs_errors=db.get_plugins_errors(),
-        dark_mode=app.config["DARK_MODE"],
-    )
-
-
-@app.route("/jobs/download", methods=["GET"])
-@login_required
-def jobs_download():
-    job_name = request.args.get("job_name", None)
-    file_name = request.args.get("file_name", None)
-
-    if not job_name or not file_name:
-        return (
-            jsonify(
-                {
-                    "status": "ko",
-                    "message": "job_name and file_name are required",
-                }
-            ),
-            422,
-        )
-
-    cache_file = db.get_job_cache_file(job_name, file_name)
-
-    if not cache_file:
-        return (
-            jsonify(
-                {
-                    "status": "ko",
-                    "message": "file not found",
-                }
-            ),
-            404,
-        )
-
-    file = BytesIO(cache_file.data)
-    return send_file(file, as_attachment=True, download_name=file_name)
-
-
-@app.route("/login", methods=["GET", "POST"])
-def login():
-    fail = False
-    if request.method == "POST" and "username" in request.form and "password" in request.form:
-        if app.config["USER"].get_id() == request.form["username"] and app.config["USER"].check_password(request.form["password"]):
-            # log the user in
-            next_url = request.form.get("next")
-            login_user(app.config["USER"])
-
-            # redirect him to the page he originally wanted or to the home page
-            return redirect(url_for("loading", next=next_url or url_for("home")))
-        else:
-            fail = True
-
-    if fail:
-        return (
-            render_template("login.html", error="Invalid username or password"),
-            401,
-        )
-
-    if current_user.is_authenticated:
-        return redirect(url_for("home"))
-    return render_template("login.html")
-
-
-@app.route("/darkmode", methods=["POST"])
-@login_required
-def darkmode():
-    if not request.is_json:
-        return jsonify({"status": "ko", "message": "invalid request"}), 400
-
-    if "darkmode" in request.json:
-        app.config["DARK_MODE"] = request.json["darkmode"] == "true"
-    else:
-        return jsonify({"status": "ko", "message": "darkmode is required"}), 422
-
-    return jsonify({"status": "ok"}), 200
-
-
-@app.route("/check_reloading")
-@login_required
-def check_reloading():
-    if not app.config["RELOADING"] or app.config["LAST_RELOAD"] + 60 < time():
-        if app.config["RELOADING"]:
-            app.logger.warning("Reloading took too long, forcing the state to be reloaded")
-            flash("Forced the status to be reloaded", "error")
-            app.config["RELOADING"] = False
-
-        for f in app.config["TO_FLASH"]:
-            if f["type"] == "error":
-                flash(f["content"], "error")
-            else:
-                flash(f["content"])
-
-        app.config["TO_FLASH"].clear()
-
-    return jsonify({"reloading": app.config["RELOADING"]})
-
-
-@app.route("/logout")
-@login_required
-def logout():
-    logout_user()
-    return redirect(url_for("login"))
+#!/usr/bin/python3
+
+from os import _exit, getenv, listdir, sep, urandom
+from os.path import basename, dirname, join
+from sys import path as sys_path, modules as sys_modules
+from pathlib import Path
+
+os_release_path = Path(sep, "etc", "os-release")
+if os_release_path.is_file() and "Alpine" not in os_release_path.read_text(encoding="utf-8"):
+    sys_path.append(join(sep, "usr", "share", "bunkerweb", "deps", "python"))
+
+del os_release_path
+
+for deps_path in [join(sep, "usr", "share", "bunkerweb", *paths) for paths in (("utils",), ("api",), ("db",))]:
+    if deps_path not in sys_path:
+        sys_path.append(deps_path)
+
+from bs4 import BeautifulSoup
+from copy import deepcopy
+from datetime import datetime, timedelta, timezone
+from dateutil.parser import parse as dateutil_parse
+from docker import DockerClient
+from docker.errors import (
+    NotFound as docker_NotFound,
+    APIError as docker_APIError,
+    DockerException,
+)
+from flask import (
+    Flask,
+    flash,
+    jsonify,
+    redirect,
+    render_template,
+    request,
+    send_file,
+    url_for,
+)
+from flask_login import (
+    current_user,
+    LoginManager,
+    login_required,
+    login_user,
+    logout_user,
+)
+from flask_wtf.csrf import CSRFProtect, CSRFError, generate_csrf
+from glob import glob
+from hashlib import sha256
+from importlib.machinery import SourceFileLoader
+from io import BytesIO
+from json import JSONDecodeError, dumps, loads as json_loads
+from jinja2 import Template
+from kubernetes import client as kube_client
+from kubernetes import config as kube_config
+from kubernetes.client.exceptions import ApiException as kube_ApiException
+from re import compile as re_compile
+from regex import match as regex_match
+from requests import get
+from shutil import move, rmtree
+from signal import SIGINT, signal, SIGTERM
+from subprocess import PIPE, Popen, call
+from tarfile import CompressionError, HeaderError, ReadError, TarError, open as tar_open
+from threading import Thread
+from tempfile import NamedTemporaryFile
+from time import sleep, time
+from traceback import format_exc
+from typing import Optional
+from zipfile import BadZipFile, ZipFile
+
+from src.Instances import Instances
+from src.ConfigFiles import ConfigFiles
+from src.Config import Config
+from src.ReverseProxied import ReverseProxied
+from src.User import User
+
+from utils import check_settings, path_to_dict
+from Database import Database  # type: ignore
+from logging import getLogger
+
+
+def stop_gunicorn():
+    p = Popen(["pgrep", "-f", "gunicorn"], stdout=PIPE)
+    out, _ = p.communicate()
+    pid = out.strip().decode().split("\n")[0]
+    call(["kill", "-SIGTERM", pid])
+
+
+def stop(status, _stop=True):
+    Path(sep, "var", "run", "bunkerweb", "ui.pid").unlink(missing_ok=True)
+    Path(sep, "var", "tmp", "bunkerweb", "ui.healthy").unlink(missing_ok=True)
+    if _stop is True:
+        stop_gunicorn()
+    _exit(status)
+
+
+def handle_stop(signum, frame):
+    app.logger.info("Caught stop operation")
+    app.logger.info("Stopping web ui ...")
+    stop(0, False)
+
+
+signal(SIGINT, handle_stop)
+signal(SIGTERM, handle_stop)
+
+sbin_nginx_path = Path(sep, "usr", "sbin", "nginx")
+
+# Flask app
+app = Flask(
+    __name__,
+    static_url_path="/",
+    static_folder="static",
+    template_folder="templates",
+)
+PROXY_NUMBERS = int(getenv("PROXY_NUMBERS", "1"))
+app.wsgi_app = ReverseProxied(
+    app.wsgi_app,
+    x_for=PROXY_NUMBERS,
+    x_proto=PROXY_NUMBERS,
+    x_host=PROXY_NUMBERS,
+    x_prefix=PROXY_NUMBERS,
+)
+gunicorn_logger = getLogger("gunicorn.error")
+app.logger.handlers = gunicorn_logger.handlers
+app.logger.setLevel(gunicorn_logger.level)
+
+if not getenv("ADMIN_USERNAME"):
+    app.logger.error("ADMIN_USERNAME is not set")
+    stop(1)
+elif not getenv("ADMIN_PASSWORD"):
+    app.logger.error("ADMIN_PASSWORD is not set")
+    stop(1)
+
+if not getenv("FLASK_DEBUG", False) and not regex_match(
+    r"^(?=.*?\p{Lowercase_Letter})(?=.*?\p{Uppercase_Letter})(?=.*?\d)(?=.*?[ !\"#$%&'()*+,\-./:;<=>?@[\\\]^_`{|}~]).{8,}$",
+    getenv("ADMIN_PASSWORD", "changeme"),
+):
+    app.logger.error("The admin password is not strong enough. It must contain at least 8 characters, including at least 1 uppercase letter, 1 lowercase letter, 1 number and 1 special character (#@?!$%^&*-).")
+    stop(1)
+
+login_manager = LoginManager()
+login_manager.init_app(app)
+login_manager.login_view = "login"
+user = User(getenv("ADMIN_USERNAME", "admin"), getenv("ADMIN_PASSWORD", "changeme"))
+PLUGIN_KEYS = [
+    "id",
+    "name",
+    "description",
+    "version",
+    "stream",
+    "settings",
+]
+
+INTEGRATION = "Linux"
+integration_path = Path(sep, "usr", "share", "bunkerweb", "INTEGRATION")
+if getenv("KUBERNETES_MODE", "no").lower() == "yes":
+    INTEGRATION = "Kubernetes"
+elif getenv("SWARM_MODE", "no").lower() == "yes":
+    INTEGRATION = "Swarm"
+elif getenv("AUTOCONF_MODE", "no").lower() == "yes":
+    INTEGRATION = "Autoconf"
+elif integration_path.is_file():
+    INTEGRATION = integration_path.read_text(encoding="utf-8").strip()
+
+del integration_path
+
+docker_client = None
+kubernetes_client = None
+if INTEGRATION in ("Docker", "Swarm", "Autoconf"):
+    try:
+        docker_client: DockerClient = DockerClient(base_url=getenv("DOCKER_HOST", "unix:///var/run/docker.sock"))
+    except (docker_APIError, DockerException):
+        app.logger.warning("No docker host found")
+elif INTEGRATION == "Kubernetes":
+    kube_config.load_incluster_config()
+    kubernetes_client = kube_client.CoreV1Api()
+
+db = Database(app.logger, ui=True)
+
+if INTEGRATION in (
+    "Swarm",
+    "Kubernetes",
+    "Autoconf",
+):
+    while not db.is_autoconf_loaded():
+        app.logger.warning(
+            "Autoconf is not loaded yet in the database, retrying in 5s ...",
+        )
+        sleep(5)
+
+while not db.is_initialized():
+    app.logger.warning(
+        "Database is not initialized, retrying in 5s ...",
+    )
+    sleep(5)
+
+app.logger.info("Database is ready")
+Path(sep, "var", "tmp", "bunkerweb", "ui.healthy").write_text("ok", encoding="utf-8")
+bw_version = Path(sep, "usr", "share", "bunkerweb", "VERSION").read_text(encoding="utf-8").strip()
+
+try:
+    app.config.update(
+        DEBUG=True,
+        SECRET_KEY=getenv("FLASK_SECRET", urandom(32)),
+        INSTANCES=Instances(docker_client, kubernetes_client, INTEGRATION),
+        CONFIG=Config(db),
+        CONFIGFILES=ConfigFiles(app.logger, db),
+        WTF_CSRF_SSL_STRICT=False,
+        USER=user,
+        SEND_FILE_MAX_AGE_DEFAULT=86400,
+        PLUGIN_ARGS={},
+        RELOADING=False,
+        LAST_RELOAD=0,
+        TO_FLASH=[],
+        DARK_MODE=False,
+    )
+except FileNotFoundError as e:
+    app.logger.error(repr(e), e.filename)
+    stop(1)
+
+plugin_id_rx = re_compile(r"^[\w_-]{1,64}$")
+
+# Declare functions for jinja2
+app.jinja_env.globals.update(check_settings=check_settings)
+
+# CSRF protection
+csrf = CSRFProtect()
+csrf.init_app(app)
+
+LOG_RX = re_compile(r"^(?P<date>\d+/\d+/\d+\s\d+:\d+:\d+)\s\[(?P<level>[a-z]+)\]\s\d+#\d+:\s(?P<message>[^\n]+)$")
+
+
+def manage_bunkerweb(method: str, *args, operation: str = "reloads"):
+    # Do the operation
+    error = False
+    if method == "services":
+        editing = operation == "edit"
+        service_custom_confs = glob(join(sep, "etc", "bunkerweb", "configs", "*", args[1]))
+        moved = False
+
+        if operation == "new":
+            operation, error = app.config["CONFIG"].new_service(args[0])
+        elif operation == "edit":
+            if args[1] != args[2] and service_custom_confs:
+                for service_custom_conf in service_custom_confs:
+                    if listdir(service_custom_conf):
+                        move(
+                            service_custom_conf,
+                            service_custom_conf.replace(f"{sep}{args[1]}", f"{sep}{args[2]}").replace(join(sep, "etc"), join(sep, "var", "tmp")),
+                        )
+                        moved = True
+            operation, error = app.config["CONFIG"].edit_service(args[1], args[0])
+        elif operation == "delete":
+            operation, error = app.config["CONFIG"].delete_service(args[2])
+
+        if error:
+            app.config["TO_FLASH"].append({"content": operation, "type": "error"})
+        else:
+            app.config["TO_FLASH"].append({"content": operation, "type": "success"})
+
+            if editing and moved and args[1] != args[2] and service_custom_confs:
+                for tmp_service_custom_conf in glob(join(sep, "var", "tmp", "bunkerweb", "configs", "*", args[2])):
+                    move(
+                        tmp_service_custom_conf,
+                        tmp_service_custom_conf.replace(
+                            join(sep, "var", "tmp"),
+                            join(sep, "etc"),
+                        ),
+                    )
+                error = app.config["CONFIGFILES"].save_configs()
+                if error:
+                    app.config["TO_FLASH"].append({"content": error, "type": "error"})
+                rmtree(join(sep, "var", "tmp", "bunkerweb", "configs"), ignore_errors=True)
+    if method == "global_config":
+        operation = app.config["CONFIG"].edit_global_conf(args[0])
+    elif method == "plugins":
+        app.config["CONFIG"].reload_config()
+
+    if operation == "reload":
+        operation = app.config["INSTANCES"].reload_instance(args[0])
+    elif operation == "start":
+        operation = app.config["INSTANCES"].start_instance(args[0])
+    elif operation == "stop":
+        operation = app.config["INSTANCES"].stop_instance(args[0])
+    elif operation == "restart":
+        operation = app.config["INSTANCES"].restart_instance(args[0])
+    elif not error:
+        operation = "The scheduler will be in charge of reloading the instances."
+    else:
+        operation = ""
+
+    if operation:
+        if isinstance(operation, list):
+            for op in operation:
+                app.config["TO_FLASH"].append({"content": f"Reload failed for the instance {op}", "type": "error"})
+        elif operation.startswith("Can't"):
+            app.config["TO_FLASH"].append({"content": operation, "type": "error"})
+        else:
+            app.config["TO_FLASH"].append({"content": operation, "type": "success"})
+
+    app.config["RELOADING"] = False
+
+
+@app.after_request
+def set_csp_header(response):
+    """Set the Content-Security-Policy header to prevent XSS attacks."""
+    response.headers["Content-Security-Policy"] = "object-src 'none'; frame-ancestors 'self';"
+    return response
+
+
+@login_manager.user_loader
+def load_user(user_id):
+    return User(user_id, getenv("ADMIN_PASSWORD", "changeme"))
+
+
+@app.errorhandler(CSRFError)
+def handle_csrf_error(_):
+    """
+    It takes a CSRFError exception as an argument, and returns a Flask response
+
+    :param e: The exception object
+    :return: A template with the error message and a 401 status code.
+    """
+    logout_user()
+    flash("Wrong CSRF token !", "error")
+    return render_template("login.html"), 403
+
+
+@app.route("/")
+def index():
+    return redirect(url_for("login"))
+
+
+@app.route("/loading")
+@login_required
+def loading():
+    next_url: str = request.values.get("next", None) or url_for("home")
+    message: Optional[str] = request.values.get("message", None)
+    return render_template(
+        "loading.html",
+        message=message if message is not None else "Loading",
+        next=next_url,
+    )
+
+
+@app.route("/home")
+@login_required
+def home():
+    """
+    It returns the home page
+    :return: The home.html template is being rendered with the following variables:
+        check_version: a boolean indicating whether the local version is the same as the remote version
+        remote_version: the remote version
+        version: the local version
+        instances_number: the number of instances
+        services_number: the number of services
+        posts: a list of posts
+    """
+
+    try:
+        r = get(
+            "https://github.com/bunkerity/bunkerweb/releases/latest",
+            allow_redirects=True,
+            timeout=5,
+        )
+        r.raise_for_status()
+    except BaseException:
+        r = None
+    remote_version = None
+
+    if r and r.status_code == 200:
+        remote_version = basename(r.url).strip().replace("v", "")
+
+    instances = app.config["INSTANCES"].get_instances()
+    services = app.config["CONFIG"].get_services()
+    instance_health_count = 0
+
+    for instance in instances:
+        if instance.health is True:
+            instance_health_count += 1
+
+    services_scheduler_count = 0
+    services_ui_count = 0
+    services_autoconf_count = 0
+
+    for service in services:
+        if service["SERVER_NAME"]["method"] == "scheduler":
+            services_scheduler_count += 1
+        elif service["SERVER_NAME"]["method"] == "ui":
+            services_ui_count += 1
+        elif service["SERVER_NAME"]["method"] == "autoconf":
+            services_autoconf_count += 1
+
+    return render_template(
+        "home.html",
+        check_version=not remote_version or bw_version == remote_version,
+        remote_version=remote_version,
+        version=bw_version,
+        instances_number=len(instances),
+        services_number=len(services),
+        plugins_errors=db.get_plugins_errors(),
+        instance_health_count=instance_health_count,
+        services_scheduler_count=services_scheduler_count,
+        services_ui_count=services_ui_count,
+        services_autoconf_count=services_autoconf_count,
+        dark_mode=app.config["DARK_MODE"],
+    )
+
+
+@app.route("/instances", methods=["GET", "POST"])
+@login_required
+def instances():
+    # Manage instances
+    if request.method == "POST":
+        # Check operation
+        if "operation" not in request.form or request.form["operation"] not in (
+            "reload",
+            "start",
+            "stop",
+            "restart",
+        ):
+            flash("Missing operation parameter on /instances.", "error")
+            return redirect(url_for("loading", next=url_for("instances")))
+
+        # Check that all fields are present
+        if "INSTANCE_ID" not in request.form:
+            flash("Missing INSTANCE_ID parameter.", "error")
+            return redirect(url_for("loading", next=url_for("instances")))
+
+        app.config["RELOADING"] = True
+        app.config["LAST_RELOAD"] = time()
+        Thread(
+            target=manage_bunkerweb,
+            name="Reloading instances",
+            args=("instances", request.form["INSTANCE_ID"]),
+            kwargs={"operation": request.form["operation"]},
+        ).start()
+
+        return redirect(
+            url_for(
+                "loading",
+                next=url_for("instances"),
+                message=(f"{request.form['operation'].title()}ing" if request.form["operation"] != "stop" else "Stopping") + " instance",
+            )
+        )
+
+    # Display instances
+    instances = app.config["INSTANCES"].get_instances()
+    return render_template(
+        "instances.html",
+        title="Instances",
+        instances=instances,
+        dark_mode=app.config["DARK_MODE"],
+    )
+
+
+@app.route("/services", methods=["GET", "POST"])
+@login_required
+def services():
+    if request.method == "POST":
+        # Check operation
+        if "operation" not in request.form or request.form["operation"] not in (
+            "new",
+            "edit",
+            "delete",
+        ):
+            flash("Missing operation parameter on /services.", "error")
+            return redirect(url_for("loading", next=url_for("services")))
+
+        # Check variables
+        variables = deepcopy(request.form.to_dict())
+        del variables["csrf_token"]
+
+        if "OLD_SERVER_NAME" not in request.form and request.form["operation"] == "edit":
+            flash("Missing OLD_SERVER_NAME parameter.", "error")
+            return redirect(url_for("loading", next=url_for("services")))
+
+        if "SERVER_NAME" not in variables:
+            variables["SERVER_NAME"] = variables["OLD_SERVER_NAME"]
+
+        if request.form["operation"] in ("new", "edit"):
+            del variables["operation"]
+            del variables["OLD_SERVER_NAME"]
+
+            # Edit check fields and remove already existing ones
+            config = app.config["CONFIG"].get_config(methods=False)
+            for variable, value in deepcopy(variables).items():
+                if variable.endswith("SCHEMA"):
+                    del variables[variable]
+                    continue
+
+                if value == "on":
+                    value = "yes"
+                elif value == "off":
+                    value = "no"
+
+                if variable in variables and (variable != "SERVER_NAME" and value == config.get(variable, None) or not value.strip()):
+                    del variables[variable]
+
+            if request.form["operation"] == "edit" and len(variables) == 1 and "SERVER_NAME" in variables and variables["SERVER_NAME"] == request.form.get("OLD_SERVER_NAME", ""):
+                flash(
+                    "The service was not edited because no values were changed.",
+                    "error",
+                )
+                return redirect(url_for("loading", next=url_for("services")))
+
+            error = app.config["CONFIG"].check_variables(variables)
+
+            if error:
+                return redirect(url_for("loading", next=url_for("services")))
+
+        # Delete
+        elif request.form["operation"] == "delete":
+            if "SERVER_NAME" not in request.form:
+                flash("Missing SERVER_NAME parameter.", "error")
+                return redirect(url_for("loading", next=url_for("services")))
+
+            error = app.config["CONFIG"].check_variables({"SERVER_NAME": request.form["SERVER_NAME"]})
+
+            if error:
+                return redirect(url_for("loading", next=url_for("services")))
+
+        error = 0
+
+        # Reload instances
+        app.config["RELOADING"] = True
+        app.config["LAST_RELOAD"] = time()
+        Thread(
+            target=manage_bunkerweb,
+            name="Reloading instances",
+            args=(
+                "services",
+                variables,
+                request.form.get("OLD_SERVER_NAME", "").split()[0],
+                variables.get("SERVER_NAME", "").split()[0],
+            ),
+            kwargs={"operation": request.form["operation"]},
+        ).start()
+
+        message = ""
+
+        if request.form["operation"] == "new":
+            message = f"Creating service {variables.get('SERVER_NAME', '').split(' ')[0]}"
+        elif request.form["operation"] == "edit":
+            message = f"Saving configuration for service {request.form.get('OLD_SERVER_NAME', '').split(' ')[0]}"
+        elif request.form["operation"] == "delete":
+            message = f"Deleting service {request.form.get('SERVER_NAME', '').split(' ')[0]}"
+
+        return redirect(url_for("loading", next=url_for("services"), message=message))
+
+    # Display services
+    services = app.config["CONFIG"].get_services()
+    return render_template(
+        "services.html",
+        services=[
+            {
+                "SERVER_NAME": {
+                    "value": service["SERVER_NAME"]["value"].split()[0],
+                    "method": service["SERVER_NAME"]["method"],
+                },
+                "USE_REVERSE_PROXY": service["USE_REVERSE_PROXY"],
+                "SERVE_FILES": service["SERVE_FILES"],
+                "REMOTE_PHP": service["REMOTE_PHP"],
+                "AUTO_LETS_ENCRYPT": service["AUTO_LETS_ENCRYPT"],
+                "USE_CUSTOM_SSL": service["USE_CUSTOM_SSL"],
+                "GENERATE_SELF_SIGNED_SSL": service["GENERATE_SELF_SIGNED_SSL"],
+                "USE_MODSECURITY": service["USE_MODSECURITY"],
+                "USE_BAD_BEHAVIOR": service["USE_BAD_BEHAVIOR"],
+                "USE_LIMIT_REQ": service["USE_LIMIT_REQ"],
+                "USE_DNSBL": service["USE_DNSBL"],
+                "settings": dumps(service),
+            }
+            for service in services
+        ],
+        dark_mode=app.config["DARK_MODE"],
+    )
+
+
+@app.route("/global_config", methods=["GET", "POST"])
+@login_required
+def global_config():
+    if request.method == "POST":
+        # Check variables
+        variables = deepcopy(request.form.to_dict())
+        del variables["csrf_token"]
+
+        # Edit check fields and remove already existing ones
+        config = app.config["CONFIG"].get_config(methods=False)
+        for variable, value in deepcopy(variables).items():
+            if value == "on":
+                value = "yes"
+            elif value == "off":
+                value = "no"
+
+            if value == config.get(variable, None) or not value.strip():
+                del variables[variable]
+
+        if not variables:
+            flash("The global configuration was not edited because no values were changed.")
+            return redirect(url_for("loading", next=url_for("global_config")))
+
+        error = app.config["CONFIG"].check_variables(variables, True)
+
+        if error:
+            return redirect(url_for("loading", next=url_for("global_config")))
+
+        # Reload instances
+        app.config["RELOADING"] = True
+        app.config["LAST_RELOAD"] = time()
+        Thread(
+            target=manage_bunkerweb,
+            name="Reloading instances",
+            args=(
+                "global_config",
+                variables,
+            ),
+        ).start()
+
+        return redirect(
+            url_for(
+                "loading",
+                next=url_for("global_config"),
+                message="Saving global configuration",
+            )
+        )
+
+    # Display global config
+    return render_template(
+        "global_config.html",
+        dark_mode=app.config["DARK_MODE"],
+    )
+
+
+@app.route("/configs", methods=["GET", "POST"])
+@login_required
+def configs():
+    if request.method == "POST":
+        operation = ""
+
+        # Check operation
+        if "operation" not in request.form or request.form["operation"] not in (
+            "new",
+            "edit",
+            "delete",
+        ):
+            flash("Missing operation parameter on /configs.", "error")
+            return redirect(url_for("loading", next=url_for("configs")))
+
+        # Check variables
+        variables = deepcopy(request.form.to_dict())
+        del variables["csrf_token"]
+
+        operation = app.config["CONFIGFILES"].check_path(variables["path"])
+
+        if operation:
+            flash(operation, "error")
+            return redirect(url_for("loading", next=url_for("configs"))), 500
+
+        if request.form["operation"] in ("new", "edit"):
+            if not app.config["CONFIGFILES"].check_name(variables["name"]):
+                flash(
+                    f"Invalid {variables['type']} name. (Can only contain numbers, letters, underscores, dots and hyphens (min 4 characters and max 64))",
+                    "error",
+                )
+                return redirect(url_for("loading", next=url_for("configs")))
+
+            if variables["type"] == "file":
+                variables["name"] = f"{variables['name']}.conf"
+
+                if "old_name" in variables:
+                    variables["old_name"] = f"{variables['old_name']}.conf"
+
+                variables["content"] = BeautifulSoup(variables["content"], "html.parser").get_text()
+
+            error = False
+
+            if request.form["operation"] == "new":
+                if variables["type"] == "folder":
+                    operation, error = app.config["CONFIGFILES"].create_folder(variables["path"], variables["name"])
+                elif variables["type"] == "file":
+                    operation, error = app.config["CONFIGFILES"].create_file(variables["path"], variables["name"], variables["content"])
+            elif request.form["operation"] == "edit":
+                if variables["type"] == "folder":
+                    operation, error = app.config["CONFIGFILES"].edit_folder(
+                        variables["path"],
+                        variables["name"],
+                        variables.get("old_name", variables["name"]),
+                    )
+                elif variables["type"] == "file":
+                    operation, error = app.config["CONFIGFILES"].edit_file(
+                        variables["path"],
+                        variables["name"],
+                        variables.get("old_name", variables["name"]),
+                        variables["content"],
+                    )
+
+            if error:
+                flash(operation, "error")
+                return redirect(url_for("loading", next=url_for("configs")))
+        else:
+            operation, error = app.config["CONFIGFILES"].delete_path(variables["path"])
+
+            if error:
+                flash(operation, "error")
+                return redirect(url_for("loading", next=url_for("configs")))
+
+        flash(operation)
+
+        error = app.config["CONFIGFILES"].save_configs()
+        if error:
+            flash("Couldn't save custom configs to database", "error")
+
+        return redirect(url_for("loading", next=url_for("configs")))
+
+    return render_template(
+        "configs.html",
+        folders=[
+            path_to_dict(
+                join(sep, "etc", "bunkerweb", "configs"),
+                db_data=db.get_custom_configs(),
+                services=app.config["CONFIG"].get_config(methods=False).get("SERVER_NAME", "").split(" "),
+            )
+        ],
+        dark_mode=app.config["DARK_MODE"],
+    )
+
+
+@app.route("/plugins", methods=["GET", "POST"])
+@login_required
+def plugins():
+    tmp_ui_path = Path(sep, "var", "tmp", "bunkerweb", "ui")
+    if request.method == "POST":
+        operation = ""
+        error = 0
+
+        if "operation" in request.form and request.form["operation"] == "delete":
+            # Check variables
+            variables = deepcopy(request.form.to_dict())
+            del variables["csrf_token"]
+
+            if variables["external"] != "True":
+                flash(f"Can't delete internal plugin {variables['name']}", "error")
+                return redirect(url_for("loading", next=url_for("plugins"))), 500
+
+            plugins = app.config["CONFIG"].get_plugins()
+            for plugin in deepcopy(plugins):
+                if plugin["external"] is False or plugin["id"] == variables["name"]:
+                    del plugins[plugins.index(plugin)]
+
+            err = db.update_external_plugins(plugins)
+            if err:
+                flash(
+                    f"Couldn't update external plugins to database: {err}",
+                    "error",
+                )
+            flash(f"Deleted plugin {variables['name']} successfully")
+        else:
+            if not tmp_ui_path.exists() or not listdir(str(tmp_ui_path)):
+                flash("Please upload new plugins to reload plugins", "error")
+                return redirect(url_for("loading", next=url_for("plugins")))
+
+            errors = 0
+            files_count = 0
+            new_plugins = []
+            new_plugins_ids = []
+
+            for file in listdir(str(tmp_ui_path)):
+                if not tmp_ui_path.joinpath(file).is_file():
+                    continue
+
+                files_count += 1
+                folder_name = ""
+                temp_folder_name = file.split(".")[0]
+                temp_folder_path = tmp_ui_path.joinpath(temp_folder_name)
+                is_dir = False
+
+                try:
+                    if file.endswith(".zip"):
+                        try:
+                            with ZipFile(str(tmp_ui_path.joinpath(file))) as zip_file:
+                                try:
+                                    zip_file.getinfo("plugin.json")
+                                except KeyError:
+                                    is_dir = True
+                                zip_file.extractall(str(temp_folder_path))
+                        except BadZipFile:
+                            errors += 1
+                            error = 1
+                            flash(
+                                f"{file} is not a valid zip file. ({folder_name or temp_folder_name})",
+                                "error",
+                            )
+                    else:
+                        try:
+                            with tar_open(str(tmp_ui_path.joinpath(file)), errorlevel=2) as tar_file:
+                                try:
+                                    tar_file.getmember("plugin.json")
+                                except KeyError:
+                                    is_dir = True
+                                tar_file.extractall(str(temp_folder_path))
+                        except ReadError:
+                            errors += 1
+                            error = 1
+                            flash(
+                                f"Couldn't read file {file} ({folder_name or temp_folder_name})",
+                                "error",
+                            )
+                        except CompressionError:
+                            errors += 1
+                            error = 1
+                            flash(
+                                f"{file} is not a valid tar file ({folder_name or temp_folder_name})",
+                                "error",
+                            )
+                        except HeaderError:
+                            errors += 1
+                            error = 1
+                            flash(
+                                f"The file plugin.json in {file} is not valid ({folder_name or temp_folder_name})",
+                                "error",
+                            )
+
+                    if is_dir:
+                        dirs = [d for d in listdir(str(temp_folder_path)) if temp_folder_path.joinpath(d).is_dir()]
+
+                        if not dirs or len(dirs) > 1 or not temp_folder_path.joinpath(dirs[0], "plugin.json").is_file():
+                            raise KeyError
+
+                        for file_name in listdir(str(temp_folder_path.joinpath(dirs[0]))):
+                            move(
+                                str(temp_folder_path.joinpath(dirs[0], file_name)),
+                                str(temp_folder_path.joinpath(file_name)),
+                            )
+                        rmtree(
+                            str(temp_folder_path.joinpath(dirs[0])),
+                            ignore_errors=True,
+                        )
+
+                    plugin_file = json_loads(temp_folder_path.joinpath("plugin.json").read_text(encoding="utf-8"))
+
+                    if not all(key in plugin_file.keys() for key in PLUGIN_KEYS):
+                        raise ValueError
+
+                    folder_name = plugin_file["id"]
+
+                    if not app.config["CONFIGFILES"].check_name(folder_name):
+                        errors += 1
+                        error = 1
+                        flash(
+                            f"Invalid plugin name for {temp_folder_name}. (Can only contain numbers, letters, underscores and hyphens (min 4 characters and max 64))",
+                            "error",
+                        )
+                        raise Exception
+
+                    plugin_content = BytesIO()
+                    with tar_open(
+                        fileobj=plugin_content,
+                        mode="w:gz",
+                        compresslevel=9,
+                    ) as tar:
+                        tar.add(
+                            str(temp_folder_path),
+                            arcname=temp_folder_name,
+                            recursive=True,
+                        )
+                    plugin_content.seek(0)
+                    value = plugin_content.getvalue()
+
+                    new_plugins.append(
+                        plugin_file
+                        | {
+                            "external": True,
+                            "page": "ui" in listdir(str(temp_folder_path)),
+                            "method": "ui",
+                            "data": value,
+                            "checksum": sha256(value).hexdigest(),
+                        }
+                    )
+                    new_plugins_ids.append(folder_name)
+                except KeyError:
+                    errors += 1
+                    error = 1
+                    flash(
+                        f"{file} is not a valid plugin (plugin.json file is missing) ({folder_name or temp_folder_name})",
+                        "error",
+                    )
+                except JSONDecodeError as e:
+                    errors += 1
+                    error = 1
+                    flash(
+                        f"The file plugin.json in {file} is not valid ({e.msg}: line {e.lineno} column {e.colno} (char {e.pos})) ({folder_name or temp_folder_name})",
+                        "error",
+                    )
+                except ValueError:
+                    errors += 1
+                    error = 1
+                    flash(
+                        f"The file plugin.json is missing one or more of the following keys: <i>{', '.join(PLUGIN_KEYS)}</i> ({folder_name or temp_folder_name})",
+                        "error",
+                    )
+                except FileExistsError:
+                    errors += 1
+                    error = 1
+                    flash(
+                        f"A plugin named {folder_name} already exists",
+                        "error",
+                    )
+                except (TarError, OSError) as e:
+                    errors += 1
+                    error = 1
+                    flash(f"{e}", "error")
+                except Exception as e:
+                    errors += 1
+                    error = 1
+                    flash(f"{e}", "error")
+                finally:
+                    if error != 1:
+                        flash(f"Successfully created plugin: <b><i>{folder_name}</i></b>")
+
+                    error = 0
+
+            if errors >= files_count:
+                return redirect(url_for("loading", next=url_for("plugins")))
+
+            plugins = app.config["CONFIG"].get_plugins(external=True, with_data=True)
+            for plugin in deepcopy(plugins):
+                if plugin["id"] in new_plugins_ids:
+                    flash(f"Plugin {plugin['id']} already exists", "error")
+                    del new_plugins[new_plugins_ids.index(plugin["id"])]
+
+            err = db.update_external_plugins(new_plugins, delete_missing=False)
+            if err:
+                flash(
+                    f"Couldn't update external plugins to database: {err}",
+                    "error",
+                )
+
+        if operation:
+            flash(operation)
+
+        # Reload instances
+        app.config["RELOADING"] = True
+        app.config["LAST_RELOAD"] = time()
+        Thread(
+            target=manage_bunkerweb,
+            name="Reloading instances",
+            args=("plugins",),
+        ).start()
+
+        # Remove tmp folder
+        if tmp_ui_path.exists():
+            rmtree(str(tmp_ui_path), ignore_errors=True)
+
+        return redirect(url_for("loading", next=url_for("plugins"), message="Reloading plugins"))
+
+    plugin_args = app.config["PLUGIN_ARGS"]
+    app.config["PLUGIN_ARGS"] = {}
+
+    if request.args.get("plugin_id", False):
+        plugin_id = request.args.get("plugin_id")
+        template = None
+
+        page = db.get_plugin_template(plugin_id)
+
+        if page is not None:
+            template = Template(page.decode("utf-8"))
+
+        if template is not None:
+            return template.render(
+                csrf_token=generate_csrf,
+                url_for=url_for,
+                dark_mode=app.config["DARK_MODE"],
+                **(plugin_args["args"] if plugin_args.get("plugin", None) == plugin_id else {}),
+            )
+
+    plugins = app.config["CONFIG"].get_plugins()
+    plugins_internal = 0
+    plugins_external = 0
+
+    for plugin in plugins:
+        if plugin["external"] is True:
+            plugins_external += 1
+        else:
+            plugins_internal += 1
+
+    return render_template(
+        "plugins.html",
+        plugins=plugins,
+        plugins_internal=plugins_internal,
+        plugins_external=plugins_external,
+        plugins_errors=db.get_plugins_errors(),
+        dark_mode=app.config["DARK_MODE"],
+    )
+
+
+@app.route("/plugins/upload", methods=["POST"])
+@login_required
+def upload_plugin():
+    if not request.files:
+        return {"status": "ko"}, 400
+
+    tmp_ui_path = Path(sep, "var", "tmp", "bunkerweb", "ui")
+    tmp_ui_path.mkdir(parents=True, exist_ok=True)
+
+    for uploaded_file in request.files.values():
+        if not uploaded_file.filename.endswith((".zip", ".tar.gz", ".tar.xz")):
+            return {"status": "ko"}, 422
+
+        with BytesIO(uploaded_file.read()) as io:
+            io.seek(0, 0)
+            plugins = []
+            if uploaded_file.filename.endswith(".zip"):
+                with ZipFile(io) as zip_file:
+                    for file in zip_file.namelist():
+                        if file.endswith("plugin.json"):
+                            plugins.append(basename(dirname(file)))
+                    if len(plugins) > 1:
+                        zip_file.extractall(str(tmp_ui_path) + "/")
+                folder_name = uploaded_file.filename.replace(".zip", "")
+            else:
+                with tar_open(fileobj=io) as tar_file:
+                    for file in tar_file.getnames():
+                        if file.endswith("plugin.json"):
+                            plugins.append(basename(dirname(file)))
+                    if len(plugins) > 1:
+                        tar_file.extractall(str(tmp_ui_path) + "/")
+                folder_name = uploaded_file.filename.replace(".tar.gz", "").replace(".tar.xz", "")
+
+            if len(plugins) <= 1:
+                io.seek(0, 0)
+                tmp_ui_path.joinpath(uploaded_file.filename).write_bytes(io.read())
+                return {"status": "ok"}, 201
+
+        for plugin in plugins:
+            with BytesIO() as tgz:
+                with tar_open(mode="w:gz", fileobj=tgz, dereference=True, compresslevel=3) as tf:
+                    tf.add(str(tmp_ui_path.joinpath(folder_name, plugin)), arcname=plugin)
+                tgz.seek(0, 0)
+                tmp_ui_path.joinpath(f"{plugin}.tar.gz").write_bytes(tgz.read())
+
+        rmtree(str(tmp_ui_path.joinpath(folder_name)), ignore_errors=True)
+
+    return {"status": "ok"}, 201
+
+
+@app.route("/plugins/<plugin>", methods=["GET", "POST"])
+@login_required
+def custom_plugin(plugin):
+    if not plugin_id_rx.match(plugin):
+        flash(
+            f"Invalid plugin id, <b>{plugin}</b> (must be between 1 and 64 characters, only letters, numbers, underscores and hyphens)",
+            "error",
+        )
+        return redirect(url_for("loading", next=url_for("plugins", plugin_id=plugin)))
+
+    module = db.get_plugin_actions(plugin)
+
+    if module is None:
+        flash(
+            f"The <i>actions.py</i> file for the plugin <b>{plugin}</b> does not exist",
+            "error",
+        )
+        return redirect(url_for("loading", next=url_for("plugins", plugin_id=plugin)))
+
+    try:
+        # Try to import the custom plugin
+        with NamedTemporaryFile(mode="wb", suffix=".py", delete=True) as temp:
+            temp.write(module)
+            temp.flush()
+            temp.seek(0)
+            loader = SourceFileLoader("actions", temp.name)
+            actions = loader.load_module()
+    except:
+        flash(
+            f"An error occurred while importing the plugin <b>{plugin}</b>:<br/>{format_exc()}",
+            "error",
+        )
+        return redirect(url_for("loading", next=url_for("plugins", plugin_id=plugin)))
+
+    error = False
+    res = None
+
+    try:
+        # Try to get the custom plugin custom function and call it
+        method = getattr(actions, plugin)
+        res = method()
+    except AttributeError:
+        flash(
+            f"The plugin <b>{plugin}</b> does not have a <i>{plugin}</i> method",
+            "error",
+        )
+        error = True
+        return redirect(url_for("loading", next=url_for("plugins", plugin_id=plugin)))
+    except:
+        flash(
+            f"An error occurred while executing the plugin <b>{plugin}</b>:<br/>{format_exc()}",
+            "error",
+        )
+        error = True
+    finally:
+        if sbin_nginx_path.is_file():
+            # Remove the custom plugin from the shared library
+            sys_path.pop()
+            sys_modules.pop("actions")
+            del actions
+
+        if request.method != "POST" or error is True or res is None or isinstance(res, dict) is False:
+            return redirect(url_for("loading", next=url_for("plugins", plugin_id=plugin)))
+
+    app.config["PLUGIN_ARGS"] = {"plugin": plugin, "args": res}
+
+    flash(f"Your action <b>{plugin}</b> has been executed")
+    return redirect(url_for("loading", next=url_for("plugins", plugin_id=plugin)))
+
+
+@app.route("/cache", methods=["GET"])
+@login_required
+def cache():
+    return render_template(
+        "cache.html",
+        folders=[
+            path_to_dict(
+                join(sep, "var", "cache", "bunkerweb"),
+                is_cache=True,
+                db_data=db.get_jobs_cache_files(),
+                services=app.config["CONFIG"].get_config(methods=False).get("SERVER_NAME", "").split(" "),
+            )
+        ],
+        dark_mode=app.config["DARK_MODE"],
+    )
+
+
+@app.route("/logs", methods=["GET"])
+@login_required
+def logs():
+    return render_template(
+        "logs.html",
+        instances=app.config["INSTANCES"].get_instances(),
+        dark_mode=app.config["DARK_MODE"],
+    )
+
+
+@app.route("/logs/local", methods=["GET"])
+@login_required
+def logs_linux():
+    if not sbin_nginx_path.is_file():
+        return (
+            jsonify(
+                {
+                    "status": "ko",
+                    "message": "There are no linux instances running",
+                }
+            ),
+            404,
+        )
+
+    last_update = request.args.get("last_update", "0.0")
+    from_date = request.args.get("from_date", None)
+    to_date = request.args.get("to_date", None)
+    logs_error = []
+    temp_multiple_lines = []
+    NGINX_LOG_LEVELS = [
+        "debug",
+        "notice",
+        "info",
+        "warn",
+        "error",
+        "crit",
+        "alert",
+        "emerg",
+    ]
+
+    nginx_error_file = Path(sep, "var", "log", "bunkerweb", "error.log")
+    if nginx_error_file.is_file():
+        with open(nginx_error_file, encoding="utf-8") as f:
+            for line in f.readlines()[int(last_update.split(".")[0]) if last_update else 0 :]:  # noqa: E203
+                match = LOG_RX.search(line)
+                if not match:
+                    continue
+                date = match.group("date")
+                level = match.group("level")
+
+                if not date:
+                    if logs_error:
+                        logs_error[-1] += f"\n{line}"
+                        continue
+                    logs_error.append(line)
+                elif all(f"[{log_level}]" != level for log_level in NGINX_LOG_LEVELS) and temp_multiple_lines:
+                    temp_multiple_lines.append(line)
+                else:
+                    logs_error.append(f"{datetime.strptime(date, '%Y/%m/%d %H:%M:%S').replace(tzinfo=timezone.utc).timestamp()} {line}")
+
+    if temp_multiple_lines:
+        logs_error.append("\n".join(temp_multiple_lines))
+
+    logs_access = []
+    nginx_access_file = Path(sep, "var", "log", "bunkerweb", "access.log")
+    if nginx_access_file.is_file():
+        with open(nginx_access_file, encoding="utf-8") as f:
+            for line in f.readlines()[int(last_update.split(".")[1]) if last_update else 0 :]:  # noqa: E203
+                logs_access.append(f"{datetime.strptime(line[line.find('[') + 1: line.find(']')], '%d/%b/%Y:%H:%M:%S %z').replace(tzinfo=timezone.utc).timestamp()} {line}")
+
+    raw_logs = logs_error + logs_access
+
+    if from_date and from_date.isdigit():
+        from_date = int(from_date) // 1000
+    else:
+        from_date = 0
+
+    if to_date and to_date.isdigit():
+        to_date = int(to_date) // 1000
+    else:
+        to_date = None
+
+    def date_filter(log: str):
+        log_date = log.split(" ")[0]
+        log_date = float(log_date) if regex_match(r"^\d+\.\d+$", log_date) else 0
+        if to_date is not None and log_date > int(to_date):
+            return False
+        return log_date > from_date
+
+    logs = []
+    for log in filter(date_filter, raw_logs):
+        if "[48;2" in log or not log.strip():
+            continue
+
+        log_lower = log.lower()
+        error_type = (
+            "error"
+            if "[error]" in log_lower or "[crit]" in log_lower or "[alert]" in log_lower or "❌" in log_lower
+            else ("warn" if "[warn]" in log_lower or "⚠️" in log_lower else ("info" if "[info]" in log_lower or "ℹ️" in log_lower else "message"))
+        )
+
+        logs.append(
+            {
+                "content": " ".join(log.strip().split()[1:]),
+                "type": error_type,
+            }
+        )
+
+    count_error_logs = 0
+    for log in logs_error:
+        if "\n" in log:
+            for _ in log.split("\n"):
+                count_error_logs += 1
+        else:
+            count_error_logs += 1
+
+    return jsonify(
+        {
+            "logs": logs,
+            "last_update": f"{count_error_logs + int(last_update.split('.')[0])}.{len(logs_access) + int(last_update.split('.')[1])}" if last_update else f"{count_error_logs}.{len(logs_access)}",
+        }
+    )
+
+
+@app.route("/logs/<container_id>", methods=["GET"])
+@login_required
+def logs_container(container_id):
+    last_update = request.args.get("last_update", None)
+    from_date = request.args.get("from_date", None)
+    to_date = request.args.get("to_date", None)
+
+    if from_date is not None:
+        last_update = from_date
+
+    if any(arg and not arg.isdigit() for arg in (last_update, from_date, to_date)):
+        return (
+            jsonify(
+                {
+                    "status": "ko",
+                    "message": "arguments must all be integers (timestamps)",
+                }
+            ),
+            422,
+        )
+    elif not last_update:
+        last_update = int(datetime.now().timestamp() - timedelta(days=1).total_seconds())  # 1 day before
+    else:
+        last_update = int(last_update) // 1000
+
+    to_date = int(to_date) // 1000 if to_date else None
+
+    logs = []
+    tmp_logs = []
+    if docker_client:
+        try:
+            if INTEGRATION != "Swarm":
+                docker_logs = docker_client.containers.get(container_id).logs(
+                    stdout=True,
+                    stderr=True,
+                    since=datetime.fromtimestamp(last_update),
+                    timestamps=True,
+                )
+            else:
+                docker_logs = docker_client.services.get(container_id).logs(
+                    stdout=True,
+                    stderr=True,
+                    since=datetime.fromtimestamp(last_update),
+                    timestamps=True,
+                )
+
+            tmp_logs = docker_logs.decode("utf-8", errors="replace").split("\n")[0:-1]
+        except docker_NotFound:
+            return (
+                jsonify(
+                    {
+                        "status": "ko",
+                        "message": f"Container with ID {container_id} not found!",
+                    }
+                ),
+                404,
+            )
+    elif kubernetes_client:
+        try:
+            kubernetes_logs = kubernetes_client.read_namespaced_pod_log(
+                container_id,
+                getenv("KUBERNETES_NAMESPACE", "default"),
+                since_seconds=int(datetime.now().timestamp() - last_update),
+                timestamps=True,
+            )
+            tmp_logs = kubernetes_logs.split("\n")[0:-1]
+        except kube_ApiException:
+            return (
+                jsonify(
+                    {
+                        "status": "ko",
+                        "message": f"Pod with ID {container_id} not found!",
+                    }
+                ),
+                404,
+            )
+
+    for log in tmp_logs:
+        split = log.split(" ")
+        timestamp = split[0]
+
+        if to_date is not None and dateutil_parse(timestamp).timestamp() > to_date:
+            break
+
+        log = " ".join(split[1:])
+        log_lower = log.lower()
+
+        if "[48;2" in log or not log.strip():
+            continue
+
+        logs.append(
+            {
+                "content": log,
+                "type": "error"
+                if "[error]" in log_lower or "[crit]" in log_lower or "[alert]" in log_lower or "❌" in log_lower
+                else ("warn" if "[warn]" in log_lower or "⚠️" in log_lower else ("info" if "[info]" in log_lower or "ℹ️" in log_lower else "message")),
+            }
+        )
+
+    return jsonify({"logs": logs, "last_update": int(time() * 1000)})
+
+
+@app.route("/jobs", methods=["GET"])
+@login_required
+def jobs():
+    return render_template(
+        "jobs.html",
+        jobs=db.get_jobs(),
+        jobs_errors=db.get_plugins_errors(),
+        dark_mode=app.config["DARK_MODE"],
+    )
+
+
+@app.route("/jobs/download", methods=["GET"])
+@login_required
+def jobs_download():
+    job_name = request.args.get("job_name", None)
+    file_name = request.args.get("file_name", None)
+
+    if not job_name or not file_name:
+        return (
+            jsonify(
+                {
+                    "status": "ko",
+                    "message": "job_name and file_name are required",
+                }
+            ),
+            422,
+        )
+
+    cache_file = db.get_job_cache_file(job_name, file_name)
+
+    if not cache_file:
+        return (
+            jsonify(
+                {
+                    "status": "ko",
+                    "message": "file not found",
+                }
+            ),
+            404,
+        )
+
+    file = BytesIO(cache_file.data)
+    return send_file(file, as_attachment=True, download_name=file_name)
+
+
+@app.route("/login", methods=["GET", "POST"])
+def login():
+    fail = False
+    if request.method == "POST" and "username" in request.form and "password" in request.form:
+        if app.config["USER"].get_id() == request.form["username"] and app.config["USER"].check_password(request.form["password"]):
+            # log the user in
+            next_url = request.form.get("next")
+            login_user(app.config["USER"])
+
+            # redirect him to the page he originally wanted or to the home page
+            return redirect(url_for("loading", next=next_url or url_for("home")))
+        else:
+            fail = True
+
+    if fail:
+        return (
+            render_template("login.html", error="Invalid username or password"),
+            401,
+        )
+
+    if current_user.is_authenticated:
+        return redirect(url_for("home"))
+    return render_template("login.html")
+
+
+@app.route("/darkmode", methods=["POST"])
+@login_required
+def darkmode():
+    if not request.is_json:
+        return jsonify({"status": "ko", "message": "invalid request"}), 400
+
+    if "darkmode" in request.json:
+        app.config["DARK_MODE"] = request.json["darkmode"] == "true"
+    else:
+        return jsonify({"status": "ko", "message": "darkmode is required"}), 422
+
+    return jsonify({"status": "ok"}), 200
+
+
+@app.route("/check_reloading")
+@login_required
+def check_reloading():
+    if not app.config["RELOADING"] or app.config["LAST_RELOAD"] + 60 < time():
+        if app.config["RELOADING"]:
+            app.logger.warning("Reloading took too long, forcing the state to be reloaded")
+            flash("Forced the status to be reloaded", "error")
+            app.config["RELOADING"] = False
+
+        for f in app.config["TO_FLASH"]:
+            if f["type"] == "error":
+                flash(f["content"], "error")
+            else:
+                flash(f["content"])
+
+        app.config["TO_FLASH"].clear()
+
+    return jsonify({"reloading": app.config["RELOADING"]})
+
+
+@app.route("/logout")
+@login_required
+def logout():
+    logout_user()
+    return redirect(url_for("login"))