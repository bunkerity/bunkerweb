{% set current_endpoint = url_for(request.endpoint)[1:].split("/")[-1].strip().replace('_', '-')
%}
{% set global_config = config["CONFIG"].get_config() %}
{% set plugins = config["CONFIG"].get_plugins() %}
<!-- plugin item -->
{% for plugin in plugins %}

<div
data-plugin-item="{{plugin['id']}}"
  id="{{plugin['id']}}"
  class="{% if loop.index != 1 %}hidden{%endif%} w-full"
>
  <!-- title and desc -->
  <div class="col-span-12" data-setting-header>
    <h5
      class="transition duration-300 ease-in-out dark:opacity-90 ml-2 font-bold text-md uppercase dark:text-white mb-0"
    >
      {{plugin['name']}} <span>{{plugin['version']}}</span>
    </h5>
    <div
      class="transition duration-300 ease-in-out dark:opacity-90 ml-2 text-sm mb-2 dark:text-gray-400"
    >
      {{plugin['description']}}
    </div>
  </div>
  <!-- end title and desc -->
  <div data-plugin-settings class="w-full grid grid-cols-12">
    <!-- plugin settings not multiple -->
    {% for setting, value in plugin["settings"].items() %}{% if setting != "IS_LOADING" and current_endpoint
    == "global-config" and value['context'] == "global" and not value['multiple'] or current_endpoint ==
    "services" and value['context'] == "multisite" and not value['multiple'] %}
    <div    data-setting-container
      class="mx-0 sm:mx-4  my-2 col-span-12 md:mx-6 md:my-3 md:col-span-6 2xl:mx-6 2xl:my-3 2xl:col-span-4"
      id="form-edit-{{current_endpoint}}-{{ value["id"] }}">
      <!-- title and info -->
      <div class="flex items-center my-1 relative z-10">
        <h5
          class="input-title"
        >
          {{value["label"]}}
        </h5>
        <svg
        data-popover-btn="{{ value["label"] }}"
        class="popover-settings-svg"
        xmlns="http://www.w3.org/2000/svg"
        viewBox="0 0 512 512"
        >
          <path
            d="M256 512c141.4 0 256-114.6 256-256S397.4 0 256 0S0 114.6 0 256S114.6 512 256 512zM216 336h24V272H216c-13.3 0-24-10.7-24-24s10.7-24 24-24h48c13.3 0 24 10.7 24 24v88h8c13.3 0 24 10.7 24 24s-10.7 24-24 24H216c-13.3 0-24-10.7-24-24s10.7-24 24-24zm40-144c-17.7 0-32-14.3-32-32s14.3-32 32-32s32 14.3 32 32s-14.3 32-32 32z"
          />
        </svg> 
        <!-- popover -->
        <div  class="popover-settings-container  hidden"
        data-popover-content="{{ value["label"] }}"
        >
          <p  class="popover-settings-text" >{{value['help']}}
          </p>
        </div>
        <!-- end popover -->
      </div>
      <!-- end title and info -->

      <!-- input -->
      {% if value["type"] != "select" and value["type"] != "check" %}
      <div class="relative flex items-center">
        <input
        {% if setting == "SERVER_NAME" %}required{%endif%}
        data-default-value="{{global_config[setting]['value']}}" data-default-method="{{global_config[setting]['method']}}"
        {% if global_config[setting]['method'] != 'ui' and global_config[setting]['method'] != 'default'  %} disabled {% endif %}     id="{{setting}}" name="{{setting}}"
        class="regular-input"
        value="{% if global_config[setting]['value'] %} {{global_config[setting]['value']}} {% else %} {{value['default']}} {% endif %}" type="{{value['type']}}"  pattern="{{value['regex']|safe}}" />
     
        {% if value['type'] == "password" %}
        <div data-setting-password-container class="absolute flex right-2 h-5 w-5">
          <button type="button" data-setting-password="visible" class="h-5 w-5 flex items-center align-middle" type="button">
            <svg class="fill-primary" xmlns="http://www.w3.org/2000/svg" viewBox="0 0 576 512"><path d="M288 32c-80.8 0-145.5 36.8-192.6 80.6C48.6 156 17.3 208 2.5 243.7c-3.3 7.9-3.3 16.7 0 24.6C17.3 304 48.6 356 95.4 399.4C142.5 443.2 207.2 480 288 480s145.5-36.8 192.6-80.6c46.8-43.5 78.1-95.4 93-131.1c3.3-7.9 3.3-16.7 0-24.6c-14.9-35.7-46.2-87.7-93-131.1C433.5 68.8 368.8 32 288 32zM432 256c0 79.5-64.5 144-144 144s-144-64.5-144-144s64.5-144 144-144s144 64.5 144 144zM288 192c0 35.3-28.7 64-64 64c-11.5 0-22.3-3-31.6-8.4c-.2 2.8-.4 5.5-.4 8.4c0 53 43 96 96 96s96-43 96-96s-43-96-96-96c-2.8 0-5.6 .1-8.4 .4c5.3 9.3 8.4 20.1 8.4 31.6z"/></svg>
          </button>
          <button type="button"  data-setting-password="invisible" class="hidden -translate-y-0.2 scale-110 h-5 w-5  items-center align-middle">
            <svg class="fill-primary" xmlns="http://www.w3.org/2000/svg" viewBox="0 0 640 512"><path d="M38.8 5.1C28.4-3.1 13.3-1.2 5.1 9.2S-1.2 34.7 9.2 42.9l592 464c10.4 8.2 25.5 6.3 33.7-4.1s6.3-25.5-4.1-33.7L525.6 386.7c39.6-40.6 66.4-86.1 79.9-118.4c3.3-7.9 3.3-16.7 0-24.6c-14.9-35.7-46.2-87.7-93-131.1C465.5 68.8 400.8 32 320 32c-68.2 0-125 26.3-169.3 60.8L38.8 5.1zM223.1 149.5C248.6 126.2 282.7 112 320 112c79.5 0 144 64.5 144 144c0 24.9-6.3 48.3-17.4 68.7L408 294.5c5.2-11.8 8-24.8 8-38.5c0-53-43-96-96-96c-2.8 0-5.6 .1-8.4 .4c5.3 9.3 8.4 20.1 8.4 31.6c0 10.2-2.4 19.8-6.6 28.3l-90.3-70.8zm223.1 298L373 389.9c-16.4 6.5-34.3 10.1-53 10.1c-79.5 0-144-64.5-144-144c0-6.9 .5-13.6 1.4-20.2L83.1 161.5C60.3 191.2 44 220.8 34.5 243.7c-3.3 7.9-3.3 16.7 0 24.6c14.9 35.7 46.2 87.7 93 131.1C174.5 443.2 239.2 480 320 480c47.8 0 89.9-12.9 126.2-32.5z"/></svg>
          </button>
        </div>
        {%endif%}
      </div>
      {% endif %}
      <!-- end input -->


      <!-- select -->
      {% if value["type"] == "select" %}
      <!-- default hidden-->
      <select  data-default-method="{{global_config[setting]['method']}}"    data-default-value="{{value['default']}}"
        id="{{setting}}" name="{{setting}}" data-setting-select-default="{{value['id']}}" data-type="form-select" id="{{setting}}" name="{{setting}}"
          class="hidden">
          {% for item in value['select'] %}
          <option value="{{item}}" {% if global_config[setting]['value'] and global_config[setting]['value'] == item or not global_config[setting]['value'] and value['default'] == item %} selected{% endif %}>{{item}}</option>
          {% endfor %}
      </select>
      <!-- end default hidden-->
      
      <!--custom-->
      <div data-select-container class="relative">
        <button
        {% if global_config[setting]['method'] != 'ui' and global_config[setting]['method'] != 'default'  %} disabled {% endif %}    data-setting-select="{{value['id']}}"
        data-default-value="{{global_config[setting]['value']}}"
        data-default-method="{{global_config[setting]['method']}}" 
          type="button"
          class="custom-select-btn"
          >
          {% for item in value['select'] %} {% if global_config[setting]['value'] and
          global_config[setting]['value'] == item %}
          <span
          data-setting-select-text="{{value['id']}}"
            data-value="{{global_config[setting]['value']}}"
            >{{global_config[setting]['value']}}</span
          >
          {% elif not global_config[setting]['value'] and value['default'] == item %}
          <span
          data-setting-select-text="{{value['id']}}"
            data-value="{{value['default']}}"
            >{{value['default']}}</span
          >
          {% endif %} {% endfor %}
          <!-- chevron -->
          <svg
          data-setting-select="{{value['id']}}"
            class="transition-transform h-4 w-4 fill-gray-500"
            xmlns="http://www.w3.org/2000/svg"
            viewBox="0 0 512 512"
          >
            <path
              d="M233.4 406.6c12.5 12.5 32.8 12.5 45.3 0l192-192c12.5-12.5 12.5-32.8 0-45.3s-32.8-12.5-45.3 0L256 338.7 86.6 169.4c-12.5-12.5-32.8-12.5-45.3 0s-12.5 32.8 0 45.3l192 192z"
            />
          </svg>
          <!-- end chevron -->
        </button>
              <!-- dropdown-->
          <div
          data-setting-select-dropdown="{{value['id']}}"
          class="hidden z-[20] absolute h-full flex-col w-full mt-2"
        >
          {% for item in value['select'] %} {% if global_config[setting]['value'] and
          global_config[setting]['value'] == item or not global_config[setting]['value']
          and value['default'] == item %}
          <button
            type="button"
            value="{{item}}"
            data-setting-select-dropdown-btn="{{value['id']}}"
            type="button"
            class="active custom-dropdown-btn  {% if loop.index == 1 %} border-t rounded-t {% endif %} {% if loop.index == loop.length %}rounded-b {% endif %} "
          >
            {{item}}
          </button>
          {% else %}
          <button
            type="button"
            value="{{item}}"
            data-setting-select-dropdown-btn="{{value['id']}}"
            type="button"
            class="custom-dropdown-btn {% if loop.index == 1 %} border-t rounded-t {% endif %} {% if loop.index == loop.length %}rounded-b {% endif %} "
          >
            {{item}}
          </button>
          {% endif %} {% endfor %}
        </div>
        <!-- end dropdown-->
      </div>
      <!-- end custom-->
      {% endif %}

      <!-- checkbox -->
      {% if value["type"] == "check" %}
      <div data-checkbox-handler="{{value['id']}}" class="relative mb-7 md:mb-0 z-10 ">
        <input  id="{{setting}}" name="{{setting}}"
        data-default-method="{% if setting in ["AUTOCONF_MODE", "SWARM_MODE", "KUBERNETES_MODE"] %}mode{% else %}{{global_config[setting]['method']}}{% endif %}"
        data-default-value="{{global_config[setting]['value']}}" 
        
        {% if
        setting in ["AUTOCONF_MODE", "SWARM_MODE", "KUBERNETES_MODE"] or global_config[setting]['method'] != 'ui' and global_config[setting]['method']
        != 'default' %} disabled {% endif %} 

        aria-checked="{% if global_config[setting]['value'] == "yes" %}true{% else %}false{% endif %}"
          checked  
        id="checkbox-{{value['id']}}" 
<<<<<<< HEAD
        class="cursor-pointer disabled:cursor-default 
        relative dark:border-slate-600 dark:bg-slate-700 z-10 aria-checked:z-0 w-5 h-5 ease
        text-base rounded-1.4 aria-checked:bg-primary aria-checked:border-primary
        dark:aria-checked:bg-primary dark:aria-checked:border-primary duration-250 float-left
        mt-1 appearance-none border border-gray-300 bg-white bg-contain bg-center
        bg-no-repeat align-top transition-all disabled:bg-gray-400
        disabled:border-gray-400 dark:disabled:bg-gray-800
        dark:disabled:border-gray-800 disabled:text-gray-700
        dark:disabled:text-gray-300    
        aria-checked:disabled:bg-gray-400
        aria-checked:disabled:border-gray-400 dark:aria-checked:disabled:bg-gray-800
        dark:aria-checked:disabled:border-gray-800 aria-checked:disabled:text-gray-700
        dark:aria-checked:disabled:text-gray-300
        " type="checkbox" data-pattern="{{value['regex']|safe}}"
        
=======

        class="checkbox" type="checkbox" data-pattern="{{value['regex']|safe}}"        
>>>>>>> 4dda54a1
        value="{{global_config[setting]['value']}}" />

        <svg
        data-checkbox-handler="{{value['id']}}"
          class="pointer-events-none	absolute fill-white dark:fill-gray-300 left-0 top-0 translate-x-1 translate-y-2 h-3 w-3"
          xmlns="http://www.w3.org/2000/svg"
          viewBox="0 0 512 512"
        >
          <path class="pointer-events-none"
            d="M470.6 105.4c12.5 12.5 12.5 32.8 0 45.3l-256 256c-12.5 12.5-32.8 12.5-45.3 0l-128-128c-12.5-12.5-12.5-32.8 0-45.3s32.8-12.5 45.3 0L192 338.7 425.4 105.4c12.5-12.5 32.8-12.5 45.3 0z"
          ></path>
        </svg>
      </div>
      {% endif %}
      <!-- end checkbox -->

      <!-- invalid feedback -->
      <div class="hidden text-sm dark:text-red-500">
        {{value['label']}} is invalid and must match this pattern:
        {{value['regex']|safe}}
      </div>
      <!--end invalid feedback-->
    </div>
    {% endif %} {% endfor %}
    <!-- end plugin settings -->
  </div>
  <!-- end plugin settings not multiple -->

  {# get number of multiple groups for the plugin #}
  {%set multList = []%}
  {% for setting, value in plugin["settings"].items() %}
    {% if current_endpoint
    == "global-config" and value['context'] == "global" and value['multiple'] and not value['multiple'] in multList or current_endpoint ==
    "services" and value['context'] == "multisite" and value['multiple']  and not value['multiple'] in multList %}
      {% set multList = multList.append(value['multiple']) %}
    {%endif%}
  {%endfor%}
  
  {%for multiple in multList %}
  <!-- plugin multiple handler -->
  <div data-multiple-handler class="flex items-center mx-0 sm:mx-4 md:mx-6 md:my-3 my-2 2xl:mx-6 2xl:my-3  col-span-12 ">
    <h5
    class="input-title"
    >
      {{multiple}}
    </h5>
    <button data-{{current_endpoint}}-multiple-add="{{multiple}}" type="button" class="ml-3 dark:brightness-90 inline-block px-3 py-1.5 font-bold text-center text-white uppercase align-middle transition-all rounded-lg cursor-pointer bg-green-500 hover:bg-green-500/80 focus:bg-green-500/80 leading-normal text-md ease-in tracking-tight-rem shadow-xs bg-150 bg-x-25 hover:-translate-y-px active:opacity-85 hover:shadow-md">
      Add
    </button>
    <button  data-{{current_endpoint}}-multiple-toggle="{{multiple}}" type="button" class="ml-3 dark:brightness-90 inline-block px-3 py-1.5 font-bold text-center text-white uppercase align-middle transition-all rounded-lg cursor-pointer bg-sky-500 hover:bg-sky-500/80 focus:bg-sky-500/80 leading-normal text-md ease-in tracking-tight-rem shadow-xs bg-150 bg-x-25 hover:-translate-y-px active:opacity-85 hover:shadow-md">
      SHOW / HIDE
    </button>
  </div>
  <!-- end plugin multiple handler-->

  <!-- multiple settings -->
  <div data-{{current_endpoint}}-settings-multiple="{{multiple}}_SCHEMA" class="bg-gray-50 dark:bg-slate-900/30 hidden w-full mb-8 grid-cols-12 border dark:border-gray-700 rounded">
    {% for setting, value in plugin["settings"].items() %}
    {# render only setting that match the multiple id and context #}
    {% if current_endpoint
      == "global-config" and value['context'] == "global" and value['multiple'] == multiple or current_endpoint ==
      "services" and value['context'] == "multisite" and value['multiple'] == multiple %}
    <div  data-setting-container="{{setting}}_SCHEMA"
      class="mx-0 sm:mx-4  my-2 col-span-12 md:mx-6 md:my-3 md:col-span-6 2xl:mx-6 2xl:my-3 2xl:col-span-4"
      id="form-edit-{{current_endpoint}}-{{ value["id"] }}_SCHEMA">
      <!-- title and info -->
      <div class="flex items-center my-1 relative z-10">
        <h5
          class="input-title"
        >
          {{value["label"]}}
        </h5>
        <svg
        data-popover-btn="{{ value["label"] }}"
        class="popover-settings-svg"
        xmlns="http://www.w3.org/2000/svg"
        viewBox="0 0 512 512"
        >
          <path
            d="M256 512c141.4 0 256-114.6 256-256S397.4 0 256 0S0 114.6 0 256S114.6 512 256 512zM216 336h24V272H216c-13.3 0-24-10.7-24-24s10.7-24 24-24h48c13.3 0 24 10.7 24 24v88h8c13.3 0 24 10.7 24 24s-10.7 24-24 24H216c-13.3 0-24-10.7-24-24s10.7-24 24-24zm40-144c-17.7 0-32-14.3-32-32s14.3-32 32-32s32 14.3 32 32s-14.3 32-32 32z"
          />
        </svg> 
        <!-- popover -->
        <div  class="popover-settings-container hidden"
        data-popover-content="{{ value["label"] }}"
        >
          <p  class="popover-settings-text" >{{value['help']}}
          </p>
        </div>
        <!-- end popover -->
      </div>
      <!-- end title and info -->

      <!-- input -->
      {% if value["type"] != "select" and value["type"] != "check" %}
      <div class="relative flex items-center">
        <input
        data-default-value="{{value['default']}}" data-default-method="default" id="{{setting}}_SCHEMA" name="{{setting}}_SCHEMA"
        class="regular-input"
        value="{{value['default']}}" type="{{value['type']}}"  pattern="{{value['regex']|safe}}" />
     
        {% if value['type'] == "password" %}
        <div data-setting-password-container class="absolute flex right-2 h-5 w-5">
          <button type="button"data- setting-password="visible" class="h-5 w-5 flex items-center align-middle" type="button">
            <svg class="fill-primary" xmlns="http://www.w3.org/2000/svg" viewBox="0 0 576 512"><path d="M288 32c-80.8 0-145.5 36.8-192.6 80.6C48.6 156 17.3 208 2.5 243.7c-3.3 7.9-3.3 16.7 0 24.6C17.3 304 48.6 356 95.4 399.4C142.5 443.2 207.2 480 288 480s145.5-36.8 192.6-80.6c46.8-43.5 78.1-95.4 93-131.1c3.3-7.9 3.3-16.7 0-24.6c-14.9-35.7-46.2-87.7-93-131.1C433.5 68.8 368.8 32 288 32zM432 256c0 79.5-64.5 144-144 144s-144-64.5-144-144s64.5-144 144-144s144 64.5 144 144zM288 192c0 35.3-28.7 64-64 64c-11.5 0-22.3-3-31.6-8.4c-.2 2.8-.4 5.5-.4 8.4c0 53 43 96 96 96s96-43 96-96s-43-96-96-96c-2.8 0-5.6 .1-8.4 .4c5.3 9.3 8.4 20.1 8.4 31.6z"/></svg>
          </button>
          <button type="button"  data-setting-password="invisible" class="hidden -translate-y-0.2 scale-110 h-5 w-5  items-center align-middle">
            <svg class="fill-primary" xmlns="http://www.w3.org/2000/svg" viewBox="0 0 640 512"><path d="M38.8 5.1C28.4-3.1 13.3-1.2 5.1 9.2S-1.2 34.7 9.2 42.9l592 464c10.4 8.2 25.5 6.3 33.7-4.1s6.3-25.5-4.1-33.7L525.6 386.7c39.6-40.6 66.4-86.1 79.9-118.4c3.3-7.9 3.3-16.7 0-24.6c-14.9-35.7-46.2-87.7-93-131.1C465.5 68.8 400.8 32 320 32c-68.2 0-125 26.3-169.3 60.8L38.8 5.1zM223.1 149.5C248.6 126.2 282.7 112 320 112c79.5 0 144 64.5 144 144c0 24.9-6.3 48.3-17.4 68.7L408 294.5c5.2-11.8 8-24.8 8-38.5c0-53-43-96-96-96c-2.8 0-5.6 .1-8.4 .4c5.3 9.3 8.4 20.1 8.4 31.6c0 10.2-2.4 19.8-6.6 28.3l-90.3-70.8zm223.1 298L373 389.9c-16.4 6.5-34.3 10.1-53 10.1c-79.5 0-144-64.5-144-144c0-6.9 .5-13.6 1.4-20.2L83.1 161.5C60.3 191.2 44 220.8 34.5 243.7c-3.3 7.9-3.3 16.7 0 24.6c14.9 35.7 46.2 87.7 93 131.1C174.5 443.2 239.2 480 320 480c47.8 0 89.9-12.9 126.2-32.5z"/></svg>
          </button>
        </div>
        {%endif%}
      </div>
      {% endif %}
      <!-- end input -->

      <!-- select -->
      {% if value["type"] == "select" %}
      <!-- default hidden-->
      <select  data-default-method="default"    data-default-value="{{value['default']}}"
        id="{{setting}}_SCHEMA" name="{{setting}}_SCHEMA" data-select-default="{{value['id']}}" data-type="form-select" id="{{setting}}" name="{{setting}}"
          class="hidden">
          {% for item in value['select'] %}
          <option value="{{item}}" {% if value['default'] == item %} selected {% endif %}>{{item}}</option>
          {% endfor %}
      </select>
      <!-- end default hidden-->
      
      <!--custom-->
      <div  data-select-container  class="relative">
        <button
        data-setting-select="{{value['id']}}"
        data-default-value="{{value['default']}}"
          type="button"
          class="custom-select-btn"
          >
          {% for item in value['select'] %} {% if value['default'] == item %}
          <span
          data-setting-select-text="{{value['id']}}"
            data-value="{{value['default']}}"
            >{{value['default']}}</span
          >
          {% endif %} {% endfor %}
          <!-- chevron -->
          <svg
          data-setting-select="{{value['id']}}"
            class="transition-transform h-4 w-4 fill-gray-500"
            xmlns="http://www.w3.org/2000/svg"
            viewBox="0 0 512 512"
          >
            <path
              d="M233.4 406.6c12.5 12.5 32.8 12.5 45.3 0l192-192c12.5-12.5 12.5-32.8 0-45.3s-32.8-12.5-45.3 0L256 338.7 86.6 169.4c-12.5-12.5-32.8-12.5-45.3 0s-12.5 32.8 0 45.3l192 192z"
            />
          </svg>
          <!-- end chevron -->
        </button>
              <!-- dropdown-->
          <div
          data-setting-select-dropdown="{{value['id']}}"
          class="hidden z-[20] absolute h-full flex-col w-full mt-2"
        >
          {% for item in value['select'] %} {% if value['default'] == item %}
          <button
            type="button"
            value="{{item}}"
            data-setting-select-dropdown-btn="{{value['id']}}"
            type="button"
            class="active custom-dropdown-btn {% if loop.index == 1 %} border-t rounded-t {% endif %} {% if loop.index == loop.length %}rounded-b {% endif %}"
          >
            {{item}}
          </button>
          {% else %}
          <button
            type="button"
            value="{{item}}"
            data-setting-select-dropdown-btn="{{value['id']}}"
            type="button"
            class="custom-dropdown-btn  {% if loop.index == 1 %} border-t rounded-t {% endif %} {% if loop.index == loop.length %}rounded-b {% endif %}"
          >
            {{item}}
          </button>
          {% endif %} {% endfor %}
        </div>
        <!-- end dropdown-->
      </div>
      <!-- end custom-->
      {% endif %}

      <!-- checkbox -->
      {% if value["type"] == "check" %}
      <div data-checkbox-handler="{{value['id']}}" class="relative mb-7 md:mb-0">
        <input id="{{setting}}_SCHEMA" name="{{setting}}_SCHEMA"
        data-default-method="default"
        data-default-value="{{value['default']}}" {% if value['default'] == 'yes' %} checked {%
        endif %} id="checkbox-{{value['id']}}" 
        class="checkbox" type="checkbox" data-pattern="{{value['regex']|safe}}"
        value="{{value['default']}}" />
        <svg
        data-checkbox-handler="{{value['id']}}"
          class="pointer-events-none absolute fill-white dark:fill-gray-300 left-0 top-0 translate-x-1 translate-y-2 h-3 w-3"
          xmlns="http://www.w3.org/2000/svg"
          viewBox="0 0 512 512"
        >
          <path
            d="M470.6 105.4c12.5 12.5 12.5 32.8 0 45.3l-256 256c-12.5 12.5-32.8 12.5-45.3 0l-128-128c-12.5-12.5-12.5-32.8 0-45.3s32.8-12.5 45.3 0L192 338.7 425.4 105.4c12.5-12.5 32.8-12.5 45.3 0z"
          ></path>
        </svg>
      </div>
      {% endif %}
      <!-- end checkbox -->

      <!-- invalid feedback -->
      <div class="hidden text-sm dark:text-red-500">
        {{value['label']}} is invalid and must match this pattern:
        {{value['regex']|safe}}
      </div>
      <!--end invalid feedback-->
    </div>
    {% endif %} {% endfor %}
    <div data-multiple-delete-container class="col-span-12 flex justify-center my-4">
      <button data-{{current_endpoint}}-multiple-delete="{{plugin['name']}}" type="button" class="ml-3 dark:brightness-90 inline-block px-3 py-1.5 font-bold text-center text-white uppercase align-middle transition-all rounded-lg cursor-pointer bg-red-500 hover:bg-red-500/80 focus:bg-red-500/80 leading-normal text-md ease-in tracking-tight-rem shadow-xs bg-150 bg-x-25 hover:-translate-y-px active:opacity-85 hover:shadow-md">
        Remove
      </button>
    </div>
    <!-- end plugin settings -->
  </div>
  {% endfor %}
  <!-- end multiple settings -->
</div>
{% endfor %}
<!-- end plugin item --><|MERGE_RESOLUTION|>--- conflicted
+++ resolved
@@ -181,26 +181,8 @@
         aria-checked="{% if global_config[setting]['value'] == "yes" %}true{% else %}false{% endif %}"
           checked  
         id="checkbox-{{value['id']}}" 
-<<<<<<< HEAD
-        class="cursor-pointer disabled:cursor-default 
-        relative dark:border-slate-600 dark:bg-slate-700 z-10 aria-checked:z-0 w-5 h-5 ease
-        text-base rounded-1.4 aria-checked:bg-primary aria-checked:border-primary
-        dark:aria-checked:bg-primary dark:aria-checked:border-primary duration-250 float-left
-        mt-1 appearance-none border border-gray-300 bg-white bg-contain bg-center
-        bg-no-repeat align-top transition-all disabled:bg-gray-400
-        disabled:border-gray-400 dark:disabled:bg-gray-800
-        dark:disabled:border-gray-800 disabled:text-gray-700
-        dark:disabled:text-gray-300    
-        aria-checked:disabled:bg-gray-400
-        aria-checked:disabled:border-gray-400 dark:aria-checked:disabled:bg-gray-800
-        dark:aria-checked:disabled:border-gray-800 aria-checked:disabled:text-gray-700
-        dark:aria-checked:disabled:text-gray-300
-        " type="checkbox" data-pattern="{{value['regex']|safe}}"
-        
-=======
 
         class="checkbox" type="checkbox" data-pattern="{{value['regex']|safe}}"        
->>>>>>> 4dda54a1
         value="{{global_config[setting]['value']}}" />
 
         <svg
