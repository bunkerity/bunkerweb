#!/usr/bin/env python3

from argparse import ArgumentParser
from os import R_OK, X_OK, access, environ, getenv, sep
from os.path import join
from pathlib import Path
from re import compile as re_compile
from sys import exit as sys_exit, path as sys_path
from traceback import format_exc

for deps_path in [join(sep, "usr", "share", "bunkerweb", *paths) for paths in (("deps", "python"), ("utils",), ("api",), ("db",))]:
    if deps_path not in sys_path:
        sys_path.append(deps_path)

<<<<<<< HEAD
from common_utils import get_integration, get_version  # type: ignore
=======
from docker import DockerClient
from kubernetes import client as kube_client
from kubernetes import config as kube_config

from common_utils import get_integration  # type: ignore
>>>>>>> eda29974
from logger import setup_logger  # type: ignore
from Database import Database  # type: ignore
from Configurator import Configurator
from API import API  # type: ignore

CUSTOM_CONF_RX = re_compile(
    r"^(?P<service>[0-9a-z\.-]*)_?CUSTOM_CONF_(?P<type>HTTP|SERVER_STREAM|STREAM|DEFAULT_SERVER_HTTP|SERVER_HTTP|MODSEC_CRS|MODSEC)_(?P<name>.+)$"
)
BUNKERWEB_STATIC_INSTANCES_RX = re_compile(r"(http://)?(?P<hostname>(?<![:@])\b[^:@\s]+\b)(:(?P<port>\d+))?")

LOGGER = setup_logger("Generator", getenv("LOG_LEVEL", "INFO"))


if __name__ == "__main__":
    wait_retry_interval = getenv("WAIT_RETRY_INTERVAL", "5")

    if not wait_retry_interval.isdigit():
        LOGGER.error("Invalid WAIT_RETRY_INTERVAL value, must be an integer")
        sys_exit(1)

    wait_retry_interval = int(wait_retry_interval)

    try:
        # Parse arguments
        parser = ArgumentParser(description="BunkerWeb config saver")
        parser.add_argument("--settings", default=join(sep, "usr", "share", "bunkerweb", "settings.json"), type=str, help="file containing the main settings")
        parser.add_argument("--core", default=join(sep, "usr", "share", "bunkerweb", "core"), type=str, help="directory containing the core plugins")
        parser.add_argument("--plugins", default=join(sep, "etc", "bunkerweb", "plugins"), type=str, help="directory containing the external plugins")
        parser.add_argument("--pro-plugins", default=join(sep, "etc", "bunkerweb", "pro", "plugins"), type=str, help="directory containing the pro plugins")
        parser.add_argument("--variables", type=str, help="path to the file containing environment variables")
        parser.add_argument("--init", action="store_true", help="Only initialize the database")
        parser.add_argument("--method", default="scheduler", type=str, help="The method that is used to save the config")
        parser.add_argument("--no-check-changes", action="store_true", help="Set the changes to checked in the database")
        args = parser.parse_args()

        settings_path = Path(args.settings)
        core_path = Path(args.core)
        plugins_path = Path(args.plugins)
        pro_plugins_path = Path(args.pro_plugins)

        LOGGER.info("Save config started ...")
        LOGGER.info(f"Settings : {settings_path}")
        LOGGER.info(f"Core : {core_path}")
        LOGGER.info(f"Plugins : {plugins_path}")
        LOGGER.info(f"Pro plugins : {pro_plugins_path}")
        LOGGER.info(f"Init : {args.init}")

        integration = get_integration()

        if args.init:
            LOGGER.info(f"Detected {integration} integration")

        if integration == "Linux" and not args.variables:
            args.variables = join(sep, "etc", "bunkerweb", "variables.env")

        external_plugins = args.plugins
        pro_plugins = args.pro_plugins

        # Check existences and permissions
        LOGGER.info("Checking arguments ...")
        files = [settings_path] + ([Path(args.variables)] if args.variables else [])
        paths_rx = [core_path, plugins_path, pro_plugins_path]
        for file in files:
            if not file.is_file():
                LOGGER.error(f"Missing file : {file}")
                sys_exit(1)
            if not access(file, R_OK):
                LOGGER.error(f"Can't read file : {file}")
                sys_exit(1)
        for path in paths_rx:
            if not path.is_dir():
                LOGGER.error(f"Missing directory : {path}")
                sys_exit(1)
            if not access(path, R_OK | X_OK):
                LOGGER.error(f"Missing RX rights on directory : {path}")
                sys_exit(1)

        tmp_config = {}

        if args.variables:
            variables_path = Path(args.variables)
            LOGGER.info(f"Variables : {variables_path}")

<<<<<<< HEAD
        # Compute the config
        LOGGER.info("Computing config ...")
        config = Configurator(
            str(settings_path), str(core_path), external_plugins, pro_plugins, str(variables_path) if args.variables else environ.copy(), LOGGER
        )
        settings = config.get_config()
=======
            db = Database(logger, config_files.get("DATABASE_URI", None))
        elif getenv("KUBERNETES_MODE", "no") != "yes":
            docker_client = DockerClient(base_url=getenv("DOCKER_HOST", "unix:///var/run/docker.sock"))

            while not docker_client.containers.list(filters={"label": "bunkerweb.INSTANCE"}):
                logger.info("Waiting for BunkerWeb instance ...")
                sleep(5)

            api_http_port = None
            api_server_name = None
            custom_confs = []
            apis = []

            for instance in docker_client.containers.list(filters={"label": "bunkerweb.INSTANCE"}):
                for var in instance.attrs["Config"]["Env"]:
                    split = var.split("=", 1)
                    if custom_confs_rx.match(split[0]):
                        custom_conf = custom_confs_rx.search(split[0]).groups()
                        custom_confs.append(
                            {
                                "value": f"# CREATED BY ENV\n{split[1]}",
                                "exploded": (
                                    custom_conf[0],
                                    custom_conf[1],
                                    custom_conf[2].replace(".conf", ""),
                                ),
                            }
                        )
                        logger.info(
                            f"Found custom conf env var {'for service ' + custom_conf[0] if custom_conf[0] else 'without service'} with type {custom_conf[1]} and name {custom_conf[2]}"
                        )
                    else:
                        tmp_config[split[0]] = split[1]

                        if not db and split[0] == "DATABASE_URI":
                            db = Database(logger, sqlalchemy_string=split[1])
                        elif split[0] == "API_HTTP_PORT":
                            api_http_port = split[1]
                        elif split[0] == "API_SERVER_NAME":
                            api_server_name = split[1]
>>>>>>> eda29974

        # Parse BunkerWeb instances from environment
        apis = []
        hostnames = set()
        for bw_instance in settings.get("BUNKERWEB_INSTANCES", "").split(" "):
            if not bw_instance:
                continue

            match = BUNKERWEB_STATIC_INSTANCES_RX.search(bw_instance)
            if match:
                if match.group("hostname") in hostnames:
                    LOGGER.warning(f"Duplicate BunkerWeb instance hostname {match.group('hostname')}, skipping it")

                hostnames.add(match.group("hostname"))
                apis.append(
                    API(
                        f"http://{match.group('hostname')}:{match.group('port') or settings.get('API_HTTP_PORT', '5000')}",
                        host=settings.get("API_SERVER_NAME", "bwapi"),
                    )
                )
<<<<<<< HEAD
            else:
                LOGGER.warning(
                    f"Invalid BunkerWeb instance {bw_instance}, it should match the following regex: (http://)<hostname>(:<port>) ({BUNKERWEB_STATIC_INSTANCES_RX.pattern}), skipping it"
                )
=======
        else:
            kube_config.load_incluster_config()
            kubernetes_client = kube_client.CoreV1Api()

            api_http_port = None
            api_server_name = None
            custom_confs = []
            apis = []

            for pod in kubernetes_client.list_pod_for_all_namespaces(watch=False).items:
                if pod.metadata.annotations is not None and "bunkerweb.io/INSTANCE" in pod.metadata.annotations:
                    for env in pod.spec.containers[0].env:
                        if custom_confs_rx.match(env.name):
                            custom_conf = custom_confs_rx.search(env.name).groups()
                            custom_confs.append(
                                {
                                    "value": f"# CREATED BY ENV\n{env.value or ''}",
                                    "exploded": (
                                        custom_conf[0],
                                        custom_conf[1],
                                        custom_conf[2].replace(".conf", ""),
                                    ),
                                }
                            )
                            logger.info(
                                f"Found custom conf env var {'for service ' + custom_conf[0] if custom_conf[0] else 'without service'} with type {custom_conf[1]} and name {custom_conf[2]}"
                            )
                        else:
                            tmp_config[env.name] = env.value or ""

                            if not db and env.name == "DATABASE_URI":
                                db = Database(logger, sqlalchemy_string=env.value or "")
                            elif env.name == "API_HTTP_PORT":
                                api_http_port = env.value or ""
                            elif env.name == "API_SERVER_NAME":
                                api_server_name = env.value or ""

                    apis.append(
                        API(
                            f"http://{pod.status.pod_ip or pod.metadata.name}:{api_http_port or getenv('API_HTTP_PORT', '5000')}",
                            host=api_server_name or getenv("API_SERVER_NAME", "bwapi"),
                        )
                    )
>>>>>>> eda29974

        custom_confs = []
        for k, v in settings.items():
            if CUSTOM_CONF_RX.match(k):
                custom_conf = CUSTOM_CONF_RX.search(k)
                custom_confs.append(
                    {
                        "value": f"# CREATED BY ENV\n{v}",
                        "exploded": (
                            custom_conf.group("service"),
                            custom_conf.group("type"),
                            custom_conf.group("name").replace(".conf", ""),
                        ),
                    }
                )
                LOGGER.info(
                    f"Found custom conf env var {'for service ' + custom_conf.group('service') if custom_conf.group('service') else 'without service'} with type {custom_conf.group('type')} and name {custom_conf.group('name')}"
                )
                continue

        db = Database(LOGGER)

        bunkerweb_version = get_version()
        db_metadata = db.get_metadata()
        db_initialized = isinstance(db_metadata, str) or not db_metadata["is_initialized"]

        if not db_initialized:
            LOGGER.info("Database not initialized, initializing ...")
            ret, err = db.init_tables(
                [config.get_settings(), config.get_plugins("core"), config.get_plugins("external"), config.get_plugins("pro")], bunkerweb_version
            )

            # Initialize database tables
            if err:
                LOGGER.error(f"Exception while initializing database : {err}")
                sys_exit(1)
            elif not ret:
                LOGGER.info("Database tables are already initialized, skipping creation ...")
            else:
                LOGGER.info("Database tables initialized")
        else:
            LOGGER.info("Database is already initialized, checking for changes ...")

            ret, err = db.init_tables(
                [config.get_settings(), config.get_plugins("core"), config.get_plugins("external"), config.get_plugins("pro")], bunkerweb_version
            )

            if not ret and err:
                LOGGER.error(f"Exception while checking database tables : {err}")
                sys_exit(1)
            elif not ret:
                LOGGER.info("Database tables didn't change, skipping update ...")
            else:
                LOGGER.info("Database tables successfully updated")

        err = db.initialize_db(version=bunkerweb_version, integration=integration)

        if err:
            LOGGER.error(f"Can't {'initialize' if not db_initialized else 'update'} database metadata : {err}")
            sys_exit(1)
        else:
            LOGGER.info("Database metadata successfully " + ("initialized" if not db_initialized else "updated"))

        if args.init:
            sys_exit(0)

        changes = []
<<<<<<< HEAD
        err = db.save_config(settings, args.method, changed=False)

        if err:
            LOGGER.warning(f"Couldn't save config to database : {err}, config may not work as expected")
=======
        changed_plugins = set()
        err = db.save_config(config_files, args.method, changed=False)

        if isinstance(err, str):
            logger.warning(f"Couldn't save config to database : {err}, config may not work as expected")
>>>>>>> eda29974
        else:
            changed_plugins = err
            changes.append("config")
            LOGGER.info("Config successfully saved to database")

        err1 = db.save_custom_configs(custom_confs, args.method, changed=False)

        if err1:
            LOGGER.warning(f"Couldn't save custom configs to database : {err1}, custom configs may not work as expected")
        else:
            changes.append("custom_configs")
            LOGGER.info("Custom configs successfully saved to database")

        for api in apis:
            endpoint_data = api.endpoint.replace("http://", "").split(":")
            err = db.add_instance(endpoint_data[0], endpoint_data[1].replace("/", ""), api.host, method="manual", changed=False)

            if err:
                LOGGER.warning(err)
            else:
                if "instances" not in changes:
                    changes.append("instances")
                LOGGER.info(f"Instance {endpoint_data[0]} successfully saved to database")

        if not args.no_check_changes:
            # update changes in db
            ret = db.checked_changes(changes, plugins_changes=changed_plugins, value=True)
            if ret:
                LOGGER.error(f"An error occurred when setting the changes to checked in the database : {ret}")
    except SystemExit as e:
        sys_exit(e.code)
    except:
        LOGGER.error(f"Exception while executing config saver : {format_exc()}")
        sys_exit(1)

    # We're done
    LOGGER.info("Config saver successfully executed !")<|MERGE_RESOLUTION|>--- conflicted
+++ resolved
@@ -12,15 +12,7 @@
     if deps_path not in sys_path:
         sys_path.append(deps_path)
 
-<<<<<<< HEAD
 from common_utils import get_integration, get_version  # type: ignore
-=======
-from docker import DockerClient
-from kubernetes import client as kube_client
-from kubernetes import config as kube_config
-
-from common_utils import get_integration  # type: ignore
->>>>>>> eda29974
 from logger import setup_logger  # type: ignore
 from Database import Database  # type: ignore
 from Configurator import Configurator
@@ -104,55 +96,12 @@
             variables_path = Path(args.variables)
             LOGGER.info(f"Variables : {variables_path}")
 
-<<<<<<< HEAD
         # Compute the config
         LOGGER.info("Computing config ...")
         config = Configurator(
             str(settings_path), str(core_path), external_plugins, pro_plugins, str(variables_path) if args.variables else environ.copy(), LOGGER
         )
         settings = config.get_config()
-=======
-            db = Database(logger, config_files.get("DATABASE_URI", None))
-        elif getenv("KUBERNETES_MODE", "no") != "yes":
-            docker_client = DockerClient(base_url=getenv("DOCKER_HOST", "unix:///var/run/docker.sock"))
-
-            while not docker_client.containers.list(filters={"label": "bunkerweb.INSTANCE"}):
-                logger.info("Waiting for BunkerWeb instance ...")
-                sleep(5)
-
-            api_http_port = None
-            api_server_name = None
-            custom_confs = []
-            apis = []
-
-            for instance in docker_client.containers.list(filters={"label": "bunkerweb.INSTANCE"}):
-                for var in instance.attrs["Config"]["Env"]:
-                    split = var.split("=", 1)
-                    if custom_confs_rx.match(split[0]):
-                        custom_conf = custom_confs_rx.search(split[0]).groups()
-                        custom_confs.append(
-                            {
-                                "value": f"# CREATED BY ENV\n{split[1]}",
-                                "exploded": (
-                                    custom_conf[0],
-                                    custom_conf[1],
-                                    custom_conf[2].replace(".conf", ""),
-                                ),
-                            }
-                        )
-                        logger.info(
-                            f"Found custom conf env var {'for service ' + custom_conf[0] if custom_conf[0] else 'without service'} with type {custom_conf[1]} and name {custom_conf[2]}"
-                        )
-                    else:
-                        tmp_config[split[0]] = split[1]
-
-                        if not db and split[0] == "DATABASE_URI":
-                            db = Database(logger, sqlalchemy_string=split[1])
-                        elif split[0] == "API_HTTP_PORT":
-                            api_http_port = split[1]
-                        elif split[0] == "API_SERVER_NAME":
-                            api_server_name = split[1]
->>>>>>> eda29974
 
         # Parse BunkerWeb instances from environment
         apis = []
@@ -173,56 +122,10 @@
                         host=settings.get("API_SERVER_NAME", "bwapi"),
                     )
                 )
-<<<<<<< HEAD
             else:
                 LOGGER.warning(
                     f"Invalid BunkerWeb instance {bw_instance}, it should match the following regex: (http://)<hostname>(:<port>) ({BUNKERWEB_STATIC_INSTANCES_RX.pattern}), skipping it"
                 )
-=======
-        else:
-            kube_config.load_incluster_config()
-            kubernetes_client = kube_client.CoreV1Api()
-
-            api_http_port = None
-            api_server_name = None
-            custom_confs = []
-            apis = []
-
-            for pod in kubernetes_client.list_pod_for_all_namespaces(watch=False).items:
-                if pod.metadata.annotations is not None and "bunkerweb.io/INSTANCE" in pod.metadata.annotations:
-                    for env in pod.spec.containers[0].env:
-                        if custom_confs_rx.match(env.name):
-                            custom_conf = custom_confs_rx.search(env.name).groups()
-                            custom_confs.append(
-                                {
-                                    "value": f"# CREATED BY ENV\n{env.value or ''}",
-                                    "exploded": (
-                                        custom_conf[0],
-                                        custom_conf[1],
-                                        custom_conf[2].replace(".conf", ""),
-                                    ),
-                                }
-                            )
-                            logger.info(
-                                f"Found custom conf env var {'for service ' + custom_conf[0] if custom_conf[0] else 'without service'} with type {custom_conf[1]} and name {custom_conf[2]}"
-                            )
-                        else:
-                            tmp_config[env.name] = env.value or ""
-
-                            if not db and env.name == "DATABASE_URI":
-                                db = Database(logger, sqlalchemy_string=env.value or "")
-                            elif env.name == "API_HTTP_PORT":
-                                api_http_port = env.value or ""
-                            elif env.name == "API_SERVER_NAME":
-                                api_server_name = env.value or ""
-
-                    apis.append(
-                        API(
-                            f"http://{pod.status.pod_ip or pod.metadata.name}:{api_http_port or getenv('API_HTTP_PORT', '5000')}",
-                            host=api_server_name or getenv("API_SERVER_NAME", "bwapi"),
-                        )
-                    )
->>>>>>> eda29974
 
         custom_confs = []
         for k, v in settings.items():
@@ -290,18 +193,11 @@
             sys_exit(0)
 
         changes = []
-<<<<<<< HEAD
+        changed_plugins = set()
         err = db.save_config(settings, args.method, changed=False)
 
-        if err:
+        if isinstance(err, str):
             LOGGER.warning(f"Couldn't save config to database : {err}, config may not work as expected")
-=======
-        changed_plugins = set()
-        err = db.save_config(config_files, args.method, changed=False)
-
-        if isinstance(err, str):
-            logger.warning(f"Couldn't save config to database : {err}, config may not work as expected")
->>>>>>> eda29974
         else:
             changed_plugins = err
             changes.append("config")
