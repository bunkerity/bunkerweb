--- conflicted
+++ resolved
@@ -90,9 +90,7 @@
             with_data=with_data,
         )
 
-    return (
-        resp.json() if resp.headers.get("Content-Type") == "application/json" else resp
-    )
+    return resp.json() if resp.headers.get("Content-Type") == "application/json" else resp
 
 
 def is_cached_file(
@@ -143,17 +141,6 @@
 
     return cache_info is not None, is_cached
 
-<<<<<<< HEAD
-=======
-def get_file_in_db(file: Union[str, Path], db, *, job_name: Optional[str] = None) -> Optional[bytes]:
-    cached_file = db.get_job_cache_file(
-        job_name or basename(getsourcefile(_getframe(1))).replace(".py", ""),
-        normpath(file),
-    )
-    if not cached_file:
-        return None
-    return cached_file.data
->>>>>>> 8f456722
 
 def cache_file(
     name: str,
@@ -186,9 +173,7 @@
             f"/jobs/{job_name}/cache/{name}",
             data={"service_id": service_id, "checksum": checksum},
             files={"cache_file": content},
-            additonal_headers={"Authorization": f"Bearer {api_token}"}
-            if api_token
-            else {},
+            additonal_headers={"Authorization": f"Bearer {api_token}"} if api_token else {},
         )
 
         if not sent:
@@ -200,16 +185,11 @@
             sleep(retry_after)
             return cache_file(
                 name,
-<<<<<<< HEAD
                 file_cache,
                 api,
                 api_token,
                 job_name=job_name,
                 service_id=service_id,
-=======
-                content,
-                job_name=job_name or basename(getsourcefile(_getframe(1))).replace(".py", ""),
->>>>>>> 8f456722
                 checksum=checksum,
             )
         elif status not in (200, 201):
@@ -237,14 +217,11 @@
         job_name = basename(source_file).replace(".py", "")
 
     try:
-<<<<<<< HEAD
         sent, err, status, resp = api.request(
             "PUT",
             f"/jobs/{job_name}/cache/{name}",
             data={"service_id": service_id},
-            additonal_headers={"Authorization": f"Bearer {api_token}"}
-            if api_token
-            else {},
+            additonal_headers={"Authorization": f"Bearer {api_token}"} if api_token else {},
         )
 
         if not sent:
@@ -264,64 +241,15 @@
         elif status != 200:
             ret = False
             err = f"Error while sending API request to {api.endpoint}jobs/cache/{job_name}/{name}/ : status = {status}, resp = {resp}"
-=======
-        db.delete_job_cache(name, job_name=basename(getsourcefile(_getframe(1))).replace(".py", ""))
->>>>>>> 8f456722
     except:
         return False, f"exception :\n{format_exc()}"
     return ret, err
 
 
-<<<<<<< HEAD
 def del_cache(
     name: str,
     api,
     api_token: Optional[str] = None,
-=======
-def file_hash(file: Union[str, Path]) -> str:
-    _sha512 = sha512()
-    with open(normpath(file), "rb") as f:
-        while True:
-            data = f.read(1024)
-            if not data:
-                break
-            _sha512.update(data)
-    return _sha512.hexdigest()
-
-
-def bytes_hash(bio: BufferedReader) -> str:
-    _sha512 = sha512()
-    while True:
-        data = bio.read(1024)
-        if not data:
-            break
-        _sha512.update(data)
-    bio.seek(0)
-    return _sha512.hexdigest()
-
-
-def cache_hash(cache: Union[str, Path], db=None) -> Optional[str]:
-    with suppress(BaseException):
-        return loads(Path(normpath(f"{cache}.md")).read_text(encoding="utf-8")).get("checksum", None)
-    if db:
-        cached_file = db.get_job_cache_file(
-            basename(getsourcefile(_getframe(1))).replace(".py", ""),
-            basename(normpath(cache)),
-            with_info=True,
-            with_data=False,
-        )
-
-        if cached_file:
-            return cached_file.checksum
-    return None
-
-
-def cache_file(
-    file: Union[str, Path],
-    cache: Union[str, Path],
-    _hash: Optional[str],
-    db=None,
->>>>>>> 8f456722
     *,
     job_name: Optional[str] = None,
     service_id: Optional[str] = None,
@@ -339,9 +267,7 @@
             "DELETE",
             f"/jobs/{job_name}/cache/{name}",
             data={"service_id": service_id},
-            additonal_headers={"Authorization": f"Bearer {api_token}"}
-            if api_token
-            else {},
+            additonal_headers={"Authorization": f"Bearer {api_token}"} if api_token else {},
         )
 
         if not sent:
