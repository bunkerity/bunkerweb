<<<<<<< HEAD
from logging import CRITICAL, DEBUG, ERROR, INFO, WARNING, Logger, _nameToLevel, addLevelName, basicConfig, getLogger, setLoggerClass
=======
from logging import (
    CRITICAL,
    DEBUG,
    ERROR,
    INFO,
    WARNING,
    FileHandler,
    Formatter,
    Logger,
    _nameToLevel,
    addLevelName,
    basicConfig,
    getLogger,
    setLoggerClass,
)
>>>>>>> 28a3d30c
from os import getenv
from typing import Optional, Union


class BWLogger(Logger):
    """Custom logger class inheriting from the standard Logger."""

    def __init__(self, name, level=INFO):
        super().__init__(name, level)


# Set the custom logger class as the default
setLoggerClass(BWLogger)

# Set the default logging level based on environment variables
default_level = _nameToLevel.get(getenv("CUSTOM_LOG_LEVEL", getenv("LOG_LEVEL", "INFO")).upper(), INFO)

basicConfig(
    format="%(asctime)s [%(name)s] [%(process)d] [%(levelname)s] - %(message)s",
    datefmt="[%Y-%m-%d %H:%M:%S %z]",
    level=default_level,
)

# Set the default logging level for specific SQLAlchemy components
database_default_level = _nameToLevel.get(getenv("DATABASE_LOG_LEVEL", "WARNING").upper(), WARNING)
sqlalchemy_loggers = (
    "sqlalchemy.orm.mapper.Mapper",
    "sqlalchemy.orm.relationships.RelationshipProperty",
    "sqlalchemy.orm.strategies.LazyLoader",
    "sqlalchemy.pool.impl.QueuePool",
    "sqlalchemy.pool.impl.SingletonThreadPool",
    "sqlalchemy.engine.Engine",
)
for logger_name in sqlalchemy_loggers:
    getLogger(logger_name).setLevel(database_default_level)

# Customize log level names with emojis
addLevelName(CRITICAL, "🚨")
addLevelName(DEBUG, "🐛")
addLevelName(ERROR, "❌")
addLevelName(INFO, "ℹ️ ")
addLevelName(WARNING, "⚠️ ")


def setup_logger(title: str, level: Optional[Union[str, int]] = None) -> Logger:
    """Set up and return a logger with the specified title and level."""
    title = title.upper()
    logger = getLogger(title)
    level = level or default_level

    if isinstance(level, str):
        level = _nameToLevel.get(level.upper(), default_level)
    logger.setLevel(level)

    if getenv("SCHEDULER_LOG_TO_FILE", "no") == "yes":
        file_handler = FileHandler("/var/log/bunkerweb/scheduler.log")
        file_handler.setFormatter(Formatter("%(asctime)s [%(name)s] [%(process)d] [%(levelname)s] - %(message)s"))
        logger.addHandler(file_handler)

    return logger<|MERGE_RESOLUTION|>--- conflicted
+++ resolved
@@ -1,22 +1,4 @@
-<<<<<<< HEAD
 from logging import CRITICAL, DEBUG, ERROR, INFO, WARNING, Logger, _nameToLevel, addLevelName, basicConfig, getLogger, setLoggerClass
-=======
-from logging import (
-    CRITICAL,
-    DEBUG,
-    ERROR,
-    INFO,
-    WARNING,
-    FileHandler,
-    Formatter,
-    Logger,
-    _nameToLevel,
-    addLevelName,
-    basicConfig,
-    getLogger,
-    setLoggerClass,
-)
->>>>>>> 28a3d30c
 from os import getenv
 from typing import Optional, Union
 
