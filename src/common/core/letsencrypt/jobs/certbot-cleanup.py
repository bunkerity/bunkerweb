--- conflicted
+++ resolved
@@ -25,72 +25,22 @@
 status = 0
 
 try:
-<<<<<<< HEAD
     token = getenv("CERTBOT_TOKEN", "")
 
     sent, err, status, resp = CORE_API.request(
         "DELETE",
         "/lets-encrypt/challenge",
         data={"token": token},
-        additonal_headers={"Authorization": f"Bearer {CORE_TOKEN}"}
-        if CORE_TOKEN
-        else {},
+        additonal_headers={"Authorization": f"Bearer {CORE_TOKEN}"} if CORE_TOKEN else {},
     )
     if not sent:
         status = 1
-        LOGGER.error(
-            f"Can't send API request to {CORE_API.endpoint}/lets-encrypt/challenge : {err}"
-        )
+        LOGGER.error(f"Can't send API request to {CORE_API.endpoint}/lets-encrypt/challenge : {err}")
     elif status != 200:
         status = 1
         LOGGER.error(
             f"Error while sending API request to {CORE_API.endpoint}/lets-encrypt/challenge : status = {resp['status']}, msg = {resp['msg']}",
         )
-=======
-    # Get env vars
-    bw_integration = "Linux"
-    integration_path = Path(sep, "usr", "share", "bunkerweb", "INTEGRATION")
-    os_release_path = Path(sep, "etc", "os-release")
-    if getenv("KUBERNETES_MODE", "no") == "yes":
-        bw_integration = "Kubernetes"
-    elif getenv("SWARM_MODE", "no") == "yes":
-        bw_integration = "Swarm"
-    elif getenv("AUTOCONF_MODE", "no") == "yes":
-        bw_integration = "Autoconf"
-    elif integration_path.is_file():
-        bw_integration = integration_path.read_text(encoding="utf-8").strip()
-    elif os_release_path.is_file() and "Alpine" in os_release_path.read_text(encoding="utf-8"):
-        bw_integration = "Docker"
-
-    token = getenv("CERTBOT_TOKEN", "")
-
-    # Cluster case
-    if bw_integration in ("Docker", "Swarm", "Kubernetes", "Autoconf"):
-        db = Database(logger, sqlalchemy_string=getenv("DATABASE_URI", None), pool=False)
-        lock = Lock()
-        with lock:
-            instances = db.get_instances()
-
-        for instance in instances:
-            api = API(
-                f"http://{instance['hostname']}:{instance['port']}",
-                host=instance["server_name"],
-            )
-            sent, err, status, resp = api.request("DELETE", "/lets-encrypt/challenge", data={"token": token})
-            if not sent:
-                status = 1
-                logger.error(f"Can't send API request to {api.endpoint}/lets-encrypt/challenge : {err}")
-            elif status != 200:
-                status = 1
-                logger.error(
-                    f"Error while sending API request to {api.endpoint}/lets-encrypt/challenge : status = {resp['status']}, msg = {resp['msg']}",
-                )
-            else:
-                logger.info(
-                    f"Successfully sent API request to {api.endpoint}/lets-encrypt/challenge",
-                )
-    # Linux case
->>>>>>> 8f456722
     else:
         LOGGER.info(
             f"Successfully sent API request to {CORE_API.endpoint}/lets-encrypt/challenge",
