#!/usr/bin/python3

from os import _exit, environ, getenv, sep
from os.path import join
from pathlib import Path
from subprocess import DEVNULL, STDOUT, run
from sys import exit as sys_exit, path as sys_path
from traceback import format_exc
from tarfile import open as tar_open
from io import BytesIO
from shutil import rmtree

for deps_path in [
    join(sep, "usr", "share", "bunkerweb", *paths)
    for paths in (
        ("deps", "python"),
        ("api",),
        ("utils",),
    )
]:
    if deps_path not in sys_path:
        sys_path.append(deps_path)

from API import API  # type: ignore
from logger import setup_logger  # type: ignore
<<<<<<< HEAD

from jobs import get_cache, cache_file
=======
from jobs import get_file_in_db, set_file_in_db  # type: ignore
>>>>>>> 8f456722


def renew(domain: str, letsencrypt_path: Path) -> int:
    return run(
        [
            join(sep, "usr", "share", "bunkerweb", "deps", "python", "bin", "certbot"),
            "renew",
            "--config-dir",
            str(letsencrypt_path.joinpath("etc")),
            "--work-dir",
            join(sep, "var", "lib", "bunkerweb", "letsencrypt"),
            "--logs-dir",
            join(sep, "var", "log", "bunkerweb"),
            "--cert-name",
            domain,
            "--deploy-hook",
            join(
                sep,
                "usr",
                "share",
                "bunkerweb",
                "core_plugins",
                "letsencrypt",
                "jobs",
                "certbot-deploy.py",
            ),
        ],
        stdin=DEVNULL,
        stderr=STDOUT,
        env=environ.copy() | {"PYTHONPATH": join(sep, "usr", "share", "bunkerweb", "deps", "python")},
        check=False,
    ).returncode


LOGGER = setup_logger("LETS-ENCRYPT.renew", getenv("LOG_LEVEL", "INFO"))
CORE_API = API(getenv("API_ADDR", ""), "job-certbot-renew")
CORE_TOKEN = getenv("CORE_TOKEN", None)
status = 0

try:
    # Check if we're using let's encrypt
    use_letsencrypt = False
    if getenv("AUTO_LETS_ENCRYPT", "no") == "yes":
        use_letsencrypt = True
    elif getenv("MULTISITE", "no") == "yes":
<<<<<<< HEAD
        for first_server in getenv("SERVER_NAME", "").split():
            if (
                first_server
                and getenv(f"{first_server}_AUTO_LETS_ENCRYPT", "no") == "yes"
            ):
=======
        for first_server in getenv("SERVER_NAME", "").split(" "):
            if first_server and getenv(f"{first_server}_AUTO_LETS_ENCRYPT", "no") == "yes":
>>>>>>> 8f456722
                use_letsencrypt = True
                break

    if not use_letsencrypt:
        LOGGER.info("Let's Encrypt is not activated, skipping renew...")
        _exit(0)

    # Create directory if it doesn't exist
    letsencrypt_path = Path(sep, "var", "cache", "bunkerweb", "letsencrypt")
    letsencrypt_path.mkdir(parents=True, exist_ok=True)
    Path(sep, "var", "lib", "bunkerweb", "letsencrypt").mkdir(parents=True, exist_ok=True)

<<<<<<< HEAD
    tgz = get_cache("folder.tgz", CORE_API, CORE_TOKEN)
=======
    # Get env vars
    bw_integration = "Linux"
    integration_path = Path(sep, "usr", "share", "bunkerweb", "INTEGRATION")
    os_release_path = Path(sep, "etc", "os-release")
    if getenv("KUBERNETES_MODE", "no") == "yes":
        bw_integration = "Kubernetes"
    elif getenv("SWARM_MODE", "no") == "yes":
        bw_integration = "Swarm"
    elif getenv("AUTOCONF_MODE", "no") == "yes":
        bw_integration = "Autoconf"
    elif integration_path.is_file():
        bw_integration = integration_path.read_text(encoding="utf-8").strip()
    elif os_release_path.is_file() and "Alpine" in os_release_path.read_text(encoding="utf-8"):
        bw_integration = "Docker"

    # Extract letsencrypt folder if it exists in db
    db = Database(logger, sqlalchemy_string=getenv("DATABASE_URI", None), pool=False)

    tgz = get_file_in_db("folder.tgz", db)
>>>>>>> 8f456722
    if tgz:
        # Delete folder if needed
        if letsencrypt_path.exists():
            rmtree(str(letsencrypt_path), ignore_errors=True)
        letsencrypt_path.mkdir(parents=True, exist_ok=True)
        # Extract it
        with tar_open(name="folder.tgz", mode="r:gz", fileobj=BytesIO(tgz)) as tf:
            tf.extractall(str(letsencrypt_path))
        LOGGER.info("Successfully retrieved Let's Encrypt data from db cache")
    else:
        LOGGER.info("No Let's Encrypt data found in db cache")

    if getenv("MULTISITE", "no") == "yes":
        servers = getenv("SERVER_NAME") or []

        if isinstance(servers, str):
            servers = servers.split()

        for first_server in servers:
            if (
                not first_server
                or getenv(
                    f"{first_server}_AUTO_LETS_ENCRYPT",
                    getenv("AUTO_LETS_ENCRYPT", "no"),
                )
                != "yes"
                or not letsencrypt_path.joinpath("etc", "live", first_server, "cert.pem").exists()
            ):
                continue

            if renew(first_server, letsencrypt_path) != 0:
                status = 2
                LOGGER.error(
                    f"Certificates renewal for {first_server} failed",
                )
    elif getenv("AUTO_LETS_ENCRYPT", "no") == "yes" and getenv("SERVER_NAME", ""):
        first_server = getenv("SERVER_NAME", "").split()[0]
        if letsencrypt_path.joinpath("etc", "live", first_server, "cert.pem").exists():
            if renew(first_server, letsencrypt_path) != 0:
                status = 2
                LOGGER.error(
                    f"Certificates renewal for {first_server} failed",
                )

    # Put new folder in cache
    bio = BytesIO()
    with tar_open("folder.tgz", mode="w:gz", fileobj=bio, compresslevel=9) as tgz:
        tgz.add(str(letsencrypt_path), arcname=".")
    bio.seek(0, 0)

    # Put tgz in cache
    cached, err = cache_file("folder.tgz", bio.read(), CORE_API, CORE_TOKEN)

    if not cached:
        LOGGER.error(f"Error while saving Let's Encrypt data to db cache : {err}")
    else:
        LOGGER.info("Successfully saved Let's Encrypt data to db cache")
except:
    status = 2
    LOGGER.error(f"Exception while running certbot-renew.py :\n{format_exc()}")

sys_exit(status)<|MERGE_RESOLUTION|>--- conflicted
+++ resolved
@@ -23,12 +23,8 @@
 
 from API import API  # type: ignore
 from logger import setup_logger  # type: ignore
-<<<<<<< HEAD
 
 from jobs import get_cache, cache_file
-=======
-from jobs import get_file_in_db, set_file_in_db  # type: ignore
->>>>>>> 8f456722
 
 
 def renew(domain: str, letsencrypt_path: Path) -> int:
@@ -74,16 +70,8 @@
     if getenv("AUTO_LETS_ENCRYPT", "no") == "yes":
         use_letsencrypt = True
     elif getenv("MULTISITE", "no") == "yes":
-<<<<<<< HEAD
-        for first_server in getenv("SERVER_NAME", "").split():
-            if (
-                first_server
-                and getenv(f"{first_server}_AUTO_LETS_ENCRYPT", "no") == "yes"
-            ):
-=======
         for first_server in getenv("SERVER_NAME", "").split(" "):
             if first_server and getenv(f"{first_server}_AUTO_LETS_ENCRYPT", "no") == "yes":
->>>>>>> 8f456722
                 use_letsencrypt = True
                 break
 
@@ -96,29 +84,7 @@
     letsencrypt_path.mkdir(parents=True, exist_ok=True)
     Path(sep, "var", "lib", "bunkerweb", "letsencrypt").mkdir(parents=True, exist_ok=True)
 
-<<<<<<< HEAD
     tgz = get_cache("folder.tgz", CORE_API, CORE_TOKEN)
-=======
-    # Get env vars
-    bw_integration = "Linux"
-    integration_path = Path(sep, "usr", "share", "bunkerweb", "INTEGRATION")
-    os_release_path = Path(sep, "etc", "os-release")
-    if getenv("KUBERNETES_MODE", "no") == "yes":
-        bw_integration = "Kubernetes"
-    elif getenv("SWARM_MODE", "no") == "yes":
-        bw_integration = "Swarm"
-    elif getenv("AUTOCONF_MODE", "no") == "yes":
-        bw_integration = "Autoconf"
-    elif integration_path.is_file():
-        bw_integration = integration_path.read_text(encoding="utf-8").strip()
-    elif os_release_path.is_file() and "Alpine" in os_release_path.read_text(encoding="utf-8"):
-        bw_integration = "Docker"
-
-    # Extract letsencrypt folder if it exists in db
-    db = Database(logger, sqlalchemy_string=getenv("DATABASE_URI", None), pool=False)
-
-    tgz = get_file_in_db("folder.tgz", db)
->>>>>>> 8f456722
     if tgz:
         # Delete folder if needed
         if letsencrypt_path.exists():
