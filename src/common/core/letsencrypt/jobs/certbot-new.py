#!/usr/bin/python3

from os import _exit, environ, getenv, sep
from os.path import join
from pathlib import Path
from subprocess import DEVNULL, STDOUT, run, PIPE
from sys import exit as sys_exit, path as sys_path
from traceback import format_exc
from tarfile import open as tar_open
from io import BytesIO
from shutil import rmtree
from re import findall, MULTILINE

for deps_path in [
    join(sep, "usr", "share", "bunkerweb", *paths)
    for paths in (
        ("deps", "python"),
        ("api",),
        ("utils",),
    )
]:
    if deps_path not in sys_path:
        sys_path.append(deps_path)

from API import API  # type: ignore
from logger import setup_logger  # type: ignore
<<<<<<< HEAD
=======
from jobs import get_file_in_db, set_file_in_db  # type: ignore
>>>>>>> 8f456722

from jobs import get_cache, cache_file

LOGGER = setup_logger("LETS-ENCRYPT.new", getenv("LOG_LEVEL", "INFO"))
CORE_API = API(getenv("API_ADDR", ""), "job-certbot-new")
CORE_TOKEN = getenv("CORE_TOKEN", None)
status = 0


def certbot_new(domains: str, email: str, letsencrypt_path: Path, letsencrypt_job_path: Path) -> int:
    return run(
        [
            join(sep, "usr", "share", "bunkerweb", "deps", "python", "bin", "certbot"),
            "certonly",
            "--config-dir",
            str(letsencrypt_path.joinpath("etc")),
            "--work-dir",
            join(sep, "var", "lib", "bunkerweb", "letsencrypt"),
            "--logs-dir",
            join(sep, "var", "log", "bunkerweb"),
            "--manual",
            "--preferred-challenges=http",
            "--manual-auth-hook",
            str(letsencrypt_job_path.joinpath("certbot-auth.py")),
            "--manual-cleanup-hook",
            str(letsencrypt_job_path.joinpath("certbot-cleanup.py")),
            "-n",
            "-d",
            domains,
            "--email",
            email,
            "--agree-tos",
            "--expand",
        ]
        + (["--staging"] if getenv("USE_LETS_ENCRYPT_STAGING", "no") == "yes" else []),
        stdin=DEVNULL,
        stderr=STDOUT,
        env=environ.copy() | {"PYTHONPATH": join(sep, "usr", "share", "bunkerweb", "deps", "python")},
    ).returncode


def certbot_check_domains(domains: list[str], letsencrypt_path: Path) -> int:
    proc = run(
        [
            join(sep, "usr", "share", "bunkerweb", "deps", "python", "bin", "certbot"),
            "certificates",
            "--config-dir",
            str(letsencrypt_path.joinpath("etc")),
            "--work-dir",
            join(sep, "var", "lib", "bunkerweb", "letsencrypt"),
            "--logs-dir",
            join(sep, "var", "log", "bunkerweb"),
        ],
        stdin=DEVNULL,
        stdout=PIPE,
        stderr=STDOUT,
        text=True,
        env=environ.copy() | {"PYTHONPATH": join(sep, "usr", "share", "bunkerweb", "deps", "python")},
    )

    if proc.returncode != 0:
        LOGGER.error(f"Error while checking certificates :\n{proc.stdout}")
        return 2

    first_needed_domain = domains[0]
    needed_domains = set(domains)
    for raw_domains in findall(r"^    Domains: (.*)$", proc.stdout, MULTILINE):
<<<<<<< HEAD
        current_domains = raw_domains.split()
        if (
            current_domains[0] == first_needed_domain
            and set(current_domains) == needed_domains
        ):
=======
        current_domains = raw_domains.split(" ")
        if current_domains[0] == first_needed_domain and set(current_domains) == needed_domains:
>>>>>>> 8f456722
            return 1
    return 0


status = 0

try:
    # Check if we're using let's encrypt
    use_letsencrypt = False
    if getenv("AUTO_LETS_ENCRYPT", "no") == "yes":
        use_letsencrypt = True
    elif getenv("MULTISITE", "no") == "yes":
<<<<<<< HEAD
        for first_server in getenv("SERVER_NAME", "").split():
            if (
                first_server
                and getenv(f"{first_server}_AUTO_LETS_ENCRYPT", "no") == "yes"
            ):
=======
        for first_server in getenv("SERVER_NAME", "").split(" "):
            if first_server and getenv(f"{first_server}_AUTO_LETS_ENCRYPT", "no") == "yes":
>>>>>>> 8f456722
                use_letsencrypt = True
                break

    if not use_letsencrypt:
        LOGGER.info("Let's Encrypt is not activated, skipping generation...")
        _exit(0)

    # Create directory if it doesn't exist
    letsencrypt_path = Path(sep, "var", "cache", "bunkerweb", "letsencrypt")
    letsencrypt_path.mkdir(parents=True, exist_ok=True)

<<<<<<< HEAD
    letsencrypt_job_path = Path(
        sep, "usr", "share", "bunkerweb", "core_plugins", "letsencrypt", "jobs"
    )
    Path(sep, "var", "lib", "bunkerweb", "letsencrypt").mkdir(
        parents=True, exist_ok=True
    )

    tgz = get_cache("folder.tgz", CORE_API, CORE_TOKEN, job_name="certbot-renew")
=======
    letsencrypt_job_path = Path(sep, "usr", "share", "bunkerweb", "core", "letsencrypt", "jobs")
    Path(sep, "var", "lib", "bunkerweb", "letsencrypt").mkdir(parents=True, exist_ok=True)

    # Get env vars
    bw_integration = "Linux"
    integration_path = Path(sep, "usr", "share", "bunkerweb", "INTEGRATION")
    os_release_path = Path(sep, "etc", "os-release")
    if getenv("KUBERNETES_MODE", "no") == "yes":
        bw_integration = "Kubernetes"
    elif getenv("SWARM_MODE", "no") == "yes":
        bw_integration = "Swarm"
    elif getenv("AUTOCONF_MODE", "no") == "yes":
        bw_integration = "Autoconf"
    elif integration_path.is_file():
        bw_integration = integration_path.read_text(encoding="utf-8").strip()
    elif os_release_path.is_file() and "Alpine" in os_release_path.read_text(encoding="utf-8"):
        bw_integration = "Docker"

    # Extract letsencrypt folder if it exists in db
    db = Database(logger, sqlalchemy_string=getenv("DATABASE_URI", None), pool=False)

    tgz = get_file_in_db("folder.tgz", db, job_name="certbot-renew")
>>>>>>> 8f456722
    if tgz:
        # Delete folder if needed
        if letsencrypt_path.exists():
            rmtree(str(letsencrypt_path), ignore_errors=True)
        letsencrypt_path.mkdir(parents=True, exist_ok=True)
        # Extract it
        with tar_open(name="folder.tgz", mode="r:gz", fileobj=BytesIO(tgz)) as tf:
            tf.extractall(str(letsencrypt_path))
        LOGGER.info("Successfully retrieved Let's Encrypt data from db cache")
    else:
        LOGGER.info("No Let's Encrypt data found in db cache")

    # Multisite case
    if getenv("MULTISITE", "no") == "yes" and getenv("SERVER_NAME"):
        for first_server in getenv("SERVER_NAME", "").split():
            if (
                not first_server
                or getenv(
                    f"{first_server}_AUTO_LETS_ENCRYPT",
                    getenv("AUTO_LETS_ENCRYPT", "no"),
                )
                != "yes"
            ):
                continue

            domains = getenv(f"{first_server}_SERVER_NAME", first_server).replace(
                " ", ","
            )

            if letsencrypt_path.joinpath(first_server, "cert.pem").exists():
                LOGGER.info(
                    f"Certificates already exists for domain(s) {domains}",
                )
                continue

            real_email = getenv(
                f"{first_server}_EMAIL_LETS_ENCRYPT",
                getenv("EMAIL_LETS_ENCRYPT", f"contact@{first_server}"),
            )
            if not real_email:
                real_email = f"contact@{first_server}"

            LOGGER.info(
                f"Asking certificates for domains : {domains} (email = {real_email}) ...",
            )
            if (
                certbot_new(
                    domains.replace(" ", ","),
                    real_email,
                    letsencrypt_path,
                    letsencrypt_job_path,
                )
                != 0
            ):
                status = 2
                LOGGER.error(
                    f"Certificate generation failed for domain(s) {domains} ...",
                )
                continue
            else:
                status = 1 if status == 0 else status
<<<<<<< HEAD
                LOGGER.info(
                    f"Certificate generation succeeded for domain(s) : {domains}"
                )
=======
                logger.info(f"Certificate generation succeeded for domain(s) : {domains}")
>>>>>>> 8f456722

    # Singlesite case
    elif getenv("AUTO_LETS_ENCRYPT", "no") == "yes" and getenv("SERVER_NAME"):
        first_server = getenv("SERVER_NAME", "").split()[0]
        domains = getenv("SERVER_NAME", "")

        if certbot_check_domains(domains.split(), letsencrypt_path) == 1:
            LOGGER.info(
                f"Certificates already exists for domain(s) {domains}",
            )
        else:
            real_email = getenv("EMAIL_LETS_ENCRYPT", f"contact@{first_server}")
            if not real_email:
                real_email = f"contact@{first_server}"

            LOGGER.info(
                f"Asking certificates for domain(s) : {domains} (email = {real_email}) ...",
            )
            if (
                certbot_new(
                    domains.replace(" ", ","),
                    real_email,
                    letsencrypt_path,
                    letsencrypt_job_path,
                )
                != 0
            ):
                status = 2
                LOGGER.error(f"Certificate generation failed for domain(s) : {domains}")
            else:
                status = 1
<<<<<<< HEAD
                LOGGER.info(
                    f"Certificate generation succeeded for domain(s) : {domains}"
                )
=======
                logger.info(f"Certificate generation succeeded for domain(s) : {domains}")
>>>>>>> 8f456722

    # Put new folder in cache
    bio = BytesIO()
    with tar_open("folder.tgz", mode="w:gz", fileobj=bio, compresslevel=9) as tgz:
        tgz.add(str(letsencrypt_path), arcname=".")
    bio.seek(0, 0)

    # Put tgz in cache
    cached, err = cache_file(
        "folder.tgz", bio.read(), CORE_API, CORE_TOKEN, job_name="certbot-renew"
    )

    if not cached:
        LOGGER.error(f"Error while saving Let's Encrypt data to db cache : {err}")
    else:
        LOGGER.info("Successfully saved Let's Encrypt data to db cache")
except:
    status = 3
    LOGGER.error(f"Exception while running certbot-new.py :\n{format_exc()}")

sys_exit(status)<|MERGE_RESOLUTION|>--- conflicted
+++ resolved
@@ -24,10 +24,6 @@
 
 from API import API  # type: ignore
 from logger import setup_logger  # type: ignore
-<<<<<<< HEAD
-=======
-from jobs import get_file_in_db, set_file_in_db  # type: ignore
->>>>>>> 8f456722
 
 from jobs import get_cache, cache_file
 
@@ -95,16 +91,8 @@
     first_needed_domain = domains[0]
     needed_domains = set(domains)
     for raw_domains in findall(r"^    Domains: (.*)$", proc.stdout, MULTILINE):
-<<<<<<< HEAD
         current_domains = raw_domains.split()
-        if (
-            current_domains[0] == first_needed_domain
-            and set(current_domains) == needed_domains
-        ):
-=======
-        current_domains = raw_domains.split(" ")
         if current_domains[0] == first_needed_domain and set(current_domains) == needed_domains:
->>>>>>> 8f456722
             return 1
     return 0
 
@@ -117,16 +105,8 @@
     if getenv("AUTO_LETS_ENCRYPT", "no") == "yes":
         use_letsencrypt = True
     elif getenv("MULTISITE", "no") == "yes":
-<<<<<<< HEAD
-        for first_server in getenv("SERVER_NAME", "").split():
-            if (
-                first_server
-                and getenv(f"{first_server}_AUTO_LETS_ENCRYPT", "no") == "yes"
-            ):
-=======
         for first_server in getenv("SERVER_NAME", "").split(" "):
             if first_server and getenv(f"{first_server}_AUTO_LETS_ENCRYPT", "no") == "yes":
->>>>>>> 8f456722
                 use_letsencrypt = True
                 break
 
@@ -138,39 +118,10 @@
     letsencrypt_path = Path(sep, "var", "cache", "bunkerweb", "letsencrypt")
     letsencrypt_path.mkdir(parents=True, exist_ok=True)
 
-<<<<<<< HEAD
-    letsencrypt_job_path = Path(
-        sep, "usr", "share", "bunkerweb", "core_plugins", "letsencrypt", "jobs"
-    )
-    Path(sep, "var", "lib", "bunkerweb", "letsencrypt").mkdir(
-        parents=True, exist_ok=True
-    )
+    letsencrypt_job_path = Path(sep, "usr", "share", "bunkerweb", "core_plugins", "letsencrypt", "jobs")
+    Path(sep, "var", "lib", "bunkerweb", "letsencrypt").mkdir(parents=True, exist_ok=True)
 
     tgz = get_cache("folder.tgz", CORE_API, CORE_TOKEN, job_name="certbot-renew")
-=======
-    letsencrypt_job_path = Path(sep, "usr", "share", "bunkerweb", "core", "letsencrypt", "jobs")
-    Path(sep, "var", "lib", "bunkerweb", "letsencrypt").mkdir(parents=True, exist_ok=True)
-
-    # Get env vars
-    bw_integration = "Linux"
-    integration_path = Path(sep, "usr", "share", "bunkerweb", "INTEGRATION")
-    os_release_path = Path(sep, "etc", "os-release")
-    if getenv("KUBERNETES_MODE", "no") == "yes":
-        bw_integration = "Kubernetes"
-    elif getenv("SWARM_MODE", "no") == "yes":
-        bw_integration = "Swarm"
-    elif getenv("AUTOCONF_MODE", "no") == "yes":
-        bw_integration = "Autoconf"
-    elif integration_path.is_file():
-        bw_integration = integration_path.read_text(encoding="utf-8").strip()
-    elif os_release_path.is_file() and "Alpine" in os_release_path.read_text(encoding="utf-8"):
-        bw_integration = "Docker"
-
-    # Extract letsencrypt folder if it exists in db
-    db = Database(logger, sqlalchemy_string=getenv("DATABASE_URI", None), pool=False)
-
-    tgz = get_file_in_db("folder.tgz", db, job_name="certbot-renew")
->>>>>>> 8f456722
     if tgz:
         # Delete folder if needed
         if letsencrypt_path.exists():
@@ -196,9 +147,7 @@
             ):
                 continue
 
-            domains = getenv(f"{first_server}_SERVER_NAME", first_server).replace(
-                " ", ","
-            )
+            domains = getenv(f"{first_server}_SERVER_NAME", first_server).replace(" ", ",")
 
             if letsencrypt_path.joinpath(first_server, "cert.pem").exists():
                 LOGGER.info(
@@ -232,13 +181,7 @@
                 continue
             else:
                 status = 1 if status == 0 else status
-<<<<<<< HEAD
-                LOGGER.info(
-                    f"Certificate generation succeeded for domain(s) : {domains}"
-                )
-=======
-                logger.info(f"Certificate generation succeeded for domain(s) : {domains}")
->>>>>>> 8f456722
+                LOGGER.info(f"Certificate generation succeeded for domain(s) : {domains}")
 
     # Singlesite case
     elif getenv("AUTO_LETS_ENCRYPT", "no") == "yes" and getenv("SERVER_NAME"):
@@ -270,13 +213,7 @@
                 LOGGER.error(f"Certificate generation failed for domain(s) : {domains}")
             else:
                 status = 1
-<<<<<<< HEAD
-                LOGGER.info(
-                    f"Certificate generation succeeded for domain(s) : {domains}"
-                )
-=======
-                logger.info(f"Certificate generation succeeded for domain(s) : {domains}")
->>>>>>> 8f456722
+                LOGGER.info(f"Certificate generation succeeded for domain(s) : {domains}")
 
     # Put new folder in cache
     bio = BytesIO()
@@ -285,9 +222,7 @@
     bio.seek(0, 0)
 
     # Put tgz in cache
-    cached, err = cache_file(
-        "folder.tgz", bio.read(), CORE_API, CORE_TOKEN, job_name="certbot-renew"
-    )
+    cached, err = cache_file("folder.tgz", bio.read(), CORE_API, CORE_TOKEN, job_name="certbot-renew")
 
     if not cached:
         LOGGER.error(f"Error while saving Let's Encrypt data to db cache : {err}")
