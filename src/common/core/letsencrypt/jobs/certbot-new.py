--- conflicted
+++ resolved
@@ -87,9 +87,11 @@
         env=environ.copy()
         | {"PYTHONPATH": join(sep, "usr", "share", "bunkerweb", "deps", "python")},
     )
+
     if proc.returncode != 0:
-        logger.error(f"Error while checking certificates :\n{proc.stdout}")
+        LOGGER.error(f"Error while checking certificates :\n{proc.stdout}")
         return 2
+
     first_needed_domain = domains[0]
     needed_domains = set(domains)
     for raw_domains in findall(r"^    Domains: (.*)$", proc.stdout, MULTILINE):
@@ -133,31 +135,7 @@
         parents=True, exist_ok=True
     )
 
-<<<<<<< HEAD
     tgz = get_cache("folder.tgz", CORE_API, API_TOKEN, job_name="certbot-renew")
-=======
-    # Get env vars
-    bw_integration = "Linux"
-    integration_path = Path(sep, "usr", "share", "bunkerweb", "INTEGRATION")
-    os_release_path = Path(sep, "etc", "os-release")
-    if getenv("KUBERNETES_MODE", "no") == "yes":
-        bw_integration = "Kubernetes"
-    elif getenv("SWARM_MODE", "no") == "yes":
-        bw_integration = "Swarm"
-    elif getenv("AUTOCONF_MODE", "no") == "yes":
-        bw_integration = "Autoconf"
-    elif integration_path.is_file():
-        bw_integration = integration_path.read_text(encoding="utf-8").strip()
-    elif os_release_path.is_file() and "Alpine" in os_release_path.read_text(
-        encoding="utf-8"
-    ):
-        bw_integration = "Docker"
-
-    # Extract letsencrypt folder if it exists in db
-    db = Database(logger, sqlalchemy_string=getenv("DATABASE_URI", None), pool=False)
-
-    tgz = get_file_in_db("folder.tgz", db, job_name="certbot-renew")
->>>>>>> b8778de0
     if tgz:
         # Delete folder if needed
         if letsencrypt_path.exists():
@@ -183,18 +161,12 @@
             ):
                 continue
 
-<<<<<<< HEAD
             domains = getenv(f"{first_server}_SERVER_NAME", first_server).replace(
                 " ", ","
             )
 
             if letsencrypt_path.joinpath(first_server, "cert.pem").exists():
                 LOGGER.info(
-=======
-            domains = getenv(f"{first_server}_SERVER_NAME", first_server)
-            if certbot_check_domains(domains.split(" "), letsencrypt_path) == 1:
-                logger.info(
->>>>>>> b8778de0
                     f"Certificates already exists for domain(s) {domains}",
                 )
                 continue
@@ -218,23 +190,14 @@
                 )
                 != 0
             ):
-<<<<<<< HEAD
+                status = 2
                 LOGGER.error(
-=======
-                status = 2
-                logger.error(
->>>>>>> b8778de0
                     f"Certificate generation failed for domain(s) {domains} ...",
                 )
                 continue
             else:
-<<<<<<< HEAD
-                status = 1
+                status = 1 if status == 0 else status
                 LOGGER.info(
-=======
-                status = 1 if status == 0 else status
-                logger.info(
->>>>>>> b8778de0
                     f"Certificate generation succeeded for domain(s) : {domains}"
                 )
 
@@ -243,15 +206,10 @@
         first_server = getenv("SERVER_NAME", "").split(" ")[0]
         domains = getenv("SERVER_NAME", "")
 
-<<<<<<< HEAD
-        if letsencrypt_path.joinpath("etc", "live", first_server, "cert.pem").exists():
-            LOGGER.info(f"Certificates already exists for domain(s) {domains}")
-=======
         if certbot_check_domains(domains.split(" "), letsencrypt_path) == 1:
-            logger.info(
+            LOGGER.info(
                 f"Certificates already exists for domain(s) {domains}",
             )
->>>>>>> b8778de0
         else:
             real_email = getenv("EMAIL_LETS_ENCRYPT", f"contact@{first_server}")
             if not real_email:
