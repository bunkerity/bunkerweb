local cjson = require "cjson"
local class = require "middleclass"
local plugin = require "bunkerweb.plugin"
local ssl = require "ngx.ssl"
local utils = require "bunkerweb.utils"

local letsencrypt = class("letsencrypt", plugin)

local ngx = ngx
local ERR = ngx.ERR
local NOTICE = ngx.NOTICE
local OK = ngx.OK
local HTTP_NOT_FOUND = ngx.HTTP_NOT_FOUND
local HTTP_OK = ngx.HTTP_OK
local HTTP_BAD_REQUEST = ngx.HTTP_BAD_REQUEST
local HTTP_INTERNAL_SERVER_ERROR = ngx.HTTP_INTERNAL_SERVER_ERROR
local parse_pem_cert = ssl.parse_pem_cert
local parse_pem_priv_key = ssl.parse_pem_priv_key
local ssl_server_name = ssl.server_name
local get_variable = utils.get_variable
local get_multiple_variables = utils.get_multiple_variables
local has_variable = utils.has_variable
local read_files = utils.read_files
local open = io.open
local sub = string.sub
local match = string.match
local decode = cjson.decode
local execute = os.execute
local remove = os.remove

function letsencrypt:initialize(ctx)
	-- Call parent initialize
	plugin.initialize(self, "letsencrypt", ctx)
end

function letsencrypt:set()
	local https_configured = self.variables["AUTO_LETS_ENCRYPT"]
	if https_configured == "yes" then
		self.ctx.bw.https_configured = "yes"
	end
	return self:ret(true, "set https_configured to " .. https_configured)
end

function letsencrypt:init()
	local ret_ok, ret_err = true, "success"
	local wildcard_servers = {}

	if has_variable("AUTO_LETS_ENCRYPT", "yes") then
		local multisite, err = get_variable("MULTISITE", false)
		if not multisite then
			return self:ret(false, "can't get MULTISITE variable : " .. err)
		end
		if multisite == "yes" then
			local vars
			vars, err = get_multiple_variables({
				"AUTO_LETS_ENCRYPT",
				"LETS_ENCRYPT_CHALLENGE",
				"LETS_ENCRYPT_DNS_PROVIDER",
				"USE_LETS_ENCRYPT_WILDCARD",
				"SERVER_NAME",
			})
			if not vars then
				return self:ret(false, "can't get required variables : " .. err)
			end
			local credential_items
			credential_items, err = get_multiple_variables({ "LETS_ENCRYPT_DNS_CREDENTIAL_ITEM" })
			if not credential_items then
				return self:ret(false, "can't get credential items : " .. err)
			end
			for server_name, multisite_vars in pairs(vars) do
				if
					multisite_vars["AUTO_LETS_ENCRYPT"] == "yes"
					and server_name ~= "global"
					and (
						multisite_vars["LETS_ENCRYPT_CHALLENGE"] == "http"
						or (
							multisite_vars["LETS_ENCRYPT_CHALLENGE"] == "dns"
							and multisite_vars["LETS_ENCRYPT_DNS_PROVIDER"] ~= ""
							and credential_items[server_name]
							and credential_items[server_name]["LETS_ENCRYPT_DNS_CREDENTIAL_ITEM"] ~= ""
						)
					)
				then
					local data
					local server_names = multisite_vars["SERVER_NAME"]
					local cert_identifier = server_names:match("%S+")

					if
						multisite_vars["LETS_ENCRYPT_CHALLENGE"] == "dns"
						and multisite_vars["USE_LETS_ENCRYPT_WILDCARD"] == "yes"
					then
						for part in server_names:gmatch("%S+") do
							wildcard_servers[part] = true
						end
						local parts = {}
						for part in cert_identifier:gmatch("[^.]+") do
							table.insert(parts, part)
						end
						cert_identifier = table.concat(parts, ".", 2)
						data = self.datastore:get("plugin_letsencrypt_" .. cert_identifier, true)
					else
						for part in server_names:gmatch("%S+") do
							wildcard_servers[part] = false
						end
					end
					if not data then
						-- Load certificate
						local check
<<<<<<< HEAD
						local cert_path = "/var/cache/bunkerweb/letsencrypt/etc/live/" .. server_name .. "/fullchain.pem"
						local key_path = "/var/cache/bunkerweb/letsencrypt/etc/live/" .. server_name .. "/privkey.pem"
						check, data = read_files({cert_path, key_path})
=======
						check, data = read_files({
							"/var/cache/bunkerweb/letsencrypt/etc/live/" .. cert_identifier .. "/fullchain.pem",
							"/var/cache/bunkerweb/letsencrypt/etc/live/" .. cert_identifier .. "/privkey.pem",
						})
>>>>>>> fea1dd1d
						if not check then
							self.logger:log(ERR, "error while reading certificate files for " .. server_name .. " : " .. data)
							self.logger:log(ERR, "expected certificate files at: " .. cert_path .. " and " .. key_path)
							self.logger:log(ERR, "please ensure Let's Encrypt certificate generation completed successfully")
							ret_ok = false
							ret_err = "error reading files"
						else
							if
								multisite_vars["LETS_ENCRYPT_CHALLENGE"] == "dns"
								and multisite_vars["USE_LETS_ENCRYPT_WILDCARD"] == "yes"
							then
								check, err = self:load_data(data, cert_identifier)
							else
								check, err = self:load_data(data, multisite_vars["SERVER_NAME"])
							end
							if not check then
								self.logger:log(ERR, "error while loading data : " .. err)
								ret_ok = false
								ret_err = "error loading data"
							end
						end
					end
				end
			end
		else
			local server_name
			server_name, err = get_variable("SERVER_NAME", false)
			if not server_name then
				return self:ret(false, "can't get SERVER_NAME variable : " .. err)
			end
			local use_wildcard
			use_wildcard, err = get_variable("USE_LETS_ENCRYPT_WILDCARD", false)
			if not use_wildcard then
				return self:ret(false, "can't get USE_LETS_ENCRYPT_WILDCARD variable : " .. err)
			end
			local challenge
			challenge, err = get_variable("LETS_ENCRYPT_CHALLENGE", false)
			if not challenge then
				return self:ret(false, "can't get LETS_ENCRYPT_CHALLENGE variable : " .. err)
			end
			local server_names = server_name
			local cert_identifier = server_names:match("%S+")
			local use_wildcard_mode = challenge == "dns" and use_wildcard == "yes"
			if use_wildcard_mode then
				for part in server_names:gmatch("%S+") do
					wildcard_servers[part] = true
				end
				local parts = {}
				for part in cert_identifier:gmatch("[^.]+") do
					table.insert(parts, part)
				end
				cert_identifier = table.concat(parts, ".", 2)
			else
				for part in server_names:gmatch("%S+") do
					wildcard_servers[part] = false
				end
			end
<<<<<<< HEAD
			local cert_path = "/var/cache/bunkerweb/letsencrypt/etc/live/" .. server_name .. "/fullchain.pem"
			local key_path = "/var/cache/bunkerweb/letsencrypt/etc/live/" .. server_name .. "/privkey.pem"
			local check, data = read_files({cert_path, key_path})
=======
			local check, data = read_files({
				"/var/cache/bunkerweb/letsencrypt/etc/live/" .. cert_identifier .. "/fullchain.pem",
				"/var/cache/bunkerweb/letsencrypt/etc/live/" .. cert_identifier .. "/privkey.pem",
			})
>>>>>>> fea1dd1d
			if not check then
				self.logger:log(ERR, "error while reading certificate files for " .. server_name .. " : " .. data)
				self.logger:log(ERR, "expected certificate files at: " .. cert_path .. " and " .. key_path)
				self.logger:log(ERR, "please ensure Let's Encrypt certificate generation completed successfully")
				ret_ok = false
				ret_err = "error reading files"
			else
				local load_key = use_wildcard_mode and cert_identifier or server_names
				check, err = self:load_data(data, load_key)
				if not check then
					self.logger:log(ERR, "error while loading data : " .. err)
					ret_ok = false
					ret_err = "error loading data"
				end
			end
		end
	else
		ret_err = "let's encrypt is not used"
	end

	local ok, err = self.datastore:set("plugin_letsencrypt_wildcard_servers", wildcard_servers, nil, true)
	if not ok then
		return self:ret(false, "error while setting wildcard servers into datastore : " .. err)
	end

	return self:ret(ret_ok, ret_err)
end

function letsencrypt:ssl_certificate()
	local server_name, err = ssl_server_name()
	if not server_name then
		return self:ret(false, "can't get server_name : " .. err)
	end
	local wildcard_servers, err = self.datastore:get("plugin_letsencrypt_wildcard_servers", true)
	if not wildcard_servers then
		return self:ret(false, "can't get wildcard servers : " .. err)
	end
	if wildcard_servers[server_name] then
		local parts = {}
		for part in server_name:gmatch("[^.]+") do
			table.insert(parts, part)
		end
		server_name = table.concat(parts, ".", 2)
	end
	local data
	data, err = self.datastore:get("plugin_letsencrypt_" .. server_name, true)
	if not data and err ~= "not found" then
		return self:ret(false, "error while getting plugin_letsencrypt_" .. server_name .. " from datastore : " .. err)
	elseif data then
		return self:ret(true, "certificate/key data found", data)
	end
	return self:ret(true, "let's encrypt is not used")
end

function letsencrypt:load_data(data, server_name)
	-- Load certificate
	local cert_chain, err = parse_pem_cert(data[1])
	if not cert_chain then
		return false, "error while parsing pem cert : " .. err
	end
	-- Load key
	local priv_key
	priv_key, err = parse_pem_priv_key(data[2])
	if not priv_key then
		return false, "error while parsing pem priv key : " .. err
	end
	-- Cache data
	for key in server_name:gmatch("%S+") do
		local cache_key = "plugin_letsencrypt_" .. key
		local ok
		ok, err = self.datastore:set(cache_key, { cert_chain, priv_key }, nil, true)
		if not ok then
			return false, "error while setting data into datastore : " .. err
		end
	end
	return true
end

function letsencrypt:access()
	if
		self.variables["LETS_ENCRYPT_PASSTHROUGH"] == "no"
		and sub(self.ctx.bw.uri, 1, string.len("/.well-known/acme-challenge/")) == "/.well-known/acme-challenge/"
	then
		self.logger:log(NOTICE, "got a visit from Let's Encrypt, let's whitelist it")
		return self:ret(true, "visit from LE", OK)
	end
	return self:ret(true, "success")
end

-- luacheck: ignore 212
function letsencrypt:api()
	if
		not match(self.ctx.bw.uri, "^/lets%-encrypt/challenge$")
		or (self.ctx.bw.request_method ~= "POST" and self.ctx.bw.request_method ~= "DELETE")
	then
		return self:ret(false, "success")
	end
	local acme_folder = "/var/tmp/bunkerweb/lets-encrypt/.well-known/acme-challenge/"
	local ngx_req = ngx.req
	ngx_req.read_body()
	local ret, data = pcall(decode, ngx_req.get_body_data())
	if not ret then
		return self:ret(true, "json body decoding failed", HTTP_BAD_REQUEST)
	end
	execute("mkdir -p " .. acme_folder)
	if self.ctx.bw.request_method == "POST" then
		local file, err = open(acme_folder .. data.token, "w+")
		if not file then
			return self:ret(true, "can't write validation token : " .. err, HTTP_INTERNAL_SERVER_ERROR)
		end
		file:write(data.validation)
		file:close()
		return self:ret(true, "validation token written", HTTP_OK)
	elseif self.ctx.bw.request_method == "DELETE" then
		local ok, err = remove(acme_folder .. data.token)
		if not ok then
			return self:ret(true, "can't remove validation token : " .. err, HTTP_INTERNAL_SERVER_ERROR)
		end
		return self:ret(true, "validation token removed", HTTP_OK)
	end
	return self:ret(true, "unknown request", HTTP_NOT_FOUND)
end

return letsencrypt<|MERGE_RESOLUTION|>--- conflicted
+++ resolved
@@ -106,16 +106,9 @@
 					if not data then
 						-- Load certificate
 						local check
-<<<<<<< HEAD
-						local cert_path = "/var/cache/bunkerweb/letsencrypt/etc/live/" .. server_name .. "/fullchain.pem"
-						local key_path = "/var/cache/bunkerweb/letsencrypt/etc/live/" .. server_name .. "/privkey.pem"
+						local cert_path = "/var/cache/bunkerweb/letsencrypt/etc/live/" .. cert_identifier .. "/fullchain.pem"
+						local key_path = "/var/cache/bunkerweb/letsencrypt/etc/live/" .. cert_identifier .. "/privkey.pem"
 						check, data = read_files({cert_path, key_path})
-=======
-						check, data = read_files({
-							"/var/cache/bunkerweb/letsencrypt/etc/live/" .. cert_identifier .. "/fullchain.pem",
-							"/var/cache/bunkerweb/letsencrypt/etc/live/" .. cert_identifier .. "/privkey.pem",
-						})
->>>>>>> fea1dd1d
 						if not check then
 							self.logger:log(ERR, "error while reading certificate files for " .. server_name .. " : " .. data)
 							self.logger:log(ERR, "expected certificate files at: " .. cert_path .. " and " .. key_path)
@@ -170,23 +163,16 @@
 				cert_identifier = table.concat(parts, ".", 2)
 			else
 				for part in server_names:gmatch("%S+") do
-					wildcard_servers[part] = false
-				end
-			end
-<<<<<<< HEAD
-			local cert_path = "/var/cache/bunkerweb/letsencrypt/etc/live/" .. server_name .. "/fullchain.pem"
-			local key_path = "/var/cache/bunkerweb/letsencrypt/etc/live/" .. server_name .. "/privkey.pem"
-			local check, data = read_files({cert_path, key_path})
-=======
-			local check, data = read_files({
-				"/var/cache/bunkerweb/letsencrypt/etc/live/" .. cert_identifier .. "/fullchain.pem",
-				"/var/cache/bunkerweb/letsencrypt/etc/live/" .. cert_identifier .. "/privkey.pem",
-			})
->>>>>>> fea1dd1d
-			if not check then
-				self.logger:log(ERR, "error while reading certificate files for " .. server_name .. " : " .. data)
-				self.logger:log(ERR, "expected certificate files at: " .. cert_path .. " and " .. key_path)
-				self.logger:log(ERR, "please ensure Let's Encrypt certificate generation completed successfully")
+				wildcard_servers[part] = false
+			end
+		end
+		local cert_path = "/var/cache/bunkerweb/letsencrypt/etc/live/" .. cert_identifier .. "/fullchain.pem"
+		local key_path = "/var/cache/bunkerweb/letsencrypt/etc/live/" .. cert_identifier .. "/privkey.pem"
+		local check, data = read_files({cert_path, key_path})
+		if not check then
+			self.logger:log(ERR, "error while reading certificate files for " .. server_name .. " : " .. data)
+			self.logger:log(ERR, "expected certificate files at: " .. cert_path .. " and " .. key_path)
+			self.logger:log(ERR, "please ensure Let's Encrypt certificate generation completed successfully")
 				ret_ok = false
 				ret_err = "error reading files"
 			else
