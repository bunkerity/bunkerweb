--- conflicted
+++ resolved
@@ -48,11 +48,7 @@
       "help": "The DNS provider to use for DNS challenges.",
       "id": "auto-lets-encrypt-dns-provider",
       "label": "DNS Provider",
-<<<<<<< HEAD
-      "regex": "^(bunny|cloudflare|desec|digitalocean|domainoffensive|dnsimple|dnsmadeeasy|dynu|gehirn|google|infomaniak|ionos|linode|luadns|njalla|nsone|ovh|pdns|rfc2136|route53|sakuracloud|scaleway)?$",
-=======
       "regex": "^[a-z0-9]*$",
->>>>>>> 1d96d18e
       "type": "select",
       "select": [
         "",
