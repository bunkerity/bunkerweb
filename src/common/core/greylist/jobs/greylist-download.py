#!/usr/bin/python3

from contextlib import suppress
from ipaddress import ip_address, ip_network
from os import _exit, getenv, sep
from os.path import join, normpath
from re import IGNORECASE, compile as re_compile
from sys import exit as sys_exit, path as sys_path
from traceback import format_exc
from typing import Tuple

for deps_path in [join(sep, "usr", "share", "bunkerweb", *paths) for paths in (("deps", "python"), ("api",), ("utils",))]:
    if deps_path not in sys_path:
        sys_path.append(deps_path)

from requests import get

from API import API  # type: ignore
from logger import setup_logger  # type: ignore
from jobs import (
    bytes_hash,
    cache_file,
    cache_hash,
    del_cache,
    is_cached_file,
    update_cache_file_info,
)

rdns_rx = re_compile(rb"^[^ ]+$", IGNORECASE)
asn_rx = re_compile(rb"^\d+$")
uri_rx = re_compile(rb"^/")


def check_line(kind: str, line: bytes) -> Tuple[bool, bytes]:
    if kind == "IP":
        if b"/" in line:
            with suppress(ValueError):
                ip_network(line.decode("utf-8"))
                return True, line
        else:
            with suppress(ValueError):
                ip_address(line.decode("utf-8"))
                return True, line
    elif kind == "RDNS":
        if rdns_rx.match(line):
            return True, line.lower()
    elif kind == "ASN":
        real_line = line.replace(b"AS", b"").replace(b"as", b"")
        if asn_rx.match(real_line):
            return True, real_line
    elif kind == "USER_AGENT":
        return True, b"(?:\\b)" + line + b"(?:\\b)"
    elif kind == "URI":
        if uri_rx.match(line):
            return True, line

    return False, b""


LOGGER = setup_logger("GREYLIST", getenv("LOG_LEVEL", "INFO"))
CORE_API = API(getenv("API_ADDR", ""), "job-greylist-download")
CORE_TOKEN = getenv("CORE_TOKEN", None)
status = 0

try:
    # Check if at least a server has Greylist activated
    greylist_activated = False
    # Multisite case
    if getenv("MULTISITE", "no") == "yes":
        for first_server in getenv("SERVER_NAME", "").split(" "):
            if getenv(f"{first_server}_USE_GREYLIST", getenv("USE_GREYLIST", "no")) == "yes":
                greylist_activated = True
                break
    # Singlesite case
    elif getenv("USE_GREYLIST", "yes") == "yes":
        greylist_activated = True

    if not greylist_activated:
        LOGGER.info("Greylist is not activated, skipping downloads...")
        _exit(0)

    # Get URLs
    urls = {"IP": [], "RDNS": [], "ASN": [], "USER_AGENT": [], "URI": []}
    for kind in urls:
        for url in getenv(f"GREYLIST_{kind}_URLS", "").split(" "):
            if url and url not in urls[kind]:
                urls[kind].append(url)

    # Don't go further if the cache is fresh
    kinds_fresh = {
        "IP": True,
        "RDNS": True,
        "ASN": True,
        "USER_AGENT": True,
        "URI": True,
    }
    all_fresh = True
    for kind in kinds_fresh:
        if not is_cached_file(f"{kind}.list", "hour", CORE_API, CORE_TOKEN)[1]:
            kinds_fresh[kind] = False
            all_fresh = False
            LOGGER.info(
                f"Greylist for {kind} is not cached, processing downloads..",
            )
        else:
            LOGGER.info(
                f"Greylist for {kind} is already in cache, skipping downloads...",
            )
            if not urls[kind]:
<<<<<<< HEAD
                deleted, err = del_cache(f"{kind}.list", CORE_API, CORE_TOKEN)
                if not deleted:
                    LOGGER.warning(f"Couldn't delete {kind}.list from cache : {err}")
=======
                logger.warning(
                    f"Greylist for {kind} is cached but no URL is configured, removing from cache...",
                )
                greylist_path.joinpath(f"{kind}.list").unlink(missing_ok=True)
                deleted, err = del_file_in_db(f"{kind}.list", db)
                if not deleted:
                    logger.warning(f"Couldn't delete {kind}.list from cache : {err}")

>>>>>>> c4b873e3
    if all_fresh:
        _exit(0)

    # Loop on kinds
    for kind, urls_list in urls.items():
        if kinds_fresh[kind]:
            continue
        # Write combined data of the kind to a single temp file
        for url in urls_list:
            try:
                LOGGER.info(f"Downloading greylist data from {url} ...")
                if url.startswith("file://"):
                    with open(normpath(url[7:]), "rb") as f:
                        iterable = f.readlines()
                else:
                    resp = get(url, stream=True, timeout=10)

                    if resp.status_code != 200:
                        LOGGER.warning(f"Got status code {resp.status_code}, skipping...")
                        continue

                    iterable = resp.iter_lines()

                i = 0
                content = b""
                for line in iterable:
                    line = line.strip()

                    if not line or line.startswith(b"#") or line.startswith(b";"):
                        continue
                    elif kind != "USER_AGENT":
                        line = line.split(b" ")[0]

                    ok, data = check_line(kind, line)
                    if ok:
                        content += data + b"\n"
                        i += 1

                LOGGER.info(f"Downloaded {i} bad {kind}")

                # Check if file has changed
                new_hash = bytes_hash(content)
                old_hash = cache_hash(f"{kind}.list", CORE_API, CORE_TOKEN)
                if new_hash == old_hash:
                    LOGGER.info(
                        f"New file {kind}.list is identical to cache file, reload is not needed",
                    )
                    # Update file info in cache
                    cached, err = update_cache_file_info(f"{kind}.list", CORE_API, CORE_TOKEN)
                    if not cached:
                        LOGGER.error(f"Error while updating cache info : {err}")
                        _exit(2)
                else:
                    LOGGER.info(
                        f"New file {kind}.list is different than cache file, reload is needed",
                    )
                    # Put file in cache
                    cached, err = cache_file(f"{kind}.list", content, CORE_API, CORE_TOKEN, checksum=new_hash)

                    if not cached:
                        LOGGER.error(f"Error while caching greylist : {err}")
                        status = 2
                    else:
                        status = 1
            except:
                status = 2
                LOGGER.error(f"Exception while getting greylist from {url} :\n{format_exc()}")

except:
    status = 2
    LOGGER.error(f"Exception while running greylist-download.py :\n{format_exc()}")

sys_exit(status)<|MERGE_RESOLUTION|>--- conflicted
+++ resolved
@@ -107,20 +107,12 @@
                 f"Greylist for {kind} is already in cache, skipping downloads...",
             )
             if not urls[kind]:
-<<<<<<< HEAD
+                LOGGER.warning(
+                    f"Greylist for {kind} is cached but no URL is configured, removing from cache...",
+                )
                 deleted, err = del_cache(f"{kind}.list", CORE_API, CORE_TOKEN)
                 if not deleted:
                     LOGGER.warning(f"Couldn't delete {kind}.list from cache : {err}")
-=======
-                logger.warning(
-                    f"Greylist for {kind} is cached but no URL is configured, removing from cache...",
-                )
-                greylist_path.joinpath(f"{kind}.list").unlink(missing_ok=True)
-                deleted, err = del_file_in_db(f"{kind}.list", db)
-                if not deleted:
-                    logger.warning(f"Couldn't delete {kind}.list from cache : {err}")
-
->>>>>>> c4b873e3
     if all_fresh:
         _exit(0)
 
