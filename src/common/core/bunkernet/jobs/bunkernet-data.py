--- conflicted
+++ resolved
@@ -32,16 +32,8 @@
     bunkernet_activated = False
     # Multisite case
     if getenv("MULTISITE", "no") == "yes":
-<<<<<<< HEAD
-        for first_server in getenv("SERVER_NAME", "").split():
-            if (
-                getenv(f"{first_server}_USE_BUNKERNET", getenv("USE_BUNKERNET", "yes"))
-                == "yes"
-            ):
-=======
         for first_server in getenv("SERVER_NAME", "").split(" "):
             if getenv(f"{first_server}_USE_BUNKERNET", getenv("USE_BUNKERNET", "yes")) == "yes":
->>>>>>> 8f456722
                 bunkernet_activated = True
                 break
     # Singlesite case
@@ -122,9 +114,7 @@
             _exit(0)
 
     # Put file in cache
-    cached, err = cache_file(
-        "ip.list", content, CORE_API, CORE_TOKEN, checksum=new_hash
-    )
+    cached, err = cache_file("ip.list", content, CORE_API, CORE_TOKEN, checksum=new_hash)
     if not cached:
         LOGGER.error(f"Error while caching BunkerNet data : {err}")
         _exit(2)
