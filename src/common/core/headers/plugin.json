{
  "id": "headers",
  "name": {
    "en": "Headers",
    "fr": "Entêtes"
  },
  "description": {
    "en": "Manage HTTP headers sent to clients.",
    "fr": "Gérer les entêtes HTTP envoyées aux clients."
  },
  "version": "1.0",
  "stream": "no",
  "settings": {
    "CUSTOM_HEADER": {
      "context": "multisite",
      "default": "",
      "help": {
        "en": "Custom header to add (HeaderName: HeaderValue).",
        "fr": "Entête personnalisée à ajouter (NomEntête: ValeurEntête)."
      },
      "id": "custom-header",
<<<<<<< HEAD
      "label": {
        "en": "Custom header (HeaderName: HeaderValue)",
        "fr": "Entête personnalisée (NomEntête: ValeurEntête)"
      },
      "regex": "^([\\w\\-]+: [^,]+)?$",
=======
      "label": "Custom header (HeaderName: HeaderValue)",
      "regex": "^([\\w\\-]+: .+)?$",
>>>>>>> c9193cf5
      "type": "text",
      "multiple": "custom-headers"
    },
    "REMOVE_HEADERS": {
      "context": "multisite",
      "default": "Server Expect-CT X-Powered-By X-AspNet-Version X-AspNetMvc-Version",
      "help": {
        "en": "Headers to remove (Header1 Header2 Header3 ...)",
        "fr": "Entêtes à supprimer (Entête1 Entête2 Entête3 ...)"
      },
      "id": "remove-headers",
      "label": {
        "en": "Remove headers",
        "fr": "Supprimer les entêtes"
      },
      "regex": "^(?! )( ?[\\w\\-]+)*$",
      "type": "text"
    },
    "KEEP_UPSTREAM_HEADERS": {
      "context": "multisite",
      "default": "Content-Security-Policy Permissions-Policy Feature-Policy X-Frame-Options",
      "help": {
        "en": "Headers to keep from upstream (Header1 Header2 Header3 ... or * for all).",
        "fr": "Entêtes à conserver de l'amont (Entête1 Entête2 Entête3 ... ou * pour toutes)."
      },
      "id": "keep-upstream-headers",
      "label": {
        "en": "Keep upstream headers",
        "fr": "Conserver les entêtes de l'amont"
      },
      "regex": "^((?! )( ?[\\w\\-]+)+|\\*)?$",
      "type": "text"
    },
    "STRICT_TRANSPORT_SECURITY": {
      "context": "multisite",
      "default": "max-age=31536000",
      "help": {
        "en": "Value for the Strict-Transport-Security header.",
        "fr": "Valeur pour l'entête Strict-Transport-Security."
      },
      "id": "strict-transport-security",
      "label": {
        "en": "Strict-Transport-Security",
        "fr": "Strict-Transport-Security"
      },
      "regex": "^max-age=\\d+(; includeSubDomains(; preload)?)?$",
      "type": "text"
    },
    "COOKIE_FLAGS": {
      "context": "multisite",
      "default": "* HttpOnly SameSite=Lax",
      "help": {
        "en": "Cookie flags automatically added to all cookies (value accepted for nginx_cookie_flag_module).",
        "fr": "Les attirbutes de cookies ajoutés automatiquement à tous les cookies (valeur acceptée pour nginx_cookie_flag_module)."
      },
      "id": "cookie-flags",
      "label": {
        "en": "Cookie flags",
        "fr": "Les attirbutes de cookies"
      },
      "regex": "^(\\*|[^;]+)( (HttpOnly|(SameSite)(?!.*\\4)(=(Lax|Strict))?)(?!.*\\3))*$",
      "type": "text",
      "multiple": "cookie-flags"
    },
    "COOKIE_AUTO_SECURE_FLAG": {
      "context": "multisite",
      "default": "yes",
      "help": {
        "en": "Automatically add the Secure flag to all cookies.",
        "fr": "Ajouter automatiquement l'attribut Secure à tous les cookies."
      },
      "id": "cookie-auto-secure-flag",
      "label": {
        "en": "Cookie auto Secure flag",
        "fr": "Attribut Secure automatique"
      },
      "regex": "^(yes|no)$",
      "type": "check"
    },
    "CONTENT_SECURITY_POLICY": {
      "context": "multisite",
      "default": "object-src 'none'; form-action 'self'; frame-ancestors 'self';",
      "help": {
        "en": "Value for the Content-Security-Policy header.",
        "fr": "Valeur pour l'entête Content-Security-Policy."
      },
      "id": "content-security-policy",
      "label": {
        "en": "Content-Security-Policy",
        "fr": "Content-Security-Policy"
      },
      "regex": "^.*$",
      "type": "text"
    },
    "CONTENT_SECURITY_POLICY_REPORT_ONLY": {
      "context": "multisite",
      "default": "no",
      "help": {
        "en": "Send reports for violations of the Content-Security-Policy header instead of blocking them.",
        "fr": "Envoyer des rapports pour les violations de l'entête Content-Security-Policy au lieu de les bloquer."
      },
      "id": "content-security-policy-report-only",
      "label": {
        "en": "Content-Security-Policy-Report-Only",
        "fr": "Content-Security-Policy-Report-Only"
      },
      "regex": "^(yes|no)$",
      "type": "check"
    },
    "REFERRER_POLICY": {
      "context": "multisite",
      "default": "strict-origin-when-cross-origin",
      "help": {
        "en": "Value for the Referrer-Policy header.",
        "fr": "Valeur pour l'entête Referrer-Policy."
      },
      "id": "referrer-policy",
      "label": {
        "en": "Referrer-Policy",
        "fr": "Referrer-Policy"
      },
      "regex": "^(?!^(,| ))((, )?(no-referrer-when-downgrade|no-referrer|origin-when-cross-origin|same-origin|strict-origin-when-cross-origin|strict-origin|origin|unsafe-url)(?!\\b.*, \\4\\b))*$",
      "type": "text"
    },
    "PERMISSIONS_POLICY": {
      "context": "multisite",
      "default": "accelerometer=(), ambient-light-sensor=(), autoplay=(), battery=(), camera=(), cross-origin-isolated=(), display-capture=(), document-domain=(), encrypted-media=(), execution-while-not-rendered=(), execution-while-out-of-viewport=(), fullscreen=(), geolocation=(), gyroscope=(), hid=(), idle-detection=(), magnetometer=(), microphone=(), midi=(), navigation-override=(), payment=(), picture-in-picture=(), publickey-credentials-get=(), screen-wake-lock=(), serial=(), usb=(), web-share=(), xr-spatial-tracking=()",
      "help": {
        "en": "Value for the Permissions-Policy header.",
        "fr": "Valeur pour l'entête Permissions-Policy."
      },
      "id": "permissions-policy",
      "label": {
        "en": "Permissions-Policy",
        "fr": "Permissions-Policy"
      },
      "regex": "^(?![, ])(,? ?([a-z\\-]+)(?!.*[^\\-]\\2=)=(\\*|\\(( ?(self|\\u0022https?:\\/\\/[\\-\\w@:%.+~#=]+[\\-\\w\\(\\)!@:%+.~#?&\\/=$]*\\u0022)(?=[ \\)]))*\\)))*$",
      "type": "text"
    },
    "FEATURE_POLICY": {
      "context": "multisite",
      "default": "accelerometer 'none'; ambient-light-sensor 'none'; autoplay 'none'; battery 'none'; camera 'none'; display-capture 'none'; document-domain 'none'; encrypted-media 'none'; execution-while-not-rendered 'none'; execution-while-out-of-viewport 'none'; fullscreen 'none'; geolocation 'none'; gyroscope 'none'; layout-animation 'none'; legacy-image-formats 'none'; magnetometer 'none'; microphone 'none'; midi 'none'; navigation-override 'none'; payment 'none'; picture-in-picture 'none'; publickey-credentials-get 'none'; speaker-selection 'none'; sync-xhr 'none'; unoptimized-images 'none'; unsized-media 'none'; usb 'none'; screen-wake-lock 'none'; web-share 'none'; xr-spatial-tracking 'none';",
      "help": {
        "en": "Value for the Feature-Policy header.",
        "fr": "Valeur pour l'entête Feature-Policy."
      },
      "id": "feature-policy",
      "label": {
        "en": "Feature-Policy",
        "fr": "Feature-Policy"
      },
      "regex": "^(?![; ])( ?([\\w\\-]+)(?!.*[^\\-]\\2 )( ('(none|self|strict-dynamic|report-sample|unsafe-inline|unsafe-eval|unsafe-hashes|unsafe-allow-redirects)'|https?:\\/\\/[\\w@:%.+~#=\\-]+[\\w\\(\\)!@:%+.~#?&\\/=$\\-]*))+;)*$",
      "type": "text"
    },
    "X_FRAME_OPTIONS": {
      "context": "multisite",
      "default": "SAMEORIGIN",
      "help": {
        "en": "Value for the X-Frame-Options header.",
        "fr": "Valeur pour l'entête X-Frame-Options."
      },
      "id": "x-frame-options",
      "label": {
        "en": "X-Frame-Options",
        "fr": "X-Frame-Options"
      },
      "regex": "^(DENY|SAMEORIGIN)?$",
      "type": "select",
      "select": ["", "DENY", "SAMEORIGIN"]
    },
    "X_CONTENT_TYPE_OPTIONS": {
      "context": "multisite",
      "default": "nosniff",
      "help": {
        "en": "Value for the X-Content-Type-Options header.",
        "fr": "Valeur pour l'entête X-Content-Type-Options."
      },
      "id": "x-content-type-options",
      "label": {
        "en": "X-Content-Type-Options",
        "fr": "X-Content-Type-Options"
      },
      "regex": "^(nosniff)?$",
      "type": "select",
      "select": ["", "nosniff"]
    },
    "X_XSS_PROTECTION": {
      "context": "multisite",
      "default": "1; mode=block",
      "help": {
        "en": "Value for the X-XSS-Protection header.",
        "fr": "Valeur pour l'entête X-XSS-Protection."
      },
      "id": "x-xss-protection",
      "label": {
        "en": "X-XSS-Protection",
        "fr": "X-XSS-Protection"
      },
      "regex": "^0|1(; (mode=block|report=https?:\\/\\/[\\-\\w@:%.+~#=]+[\\-\\w\\(\\)!@:%+.~#?&\\/=$]*))?$",
      "type": "text"
    }
  }
}<|MERGE_RESOLUTION|>--- conflicted
+++ resolved
@@ -19,16 +19,11 @@
         "fr": "Entête personnalisée à ajouter (NomEntête: ValeurEntête)."
       },
       "id": "custom-header",
-<<<<<<< HEAD
       "label": {
         "en": "Custom header (HeaderName: HeaderValue)",
         "fr": "Entête personnalisée (NomEntête: ValeurEntête)"
       },
-      "regex": "^([\\w\\-]+: [^,]+)?$",
-=======
-      "label": "Custom header (HeaderName: HeaderValue)",
       "regex": "^([\\w\\-]+: .+)?$",
->>>>>>> c9193cf5
       "type": "text",
       "multiple": "custom-headers"
     },
