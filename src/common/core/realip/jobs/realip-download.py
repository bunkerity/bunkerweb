#!/usr/bin/python3

from contextlib import suppress
from ipaddress import ip_address, ip_network
from os import _exit, getenv, sep
from os.path import join, normpath
from sys import exit as sys_exit, path as sys_path
from traceback import format_exc

for deps_path in [
    join(sep, "usr", "share", "bunkerweb", *paths)
    for paths in (
        ("deps", "python"),
        ("api",),
        ("utils",),
    )
]:
    if deps_path not in sys_path:
        sys_path.append(deps_path)

from requests import get

from API import API  # type: ignore
from logger import setup_logger  # type: ignore
from jobs import (
    bytes_hash,
    cache_file,
    cache_hash,
    del_cache,
    is_cached_file,
    update_cache_file_info,
)


def check_line(line):
    if "/" in line:
        with suppress(ValueError):
            ip_network(line)
            return True, line
    else:
        with suppress(ValueError):
            ip_address(line)
            return True, line
    return False, b""


LOGGER = setup_logger("REALIP", getenv("LOG_LEVEL", "INFO"))
CORE_API = API(getenv("API_ADDR", ""), "job-realip-download")
CORE_TOKEN = getenv("CORE_TOKEN", None)
status = 0

try:
    # Check if at least a server has Realip activated
    realip_activated = False
    # Multisite case
    if getenv("MULTISITE", "no") == "yes":
        servers = getenv("SERVER_NAME", [])

        if isinstance(servers, str):
            servers = servers.split()

        for first_server in servers:
            if getenv(f"{first_server}_USE_REAL_IP", getenv("USE_REAL_IP", "no")) == "yes":
                realip_activated = True
                break

    # Singlesite case
    elif getenv("USE_REAL_IP", "no") == "yes":
        realip_activated = True

    if not realip_activated:
        LOGGER.info("RealIP is not activated, skipping download...")
        _exit(0)

    # Get URLs
    urls = [url for url in getenv("REAL_IP_FROM_URLS", "").split(" ") if url]

    # Don't go further if the cache is fresh
<<<<<<< HEAD
    if is_cached_file("combined.list", "hour", CORE_API, CORE_TOKEN):
        if not urls:
            deleted, err = del_cache("combined.list", CORE_API, CORE_TOKEN)
            if not deleted:
                LOGGER.warning(f"Couldn't delete combined.list from cache : {err}")
        LOGGER.info("RealIP list is already in cache, skipping download...")
=======
    if is_cached_file(realip_path.joinpath("combined.list"), "hour", db):
        logger.info("RealIP list is already in cache, skipping download...")
        if not urls:
            logger.warning("No URL found, deleting combined.list from cache...")
            tmp_realip_path.joinpath("combined.list").unlink(missing_ok=True)
            deleted, err = del_file_in_db("combined.list", db)
            if not deleted:
                logger.warning(f"Couldn't delete combined.list from cache : {err}")
>>>>>>> c4b873e3
        _exit(0)

    # Download and write data to temp file
    i = 0
    content = b""
    for url in getenv("REAL_IP_FROM_URLS", "").split():
        if not url:
            continue

        try:
            LOGGER.info(f"Downloading RealIP list from {url} ...")
            if url.startswith("file://"):
                with open(normpath(url[7:]), "rb") as f:
                    iterable = f.readlines()
            else:
                resp = get(url, stream=True, timeout=10)

                if resp.status_code != 200:
                    LOGGER.warning(f"Got status code {resp.status_code}, skipping...")
                    continue

                iterable = resp.iter_lines()

            for line in iterable:
                line = line.strip().split(b" ")[0]

                if not line or line.startswith(b"#") or line.startswith(b";"):
                    continue

                ok, data = check_line(line)
                if ok:
                    content += data + b"\n"
                    i += 1
        except:
            status = 2
            LOGGER.error(f"Exception while getting RealIP list from {url} :\n{format_exc()}")

    # Check if file has changed
    new_hash = bytes_hash(content)
    old_hash = cache_hash("combined.list", CORE_API, CORE_TOKEN)
    if new_hash == old_hash:
        LOGGER.info("New file is identical to cache file, reload is not needed")
        # Update file info in cache
        cached, err = update_cache_file_info("combined.list", CORE_API, CORE_TOKEN)
        if not cached:
            LOGGER.error(f"Error while updating cache info : {err}")
            _exit(2)
        _exit(0)

    # Put file in cache
    cached, err = cache_file(
        "combined.list",
        content,
        CORE_API,
        CORE_TOKEN,
        checksum=new_hash,
    )
    if not cached:
        LOGGER.error(f"Error while caching list : {err}")
        _exit(2)

    LOGGER.info(f"Downloaded {i} trusted IP/net")

    status = 1

except:
    status = 2
    LOGGER.error(f"Exception while running realip-download.py :\n{format_exc()}")

sys_exit(status)<|MERGE_RESOLUTION|>--- conflicted
+++ resolved
@@ -76,23 +76,13 @@
     urls = [url for url in getenv("REAL_IP_FROM_URLS", "").split(" ") if url]
 
     # Don't go further if the cache is fresh
-<<<<<<< HEAD
     if is_cached_file("combined.list", "hour", CORE_API, CORE_TOKEN):
+        LOGGER.info("RealIP list is already in cache, skipping download...")
         if not urls:
+            LOGGER.warning("No URL found, deleting combined.list from cache...")
             deleted, err = del_cache("combined.list", CORE_API, CORE_TOKEN)
             if not deleted:
                 LOGGER.warning(f"Couldn't delete combined.list from cache : {err}")
-        LOGGER.info("RealIP list is already in cache, skipping download...")
-=======
-    if is_cached_file(realip_path.joinpath("combined.list"), "hour", db):
-        logger.info("RealIP list is already in cache, skipping download...")
-        if not urls:
-            logger.warning("No URL found, deleting combined.list from cache...")
-            tmp_realip_path.joinpath("combined.list").unlink(missing_ok=True)
-            deleted, err = del_file_in_db("combined.list", db)
-            if not deleted:
-                logger.warning(f"Couldn't delete combined.list from cache : {err}")
->>>>>>> c4b873e3
         _exit(0)
 
     # Download and write data to temp file
