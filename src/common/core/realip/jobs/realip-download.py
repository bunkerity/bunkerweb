--- conflicted
+++ resolved
@@ -4,7 +4,6 @@
 from ipaddress import ip_address, ip_network
 from os import _exit, getenv, sep
 from os.path import join, normpath
-from pathlib import Path
 from sys import exit as sys_exit, path as sys_path
 from traceback import format_exc
 
@@ -23,7 +22,6 @@
 
 from API import API  # type: ignore
 from logger import setup_logger  # type: ignore
-<<<<<<< HEAD
 from jobs import (
     bytes_hash,
     cache_file,
@@ -32,9 +30,6 @@
     is_cached_file,
     update_cache_file_info,
 )
-=======
-from jobs import cache_file, cache_hash, del_file_in_db, file_hash, is_cached_file
->>>>>>> 8f456722
 
 
 def check_line(line):
@@ -80,26 +75,13 @@
     # Get URLs
     urls = [url for url in getenv("REAL_IP_FROM_URLS", "").split(" ") if url]
 
-    # Get URLs
-    urls = [url for url in getenv("REAL_IP_FROM_URLS", "").split(" ") if url]
-
     # Don't go further if the cache is fresh
-<<<<<<< HEAD
     if is_cached_file("combined.list", "hour", CORE_API, CORE_TOKEN):
         if not urls:
             deleted, err = del_cache("combined.list", CORE_API, CORE_TOKEN)
             if not deleted:
-                LOGGER.warning(f"Coudn't delete combined.list from cache : {err}")
+                LOGGER.warning(f"Couldn't delete combined.list from cache : {err}")
         LOGGER.info("RealIP list is already in cache, skipping download...")
-=======
-    if is_cached_file(realip_path.joinpath("combined.list"), "hour", db):
-        if not urls:
-            tmp_realip_path.joinpath("combined.list").unlink(missing_ok=True)
-            deleted, err = del_file_in_db("combined.list", db)
-            if not deleted:
-                logger.warning(f"Couldn't delete combined.list from cache : {err}")
-        logger.info("RealIP list is already in cache, skipping download...")
->>>>>>> 8f456722
         _exit(0)
 
     # Download and write data to temp file
@@ -135,13 +117,7 @@
                     i += 1
         except:
             status = 2
-<<<<<<< HEAD
-            LOGGER.error(
-                f"Exception while getting RealIP list from {url} :\n{format_exc()}"
-            )
-=======
-            logger.error(f"Exception while getting RealIP list from {url} :\n{format_exc()}")
->>>>>>> 8f456722
+            LOGGER.error(f"Exception while getting RealIP list from {url} :\n{format_exc()}")
 
     # Check if file has changed
     new_hash = bytes_hash(content)
