--- conflicted
+++ resolved
@@ -65,21 +65,10 @@
                     _sha1.update(data)
 
             if response.content.decode().find(_sha1.hexdigest()) != -1:
-<<<<<<< HEAD
-                LOGGER.info(
-                    "asn.mmdb is already the latest version, skipping download..."
-                )
+                LOGGER.info("asn.mmdb is already the latest version, skipping download...")
                 dl_mmdb = False
         else:
-            LOGGER.warning(
-                "Unable to check if asn.mmdb is the latest version, downloading it anyway..."
-            )
-=======
-                logger.info("asn.mmdb is already the latest version, skipping download...")
-                dl_mmdb = False
-        else:
-            logger.warning("Unable to check if asn.mmdb is the latest version, downloading it anyway...")
->>>>>>> 8f456722
+            LOGGER.warning("Unable to check if asn.mmdb is the latest version, downloading it anyway...")
 
     if dl_mmdb:
         # Compute the mmdb URL
@@ -123,9 +112,7 @@
 
     # Move it to cache folder
     LOGGER.info("Moving mmdb file to cache ...")
-    cached, err = cache_file(
-        "asn.mmdb", tmp_path, CORE_API, CORE_TOKEN, checksum=new_hash
-    )
+    cached, err = cache_file("asn.mmdb", tmp_path, CORE_API, CORE_TOKEN, checksum=new_hash)
     if not cached:
         LOGGER.error(f"Error while caching mmdb file : {err}")
         _exit(2)
