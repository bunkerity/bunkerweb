<<<<<<< HEAD
#!/usr/bin/python3
# -*- coding: utf-8 -*-
=======
#!/usr/bin/env python3
>>>>>>> 494e111c

from os import getenv, sep
from os.path import join
from pathlib import Path
from sys import exit as sys_exit, path as sys_path
from traceback import format_exc
from base64 import b64decode

for deps_path in [join(sep, "usr", "share", "bunkerweb", *paths) for paths in (("deps", "python"), ("api",), ("utils",))]:
    if deps_path not in sys_path:
        sys_path.append(deps_path)


from logger import setup_logger  # type: ignore
from jobs import Job, file_hash  # type: ignore


LOGGER = setup_logger("CUSTOM-CERT", getenv("LOG_LEVEL", "INFO"))
JOB = Job()


<<<<<<< HEAD
def check_cert(cert_path: str, key_path: str, first_server: Optional[str] = None) -> bool:  # type: ignore
=======
def check_cert(cert_path: str, key_path: str, first_server: str) -> bool:
>>>>>>> 494e111c
    try:
        ret = False
        if not cert_path or not key_path:
            LOGGER.warning("Both variables CUSTOM_SSL_CERT and CUSTOM_SSL_KEY have to be set to use custom certificates")
            return False

        cert_path: Path = Path(cert_path)
        key_path: Path = Path(key_path)

        if not cert_path.is_file():
            LOGGER.warning(f"Certificate file {cert_path} is not a valid file, ignoring the custom certificate")
            return False
        elif not key_path.is_file():
            LOGGER.warning(f"Key file {key_path} is not a valid file, ignoring the custom certificate")
            return False

<<<<<<< HEAD
        cert_hash = file_hash(cert_path)
        old_hash = JOB.cache_hash("cert.pem", service_id=first_server)
        if old_hash == cert_hash:
            return False

        cached, err = JOB.cache_file("cert.pem", cert_path, service_id=first_server, checksum=cert_hash)
        if not cached:
            LOGGER.error(f"Error while caching custom-cert cert.pem file : {err}")
=======
        cert_cache_path = Path(
            sep,
            "var",
            "cache",
            "bunkerweb",
            "customcert",
            f"{first_server}.cert.pem",
        )
        cert_cache_path.parent.mkdir(parents=True, exist_ok=True)

        cert_hash = file_hash(cert_path)
        old_hash = cache_hash(cert_cache_path, db)
        if old_hash != cert_hash:
            ret = True
            cached, err = cache_file(cert_path, cert_cache_path, cert_hash, db, delete_file=False)
            if not cached:
                logger.error(f"Error while caching custom-cert cert.pem file : {err}")

        key_cache_path = Path(
            sep,
            "var",
            "cache",
            "bunkerweb",
            "customcert",
            f"{first_server}.key.pem",
        )
        key_cache_path.parent.mkdir(parents=True, exist_ok=True)
>>>>>>> 494e111c

        key_hash = file_hash(key_path)
        old_hash = JOB.cache_hash("key.pem", service_id=first_server)
        if old_hash != key_hash:
<<<<<<< HEAD
            cached, err = JOB.cache_file("key.pem", key_path, service_id=first_server, checksum=key_hash)
=======
            ret = True
            cached, err = cache_file(key_path, key_cache_path, key_hash, db, delete_file=False)
>>>>>>> 494e111c
            if not cached:
                LOGGER.error(f"Error while caching custom-cert key.pem file : {err}")

        return ret
    except:
        LOGGER.error(
            f"Exception while running custom-cert.py (check_cert) :\n{format_exc()}",
        )
    return False


status = 0

try:
<<<<<<< HEAD
    if getenv("USE_CUSTOM_SSL", "no") == "yes" and getenv("SERVER_NAME", "") != "":
=======
    Path(sep, "var", "cache", "bunkerweb", "customcert").mkdir(parents=True, exist_ok=True)

    if getenv("MULTISITE", "no") == "no" and getenv("USE_CUSTOM_SSL", "no") == "yes" and getenv("SERVER_NAME", "") != "":
        db = Database(logger, sqlalchemy_string=getenv("DATABASE_URI", None), pool=False)

>>>>>>> 494e111c
        cert_path = getenv("CUSTOM_SSL_CERT", "")
        key_path = getenv("CUSTOM_SSL_KEY", "")
        first_server = getenv("SERVER_NAME").split(" ")[0]

        cert_data = b64decode(getenv("CUSTOM_SSL_CERT_DATA", ""))
        key_data = b64decode(getenv("CUSTOM_SSL_KEY_DATA", ""))
        for file, data in (("cert.pem", cert_data), ("key.pem", key_data)):
            if data != b"":
                file_path = Path(sep, "var", "tmp", "bunkerweb", "customcert", f"{first_server}.{file}")
                file_path.parent.mkdir(parents=True, exist_ok=True)
                file_path.write_bytes(data)
                if file == "cert.pem":
                    cert_path = str(file_path)
                else:
                    key_path = str(file_path)

        if cert_path and key_path:
<<<<<<< HEAD
            LOGGER.info(f"Checking certificate {cert_path} ...")
            need_reload = check_cert(cert_path, key_path)
=======
            logger.info(f"Checking certificate {cert_path} ...")
            need_reload = check_cert(cert_path, key_path, first_server)
>>>>>>> 494e111c
            if need_reload:
                LOGGER.info(f"Detected change for certificate {cert_path}")
                status = 1
            else:
                LOGGER.info(f"No change for certificate {cert_path}")
        else:
            LOGGER.warning("Both variables CUSTOM_SSL_CERT and CUSTOM_SSL_KEY have to be set to use custom certificates")

<<<<<<< HEAD
    if getenv("MULTISITE", "yes") == "yes":
=======
    elif getenv("MULTISITE", "no") == "yes":
>>>>>>> 494e111c
        servers = getenv("SERVER_NAME") or []

        if isinstance(servers, str):
            servers = servers.split()

        for first_server in servers:
            if not first_server or (getenv(f"{first_server}_USE_CUSTOM_SSL", getenv("USE_CUSTOM_SSL", "no")) != "yes"):
                continue

            cert_path = getenv(f"{first_server}_CUSTOM_SSL_CERT", "")
            key_path = getenv(f"{first_server}_CUSTOM_SSL_KEY", "")

            cert_data = b64decode(getenv(f"{first_server}_CUSTOM_SSL_CERT_DATA", ""))
            key_data = b64decode(getenv(f"{first_server}_CUSTOM_SSL_KEY_DATA", ""))
            for file, data in (("cert.pem", cert_data), ("key.pem", key_data)):
                if data != b"":
                    file_path = Path(sep, "var", "tmp", "bunkerweb", "customcert", f"{first_server}.{file}")
                    file_path.parent.mkdir(parents=True, exist_ok=True)
                    file_path.write_bytes(data)
                    if file == "cert.pem":
                        cert_path = str(file_path)
                    else:
                        key_path = str(file_path)

            if cert_path and key_path:
                LOGGER.info(
                    f"Checking certificate {cert_path} ...",
                )
                need_reload = check_cert(cert_path, key_path, first_server)
                if need_reload:
                    LOGGER.info(f"Detected change for certificate {cert_path}")
                    status = 1
                else:
                    LOGGER.info(f"No change for certificate {cert_path}")
            else:
                LOGGER.warning(f"Both variables CUSTOM_SSL_CERT and CUSTOM_SSL_KEY have to be set to use custom certificates with service {first_server}")
except:
    status = 2
    LOGGER.error(f"Exception while running custom-cert.py :\n{format_exc()}")

sys_exit(status)<|MERGE_RESOLUTION|>--- conflicted
+++ resolved
@@ -1,9 +1,5 @@
-<<<<<<< HEAD
-#!/usr/bin/python3
+#!/usr/bin/env python3
 # -*- coding: utf-8 -*-
-=======
-#!/usr/bin/env python3
->>>>>>> 494e111c
 
 from os import getenv, sep
 from os.path import join
@@ -11,6 +7,7 @@
 from sys import exit as sys_exit, path as sys_path
 from traceback import format_exc
 from base64 import b64decode
+from typing import Optional
 
 for deps_path in [join(sep, "usr", "share", "bunkerweb", *paths) for paths in (("deps", "python"), ("api",), ("utils",))]:
     if deps_path not in sys_path:
@@ -25,11 +22,7 @@
 JOB = Job()
 
 
-<<<<<<< HEAD
 def check_cert(cert_path: str, key_path: str, first_server: Optional[str] = None) -> bool:  # type: ignore
-=======
-def check_cert(cert_path: str, key_path: str, first_server: str) -> bool:
->>>>>>> 494e111c
     try:
         ret = False
         if not cert_path or not key_path:
@@ -46,7 +39,6 @@
             LOGGER.warning(f"Key file {key_path} is not a valid file, ignoring the custom certificate")
             return False
 
-<<<<<<< HEAD
         cert_hash = file_hash(cert_path)
         old_hash = JOB.cache_hash("cert.pem", service_id=first_server)
         if old_hash == cert_hash:
@@ -55,45 +47,11 @@
         cached, err = JOB.cache_file("cert.pem", cert_path, service_id=first_server, checksum=cert_hash)
         if not cached:
             LOGGER.error(f"Error while caching custom-cert cert.pem file : {err}")
-=======
-        cert_cache_path = Path(
-            sep,
-            "var",
-            "cache",
-            "bunkerweb",
-            "customcert",
-            f"{first_server}.cert.pem",
-        )
-        cert_cache_path.parent.mkdir(parents=True, exist_ok=True)
-
-        cert_hash = file_hash(cert_path)
-        old_hash = cache_hash(cert_cache_path, db)
-        if old_hash != cert_hash:
-            ret = True
-            cached, err = cache_file(cert_path, cert_cache_path, cert_hash, db, delete_file=False)
-            if not cached:
-                logger.error(f"Error while caching custom-cert cert.pem file : {err}")
-
-        key_cache_path = Path(
-            sep,
-            "var",
-            "cache",
-            "bunkerweb",
-            "customcert",
-            f"{first_server}.key.pem",
-        )
-        key_cache_path.parent.mkdir(parents=True, exist_ok=True)
->>>>>>> 494e111c
 
         key_hash = file_hash(key_path)
         old_hash = JOB.cache_hash("key.pem", service_id=first_server)
         if old_hash != key_hash:
-<<<<<<< HEAD
             cached, err = JOB.cache_file("key.pem", key_path, service_id=first_server, checksum=key_hash)
-=======
-            ret = True
-            cached, err = cache_file(key_path, key_cache_path, key_hash, db, delete_file=False)
->>>>>>> 494e111c
             if not cached:
                 LOGGER.error(f"Error while caching custom-cert key.pem file : {err}")
 
@@ -108,18 +66,10 @@
 status = 0
 
 try:
-<<<<<<< HEAD
-    if getenv("USE_CUSTOM_SSL", "no") == "yes" and getenv("SERVER_NAME", "") != "":
-=======
-    Path(sep, "var", "cache", "bunkerweb", "customcert").mkdir(parents=True, exist_ok=True)
-
-    if getenv("MULTISITE", "no") == "no" and getenv("USE_CUSTOM_SSL", "no") == "yes" and getenv("SERVER_NAME", "") != "":
-        db = Database(logger, sqlalchemy_string=getenv("DATABASE_URI", None), pool=False)
-
->>>>>>> 494e111c
+    if getenv("MULTISITE", "yes") == "no" and getenv("USE_CUSTOM_SSL", "no") == "yes" and getenv("SERVER_NAME", "") != "":
         cert_path = getenv("CUSTOM_SSL_CERT", "")
         key_path = getenv("CUSTOM_SSL_KEY", "")
-        first_server = getenv("SERVER_NAME").split(" ")[0]
+        first_server = getenv("SERVER_NAME", "").split(" ")[0]
 
         cert_data = b64decode(getenv("CUSTOM_SSL_CERT_DATA", ""))
         key_data = b64decode(getenv("CUSTOM_SSL_KEY_DATA", ""))
@@ -134,13 +84,8 @@
                     key_path = str(file_path)
 
         if cert_path and key_path:
-<<<<<<< HEAD
             LOGGER.info(f"Checking certificate {cert_path} ...")
-            need_reload = check_cert(cert_path, key_path)
-=======
-            logger.info(f"Checking certificate {cert_path} ...")
             need_reload = check_cert(cert_path, key_path, first_server)
->>>>>>> 494e111c
             if need_reload:
                 LOGGER.info(f"Detected change for certificate {cert_path}")
                 status = 1
@@ -149,11 +94,7 @@
         else:
             LOGGER.warning("Both variables CUSTOM_SSL_CERT and CUSTOM_SSL_KEY have to be set to use custom certificates")
 
-<<<<<<< HEAD
     if getenv("MULTISITE", "yes") == "yes":
-=======
-    elif getenv("MULTISITE", "no") == "yes":
->>>>>>> 494e111c
         servers = getenv("SERVER_NAME") or []
 
         if isinstance(servers, str):
