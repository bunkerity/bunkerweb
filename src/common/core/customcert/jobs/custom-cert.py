#!/usr/bin/python3

from os import getenv, sep
from os.path import join, normpath
from pathlib import Path
from sys import exit as sys_exit, path as sys_path
from traceback import format_exc
from typing import Optional
from base64 import b64decode

for deps_path in [
    join(sep, "usr", "share", "bunkerweb", *paths)
    for paths in (
        ("deps", "python"),
        ("utils",),
        ("db",),
    )
]:
    if deps_path not in sys_path:
        sys_path.append(deps_path)

from jobs import cache_file, cache_hash, file_hash
from Database import Database  # type: ignore
from logger import setup_logger  # type: ignore

logger = setup_logger("CUSTOM-CERT", getenv("LOG_LEVEL", "INFO"))
db = None


def check_cert(cert_path: str, key_path: str, first_server: Optional[str] = None) -> bool:
    try:
        if not cert_path or not key_path:
            logger.warning("Both variables CUSTOM_SSL_CERT and CUSTOM_SSL_KEY have to be set to use custom certificates")
            return False

        cert_path: Path = Path(normpath(cert_path))
        key_path: Path = Path(normpath(key_path))

        if not cert_path.is_file():
            logger.warning(f"Certificate file {cert_path} is not a valid file, ignoring the custom certificate")
            return False
        elif not key_path.is_file():
            logger.warning(f"Key file {key_path} is not a valid file, ignoring the custom certificate")
            return False

        cert_cache_path = Path(
            sep,
            "var",
            "cache",
            "bunkerweb",
            "customcert",
            first_server or "",
            "cert.pem",
        )
        cert_cache_path.parent.mkdir(parents=True, exist_ok=True)

        cert_hash = file_hash(cert_path)
        old_hash = cache_hash(cert_cache_path, db)
        if old_hash == cert_hash:
            return False

        cached, err = cache_file(cert_path, cert_cache_path, cert_hash, db, delete_file=False)
        if not cached:
            logger.error(f"Error while caching custom-cert cert.pem file : {err}")

        key_cache_path = Path(
            sep,
            "var",
            "cache",
            "bunkerweb",
            "customcert",
            first_server or "",
            "key.pem",
        )
        key_cache_path.parent.mkdir(parents=True, exist_ok=True)

        key_hash = file_hash(key_path)
        old_hash = cache_hash(key_cache_path, db)
        if old_hash != key_hash:
            cached, err = cache_file(key_path, key_cache_path, key_hash, db, delete_file=False)
            if not cached:
                logger.error(f"Error while caching custom-cert key.pem file : {err}")

        return True
    except:
        logger.error(
            f"Exception while running custom-cert.py (check_cert) :\n{format_exc()}",
        )
    return False


status = 0

try:
    Path(sep, "var", "cache", "bunkerweb", "customcert").mkdir(parents=True, exist_ok=True)

    if getenv("USE_CUSTOM_SSL", "no") == "yes" and getenv("SERVER_NAME", "") != "":
        db = Database(logger, sqlalchemy_string=getenv("DATABASE_URI", None), pool=False)

        cert_path = getenv("CUSTOM_SSL_CERT", "")
        key_path = getenv("CUSTOM_SSL_KEY", "")

        cert_data = b64decode(getenv("CUSTOM_SSL_CERT_DATA", ""))
        key_data = b64decode(getenv("CUSTOM_SSL_KEY_DATA", ""))
        for file, data in [("cert.pem", cert_data), ("key.pem", key_data)]:
            if data != b"":
                file_path = Path(
                    sep,
                    "var",
                    "tmp",
                    "bunkerweb",
                    "customcert",
                    file
                )
                file_path.parent.mkdir(parents=True, exist_ok=True)
                file_path.write_bytes(data)
                if file == "cert.pem":
                    cert_path = str(file_path)
                else:
                    key_path = str(file_path)
<<<<<<< HEAD

        if cert_data != b"":
            with open()
=======
>>>>>>> 5c10eaeb

        if cert_path and key_path:
            logger.info(f"Checking certificate {cert_path} ...")
            need_reload = check_cert(cert_path, key_path)
            if need_reload:
                logger.info(f"Detected change for certificate {cert_path}")
                status = 1
            else:
                logger.info(f"No change for certificate {cert_path}")

    if getenv("MULTISITE", "no") == "yes":
        servers = getenv("SERVER_NAME") or []

        if isinstance(servers, str):
            servers = servers.split(" ")

        for first_server in servers:
            if not first_server or (getenv(f"{first_server}_USE_CUSTOM_SSL", getenv("USE_CUSTOM_SSL", "no")) != "yes"):
                continue

            if not db:
                db = Database(logger, sqlalchemy_string=getenv("DATABASE_URI", None), pool=False)

            cert_path = getenv(f"{first_server}_CUSTOM_SSL_CERT", "")
            key_path = getenv(f"{first_server}_CUSTOM_SSL_KEY", "")

            cert_data = b64decode(getenv(f"{first_server}_CUSTOM_SSL_CERT_DATA", ""))
            key_data = b64decode(getenv(f"{first_server}_CUSTOM_SSL_KEY_DATA", ""))
            for file, data in [("cert.pem", cert_data), ("key.pem", key_data)]:
                if data != b"":
                    file_path = Path(
                        sep,
                        "var",
                        "tmp",
                        "bunkerweb",
                        "customcert",
                        server_name,
                        file
                    )
                    file_path.parent.mkdir(parents=True, exist_ok=True)
                    file_path.write_bytes(data)
                    if file == "cert.pem":
                        cert_path = str(file_path)
                    else:
                        key_path = str(file_path)

            if cert_path and key_path:
                logger.info(
                    f"Checking certificate {cert_path} ...",
                )
                need_reload = check_cert(cert_path, key_path, first_server)
                if need_reload:
                    logger.info(
                        f"Detected change for certificate {cert_path}",
                    )
                    status = 1
                else:
                    logger.info(
                        f"No change for certificate {cert_path}",
                    )
except:
    status = 2
    logger.error(f"Exception while running custom-cert.py :\n{format_exc()}")

sys_exit(status)<|MERGE_RESOLUTION|>--- conflicted
+++ resolved
@@ -104,26 +104,13 @@
         key_data = b64decode(getenv("CUSTOM_SSL_KEY_DATA", ""))
         for file, data in [("cert.pem", cert_data), ("key.pem", key_data)]:
             if data != b"":
-                file_path = Path(
-                    sep,
-                    "var",
-                    "tmp",
-                    "bunkerweb",
-                    "customcert",
-                    file
-                )
+                file_path = Path(sep, "var", "tmp", "bunkerweb", "customcert", file)
                 file_path.parent.mkdir(parents=True, exist_ok=True)
                 file_path.write_bytes(data)
                 if file == "cert.pem":
                     cert_path = str(file_path)
                 else:
                     key_path = str(file_path)
-<<<<<<< HEAD
-
-        if cert_data != b"":
-            with open()
-=======
->>>>>>> 5c10eaeb
 
         if cert_path and key_path:
             logger.info(f"Checking certificate {cert_path} ...")
@@ -154,15 +141,7 @@
             key_data = b64decode(getenv(f"{first_server}_CUSTOM_SSL_KEY_DATA", ""))
             for file, data in [("cert.pem", cert_data), ("key.pem", key_data)]:
                 if data != b"":
-                    file_path = Path(
-                        sep,
-                        "var",
-                        "tmp",
-                        "bunkerweb",
-                        "customcert",
-                        server_name,
-                        file
-                    )
+                    file_path = Path(sep, "var", "tmp", "bunkerweb", "customcert", server_name, file)
                     file_path.parent.mkdir(parents=True, exist_ok=True)
                     file_path.write_bytes(data)
                     if file == "cert.pem":
