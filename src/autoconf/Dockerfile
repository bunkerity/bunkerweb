FROM python:3.11.5-alpine AS builder

WORKDIR /usr/share/bunkerweb

# Copy python requirements
COPY src/autoconf/requirements.txt deps/requirements.txt

# Install python requirements
RUN export MAKEFLAGS="-j$(nproc)" && \
    pip install --no-cache-dir --upgrade pip && \
    pip install --no-cache-dir --upgrade pip-tools wheel setuptools && \
    mkdir -p deps/python && \
    pip install --no-cache-dir --require-hashes --target deps/python -r deps/requirements.txt

# Copy files
# can't exclude specific files/dir from . so we are copying everything by hand
COPY src/autoconf autoconf
COPY src/common/api api
COPY src/common/cli cli
COPY src/common/helpers helpers
COPY src/common/utils utils
COPY src/VERSION VERSION

FROM python:3.11.5-alpine

# Set default umask to prevent huge recursive chmod increasing the final image size
RUN umask 027

# Copy dependencies
COPY --from=builder --chown=0:101 /usr/share/bunkerweb /usr/share/bunkerweb

WORKDIR /usr/share/bunkerweb

# Add autoconf user, drop bwcli, install runtime dependencies, create data folders and set permissions
RUN apk add --no-cache bash && \
    addgroup -g 101 autoconf && \
    adduser -h /usr/share/bunkerweb/autoconf -g autoconf -s /bin/sh -G autoconf -D -H -u 101 autoconf && \
    cp helpers/bwcli /usr/bin/ && \
    mkdir -p /etc/bunkerweb && \
    mkdir -p /run/secrets && \
    mkdir -p /var/tmp/bunkerweb && \
    mkdir -p /var/run/bunkerweb && \
    touch /etc/bunkerweb/ui.conf /etc/bunkerweb/config.yaml && \
    chown -R root:autoconf /etc/bunkerweb /var/tmp/bunkerweb /var/run/bunkerweb /usr/bin/bwcli && \
    chmod -R 770 /etc/bunkerweb /var/tmp/bunkerweb /var/run/bunkerweb && \
    chmod 750 autoconf/entrypoint.sh cli/main.py helpers/*.sh /usr/bin/bwcli autoconf/*.py deps/python/bin/*

# Fix CVEs
# There are no CVE to fix for the moment
<<<<<<< HEAD
=======

VOLUME /data /etc/nginx
>>>>>>> 8ab4ea2e

WORKDIR /usr/share/bunkerweb/autoconf

USER autoconf:autoconf

HEALTHCHECK --interval=10s --timeout=10s --start-period=30s --retries=6 CMD /usr/share/bunkerweb/helpers/healthcheck-autoconf.sh

ENV PYTHONPATH /usr/share/bunkerweb/deps/python

ENTRYPOINT [ "./entrypoint.sh" ]<|MERGE_RESOLUTION|>--- conflicted
+++ resolved
@@ -21,6 +21,7 @@
 COPY src/common/utils utils
 COPY src/VERSION VERSION
 
+FROM python:3.11.5-alpine
 FROM python:3.11.5-alpine
 
 # Set default umask to prevent huge recursive chmod increasing the final image size
@@ -47,11 +48,6 @@
 
 # Fix CVEs
 # There are no CVE to fix for the moment
-<<<<<<< HEAD
-=======
-
-VOLUME /data /etc/nginx
->>>>>>> 8ab4ea2e
 
 WORKDIR /usr/share/bunkerweb/autoconf
 
