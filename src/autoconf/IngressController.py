--- conflicted
+++ resolved
@@ -342,12 +342,6 @@
                     self._logger.info(f"Starting Kubernetes watch for {watch_type}, attempt {attempt + 1}/{retries}")
                 ignored = False
                 yield from watch.Watch().stream(what)
-<<<<<<< HEAD
-            except ProtocolError:
-                self._logger.debug(format_exc())
-                sleep(1)
-                ignored = True
-                continue
             except ApiException as e:
                 if e.status == 410 and "Expired: too old resource version: " in e.reason:
                     self._logger.debug(f"{e.reason} while watching {watch_type}, resetting watch stream")
@@ -355,8 +349,6 @@
                     continue
                 self._logger.debug(format_exc())
                 self._logger.error(f"Unexpected ApiException while watching {watch_type}:\n{e}")
-=======
->>>>>>> 903a3b6f
             except Exception as e:
                 self._logger.debug(format_exc())
                 self._logger.error(f"Unexpected error while watching {watch_type}:\n{e}")
