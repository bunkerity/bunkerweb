--- conflicted
+++ resolved
@@ -20,17 +20,12 @@
         api_token: Optional[str] = None,
         wait_retry_interval: int = 5,
     ):
-<<<<<<< HEAD
         super().__init__(
             core_api,
             log_level=log_level,
             api_token=api_token,
             wait_retry_interval=wait_retry_interval,
         )
-=======
-        super().__init__()
-        self._loaded = False
->>>>>>> 8ab4ea2e
         self._type = ctrl_type
         self._instances = []
         self._services = []
@@ -86,19 +81,6 @@
     def _get_static_services(self) -> List[dict]:
         pass
 
-<<<<<<< HEAD
-=======
-    def _set_autoconf_load_db(self):
-        if not self._loaded:
-            ret = self._db.set_autoconf_load(True)
-            if ret:
-                self._logger.warning(
-                    f"Can't set autoconf loaded metadata to true in database: {ret}",
-                )
-            else:
-                self._loaded = True
-
->>>>>>> 8ab4ea2e
     def get_services(self):
         services = []
         for controller_service in self._get_controller_services():
